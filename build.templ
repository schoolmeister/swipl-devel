#!/usr/bin/env bash
#
# This is the script we use to   build  SWI-Prolog and all its packages.
# Copy the script to  `build',  edit   to  suit  the  local installation
# requirements and run it. Once correct, upgrading   to a new release is
# now limited to getting the new sources and run ./build.

# [EDIT] Prefix location of the installation. It is _not_ adviced to use
# a    versioned    prefix.    The    system      will     install    in
# $PREFIX/lib/pl-<version> and create symlinks from  $PREFIX/bin for the
# main  programs.  Users  can  always  use  older  versions  by  running
# $PREFIX/lib/pl-<version>/bin/<arch>/pl
#
# If you change PREFIX such that the system  is installed in a place for
# which you have no write access, set  SUDO   to  the command to run the
# remainder of the commandline as privilaged   user. E.g., if you change
# PREFIX to /usr/local/bin you typically must change SUDO to "sudo"

PREFIX=$HOME
SUDO=
#SUDO="sudo"

# [EDIT] Version of make to use.  This   must  be GNU-make. On many Unix
# systems this is installed as 'gmake'. On most GNU-based systems (e.g.,
# linux), the default make is GNU-make.  You can use 'make --jobs=<max>'
# to build the system faster using  all   your  cores. The optimal value
# depends a lot on your hardware. Using   4 jobs on a dual-core machines
# seems enough to keep both cores busy. (experimental).

MAKE=make
# MAKE='make --jobs=4'

# [EDIT] Compiler and options.
#
#	CC:	 Which C-compiler to use
#	COFLAGS: Flags for the optimizer such as "-O3" or "-g"
#	CMFLAGS: Machine flags such as "-m64" (64-bits on gcc)
#	CIFLAGS: Include-path such as "-I/opt/include"
#	LDFLAGS: Link flags such as "-L/opt/lib"
#
# Leaving an option blank leaves the  choice to configure. The commented
# values below enable much better C-level debugging with almost the same
# performance on GCC based systems (the default is to compile using -O3)
# For optiomal performance, see also --enable-useprofile below.

# export CC=
# export COFLAGS="-O2 -gdwarf-2 -g3 -fno-strict-aliasing"
# export CMFLAGS=
# export CIFLAGS=
# export LDFLAGS="-O2 -g"

# On MacOS you need this to get some libraries from Macports.  Recent
# Xcode versions provide an LLVM based GCC, which provides *very* slow
# support for GCC's `threaded code' extension (5-20 times slower).  If
# you want optimal performance, install and select the non-llvm version
# of gcc.

if [ "`uname`" = Darwin ]; then
  export LIBRARY_PATH=/usr/lib:/opt/local/lib
  export CPATH=/usr/include:/opt/local/include
  export PKG_CONFIG_PATH=/usr/X11R6/lib/pkgconfig:/opt/local/lib/pkgconfig
<<<<<<< HEAD
  case "`uname -r`" in
    11.*)			# Avoid llvm-gcc on Lion
      CC="gcc-4.2"
      CXX="g++-4.2"
      CXXCPP="g++-4.2 -E"
      ;;
    *)
      export CXXCPP="g++ -E"
      ;;
  esac
=======
  # CC="gcc-4.2"
  # CXX="g++-4.2"
  # CXXCPP="g++-4.2 -E"
>>>>>>> dc7736b7
fi

# [EDIT] On Solaris also puts there stuff everywhere ...
# export CIFLAGS=-I/opt/csw/include/ncurses
# export LDFLAGS=-L/opt/csw/lib

# [EDIT] On FreeBSD, java is installed under /usr/local/jdk<version>,
# and the executables are _copied_ to /usr/local/bin. Unfortunately, the
# copy leaves the headers out, so the original files must be used.
# export JAVAC=/usr/local/jdk1.6.0/bin/javac

# [EDIT] On FreeBSD, the following is needed to fetch the headers for
# GMP.
# export CIFLAGS='-I/usr/local/include'

export CFLAGS="$COFLAGS $CMFLAGS $CIFLAGS"

################################################################
# Package (add-ons) selection
################################################################

# [EDIT] Packages to configure. Leaving it   blank  compiles all default
# packages. The final set of packages is
#
#	${PKG-<default>} + $EXTRA_PKGS - $DISABLE_PKGS

# export PKG=

# [EDIT] Packages to skip.  Leaving it blank compiles all packages.
# export DISABLE_PKGS="jpl ssl odbc"

# [EDIT] Packages to add.
# export EXTRA_PKGS="db ltx2htm space"

# [EDIT] Where to find the jar for Junit 3.8.  Needed to test jpl
# export JUNIT=/opt/local/share/java/junit.jar

################################################################
# Misc stuff
################################################################

# [EDIT] Extra options to pass to the toplevel configure.

# --link
# Using --link, the system is installed using symbolic links. This means
# you cannot remove or clean  the   sources,  but  it largely simplifies
# editing the system Prolog files during development.
#
# --enable-useprofile
# The config --enable-useprofile exploits GCC  -fprofile-use option. The
# system  is  compiled,  profiled   and    re-compiled   to  get  better
# branch-prediction. This makes the system approx.   10%  faster. Do not
# use this for developing the kernel because it complicates maintenance.
#
# --disable-libdirversion
# By default, the system is  installed in $libdir/swipl-<version>. Using
# this option drops <version>. Using versions,  you can install multiple
# versions side-by-site and run old  versions   at  any time by starting
# $libdir/swipl-<version>/bin/$arch/swipl. Without, the system is always
# at a nice stable place, so external foreign objects linked against the
# binary need not be updated with a Prolog update.
#
# --enable-shared
# Use this to create a shared object  for the Prolog kernel. The default
# depends on the platform. Creating a shared   object  is the default on
# most platforms, either because it is  needed   or  because  it does no
# harm. The only exception to this rule  is Linux on x86 (Intel 32-bit).
# It is not needed on this platform  and Linux shared object model costs
# a CPU register. Given the limited number   of CPU registers on the x86
# platform, this results in a performance degradation of about 10%.
#
# EXTRACFG+=" --link"
# EXTRACFG+=" --enable-useprofile"
# EXTRACFG+=" --disable-libdirversion"
# EXTRACFG+=" --enable-shared"
export EXTRACFG

# One possiblity to make relocatable executables   on  Linux is by using
# the RPATH mechanism. See  ld.so(1)   and  chrpath(1). However, chrpath
# cannot enlarge the path. Uncommenting the   line below adds :xxx... to
# the RPATH, where the given count is the number of x-s.
#
# export RPATH_RESERVE=70

################################################################
# No edit should be needed below this line
################################################################

V=`cat VERSION`
config=true
make=true
install=true
done=false
setvars=false

while test "$done" = false; do
case "$1" in
   --config)	make=false
		install=false
		shift
		;;
   --make)	config=false
		install=false
		shift
		;;
   --install)	config=false
		make=false
		shift
		;;
   --prefix=*)  PREFIX=`echo "$1" | sed 's/--prefix=//'`
		shift
		;;
   --setvars)	setvars=true
		shift
		;;
   *)		done=true
		;;
esac
done

if [ "$setvars" = "false" ]; then

  if [ "$config" = "true" ]; then
    ./configure --prefix=$PREFIX --with-world $EXTRACFG $@ 2>&1 | tee configure.out
    if [ "${PIPESTATUS[0]}" != 0 ]; then exit 1; fi
  fi

  if [ "$make" = "true" ]; then
    $MAKE $@ 2>&1 | tee make.out
    if [ "${PIPESTATUS[0]}" != 0 ]; then exit 1; fi
  fi

  if [ "$install" = "true" ]; then
    $SUDO $MAKE install $@ 2>&1 | tee make-install.out
    if [ "${PIPESTATUS[0]}" != 0 ]; then exit 1; fi
  fi

fi # setvars
<|MERGE_RESOLUTION|>--- conflicted
+++ resolved
@@ -59,22 +59,9 @@
   export LIBRARY_PATH=/usr/lib:/opt/local/lib
   export CPATH=/usr/include:/opt/local/include
   export PKG_CONFIG_PATH=/usr/X11R6/lib/pkgconfig:/opt/local/lib/pkgconfig
-<<<<<<< HEAD
-  case "`uname -r`" in
-    11.*)			# Avoid llvm-gcc on Lion
-      CC="gcc-4.2"
-      CXX="g++-4.2"
-      CXXCPP="g++-4.2 -E"
-      ;;
-    *)
-      export CXXCPP="g++ -E"
-      ;;
-  esac
-=======
   # CC="gcc-4.2"
   # CXX="g++-4.2"
   # CXXCPP="g++-4.2 -E"
->>>>>>> dc7736b7
 fi
 
 # [EDIT] On Solaris also puts there stuff everywhere ...
