/*  $Id$

    Part of XPCE --- The SWI-Prolog GUI toolkit

    Author:        Jan Wielemaker and Anjo Anjewierden
    E-mail:        wielemak@science.uva.nl
    WWW:           http://www.swi-prolog.org/packages/xpce/
    Copyright (C): 1985-2007, University of Amsterdam

    This library is free software; you can redistribute it and/or
    modify it under the terms of the GNU Lesser General Public
    License as published by the Free Software Foundation; either
    version 2.1 of the License, or (at your option) any later version.

    This library is distributed in the hope that it will be useful,
    but WITHOUT ANY WARRANTY; without even the implied warranty of
    MERCHANTABILITY or FITNESS FOR A PARTICULAR PURPOSE.  See the GNU
    Lesser General Public License for more details.

    You should have received a copy of the GNU Lesser General Public
    License along with this library; if not, write to the Free Software
    Foundation, Inc., 59 Temple Place, Suite 330, Boston, MA  02111-1307  USA
*/

#ifdef __WINDOWS__
#define HAVE_MALLOC_H 1
#define HAVE_SIGNAL_H 1
#include "../../src/md.h"
#else
#ifdef HAVE_CONFIG_H
#include <config.h>
#endif
#endif

#define SWI 1			/* SWI-Prolog version 2.5! and up */

#ifdef SWI
#include <SWI-Stream.h>			/* get intptr_t, etc first */
#include <SWI-Prolog.h>
#endif

#define DEBUG(g) ((void)0)

#include <stdio.h>
#include <stdlib.h>
#include <stdarg.h>
#include <assert.h>
#include <limits.h>
#include <sys/types.h>
#include <ctype.h>
#include <h/interface.h>
#include <string.h>
#ifdef HAVE_MALLOC_H
#include <malloc.h>
#endif
#ifdef HAVE_SIGNAL_H
#include <signal.h>
#endif
#ifdef HAVE_ALLOCA_H
#include <alloca.h>
#endif

#ifdef _REENTRANT
#define LOCK()   pceMTLock(LOCK_PCE)
#define UNLOCK() pceMTUnlock(LOCK_PCE)
#else
#define LOCK()
#define UNLOCK()
#endif

#ifdef __WINDOWS__
#include <windows.h>
#endif

#ifdef __GNUC__
#define TermVector(name, size)  term_t name[size]
#define ObjectVector(name, size) PceObject name[size]
#else
#define TermVector(name, size) \
	term_t *name = (term_t *) alloca(size * sizeof(term_t))
#define ObjectVector(name, size) \
	PceObject *name = (PceObject *) alloca(size * sizeof(term_t))
#endif

#ifndef TRUE
#define TRUE 1
#define FALSE 0
#endif

#ifndef EOS
#define EOS '\0'
#endif

#define NULLATOM ((atom_t)0)

#define ARG_ERROR	0
#define ARG_OK		1
#define ARG_HOSTDATA	2

#ifdef __GNUC__
#define DynamicVector(name, type, size)	type name[size]
#else
#define DynamicVector(name, type, size)	type *name = \
				  (type *) alloca((size)*sizeof(type))
#endif

typedef void (*OnExitFunction)(void);	/* HOST_ONEXIT function */

		 /*******************************
		 *    PROLOG ELEMENTARY TYPES	*
		 *******************************/

#ifdef SICSTUS
#include <sicstus/sicstus.h>

typedef unsigned long	atom_t;
typedef SP_term_ref	term_t;
typedef int		foreign_t;
typedef atom_t		Module;
typedef SP_pred_ref	Predicate;
typedef SP_term_ref	Fid;

#define AtomFromString(s)	SP_atom_from_string(s)
#define ModuleFromAtom(a)	((Module) (a))
#define ModuleName(m)		((atom_t) (m))
#endif /*SICSTUS*/

#ifdef SWI

typedef record_t	Record;
typedef module_t	Module;
typedef predicate_t	Predicate;
typedef functor_t	Functor;
typedef fid_t		Fid;

#define AtomFromString(s)	PL_new_atom(s)
#define ModuleFromAtom(a)	PL_new_module(a)
#define ModuleName(m)		PL_module_name(m)
#endif /*SWI*/

typedef struct
{ PL_atomic_t	method_id;		/* Identifier of the method */
  functor_t	functor;		/* Functor for the arguments */
  int		flags;			/* debugging, etc */
  int		argc;			/* #arguments */
} prolog_call_data;


		 /*******************************
		 *	    PROTOTYPES		*
		 *******************************/

static PceObject	termToObject(term_t t, PceType type,
				     atom_t assoc, int new);
static prolog_call_data *get_pcd(PceObject method);
static int		put_object(term_t t, PceObject obj);
static int		put_trace_info(term_t id, prolog_call_data *pm);
       foreign_t	pl_pce_init(term_t a);
static Module		pceContextModule();
static void		makeClassProlog();
static term_t		getTermHandle(PceObject hd);
static PceType		cToPceType(const char *name);


		 /*******************************
		 *	      PROFILER		*
		 *******************************/

static int prof_active;			/* activated */
static PL_prof_type_t pceProfType;	/* registration */

		 /*******************************
		 *	       CONTEXT		*
		 *******************************/

static Module 	 DefaultModule;		/* For module handling */
static PceObject DefaultContext;	/* Executing context */

		 /*******************************
		 *	     CONSTANTS		*
		 *******************************/

static atom_t ATOM_append;		/* "append" */
static atom_t ATOM_argument;		/* "argument" */
static atom_t ATOM_argument_count;	/* "argument_count" */
static atom_t ATOM_assign;		/* ":=" */
static atom_t ATOM_badIntegerReference;	/* "bad_integer_reference" */
static atom_t ATOM_badList;		/* "bad_list" */
static atom_t ATOM_badObjectDescription;	/* "bad_object_description" */
static atom_t ATOM_badReference;		/* "bad_reference" */
static atom_t ATOM_badSelector;		/* "bad_selector" */
static atom_t ATOM_badStringArgument;	/* "bad_string_argument" */
static atom_t ATOM_behaviour;		/* "behaviour" */
static atom_t ATOM_context;		/* "context" */
static atom_t ATOM_default;		/* "default" */
static atom_t ATOM_dot;			/* "." */
static atom_t ATOM_domain_error;		/* "domain_error" */
static atom_t ATOM_error;			/* "error" */
static atom_t ATOM_existence_error;	/* "existence_error" */
static atom_t ATOM_get;			/* "get" */
static atom_t ATOM_initialisation;	/* "initialisation" */
static atom_t ATOM_instantiation_error;	/* "instantiation_error" */
static atom_t ATOM_io_mode;		/* "io_mode" */
static atom_t ATOM_module;		/* ":" */
static atom_t ATOM_named_argument;	/* "named_argument" */
static atom_t ATOM_named_reference;	/* "named_reference" */
static atom_t ATOM_new;			/* "new" */
static atom_t ATOM_object;		/* "object" */
static atom_t ATOM_open;			/* "open" */
static atom_t ATOM_pce;			/* "pce" */
static atom_t ATOM_permission_error;	/* "permission_error" */
static atom_t ATOM_procedure;		/* "procedure" */
static atom_t ATOM_proper_list;		/* "proper_list" */
static atom_t ATOM_read;			/* "read" */
static atom_t ATOM_ref;			/* "@" */
static atom_t ATOM_send;			/* "send" */
static atom_t ATOM_slash;			/* "/" */
static atom_t ATOM_spy;			/* "spy" */
static atom_t ATOM_string;		/* "string" */
static atom_t ATOM_trace;			/* "trace" */
static atom_t ATOM_true;			/* "true" */
static atom_t ATOM_type_error;		/* "type_error" */
static atom_t ATOM_unknownReference;	/* "unknown_reference" */
static atom_t ATOM_update;		/* "update" */
static atom_t ATOM_user;			/* "user" */
static atom_t ATOM_write;			/* "write" */
static atom_t ATOM_prolog;		/* "prolog" */
static atom_t ATOM_class;			/* "class" */

static Module MODULE_user;		/* Handle for user-module */

static void
initPrologConstants()
{ ATOM_append			= AtomFromString("append");
  ATOM_argument			= AtomFromString("argument");
  ATOM_argument_count		= AtomFromString("argument_count");
  ATOM_assign		        = AtomFromString(":=");
  ATOM_badIntegerReference 	= AtomFromString("bad_integer_reference");
  ATOM_badList		        = AtomFromString("bad_list");
  ATOM_badObjectDescription	= AtomFromString("bad_object_description");
  ATOM_badReference		= AtomFromString("bad_reference");
  ATOM_badSelector		= AtomFromString("bad_selector");
  ATOM_badStringArgument	= AtomFromString("bad_string_argument");
  ATOM_behaviour		= AtomFromString("behaviour");
  ATOM_context			= AtomFromString("context");
  ATOM_default			= AtomFromString("default");
  ATOM_dot	   		= AtomFromString(".");
  ATOM_domain_error   		= AtomFromString("domain_error");
  ATOM_error			= AtomFromString("error");
  ATOM_existence_error		= AtomFromString("existence_error");
  ATOM_get			= AtomFromString("get");
  ATOM_initialisation		= AtomFromString("initialisation");
  ATOM_instantiation_error	= AtomFromString("instantiation_error");
  ATOM_io_mode			= AtomFromString("io_mode");
  ATOM_module   		= AtomFromString(":");
  ATOM_named_argument		= AtomFromString("named_argument");
  ATOM_named_reference		= AtomFromString("named_reference");
  ATOM_new			= AtomFromString("new");
  ATOM_object		        = AtomFromString("object");
  ATOM_open		        = AtomFromString("open");
  ATOM_pce			= AtomFromString("pce");
  ATOM_permission_error	        = AtomFromString("permission_error");
  ATOM_procedure		= AtomFromString("procedure");
  ATOM_proper_list		= AtomFromString("proper_list");
  ATOM_read			= AtomFromString("read");
  ATOM_ref			= AtomFromString("@");
  ATOM_send			= AtomFromString("send");
  ATOM_slash			= AtomFromString("/");
  ATOM_spy			= AtomFromString("spy");
  ATOM_string			= AtomFromString("string");
  ATOM_trace			= AtomFromString("trace");
  ATOM_true			= AtomFromString("true");
  ATOM_type_error		= AtomFromString("type_error");
  ATOM_unknownReference		= AtomFromString("unknown_reference");
  ATOM_update			= AtomFromString("update");
  ATOM_user			= AtomFromString("user");
  ATOM_write			= AtomFromString("write");
  ATOM_prolog			= AtomFromString("prolog");
  ATOM_class			= AtomFromString("class");

  MODULE_user			= ModuleFromAtom(ATOM_user);
}

static PceObject	NIL;		/* @nil */
static PceObject	DEFAULT;	/* @default */
static PceObject	PROLOG;		/* @prolog */
static PceClass		ClassBinding;	/* class(:=) */
static PceClass		ClassProlog;	/* class(prolog_term, host_data) */
static PceType		ClassType;	/* class(type) */
static PceType		TypeProlog;	/* prolog_term|atomic */
static PceType		TypePrologTerm;	/* type representing above */
static PceType		TypeInt;	/* Int type */
static PceType		TypeReal;	/* real type */
static PceName		NAME_functor;	/* "functor" */
static PceName		NAME_Arity;	/* "_arity" */
static PceName		NAME_Arg;	/* "_arg" */
static PceName		NAME_user;	/* "user" */
static PceName		NAME_includes;	/* "includes" */
static PceName		NAME_chain;	/* "chain" */
static PceName		NAME_vector;	/* "vector" */
static PceName		NAME_codeVector;/* "code_vector" */

#define cToPceName(s) cToPceName_nA(s, strlen(s))

static void
initPceConstants()
{ NAME_functor	  = cToPceName("functor");
  NAME_Arity	  = cToPceName("_arity");
  NAME_Arg	  = cToPceName("_arg");
  NAME_user       = cToPceName("user");
  NAME_includes   = cToPceName("includes");
  NAME_chain      = cToPceName("chain");
  NAME_vector     = cToPceName("vector");
  NAME_codeVector = cToPceName("code_vector");

  NIL		  = cToPceAssoc("nil");
  DEFAULT	  = cToPceAssoc("default");
  PROLOG	  = cToPceAssoc("host");

  ClassBinding    = cToPceAssoc(":=_class");	/* not so nice! */
  ClassType       = cToPceAssoc("type_class"); 	/* not so nice! */
  assert(ClassBinding);

  TypeInt	  = cToPceType("int");
  TypeReal	  = cToPceType("real");

  makeClassProlog();
}


static PceType
cToPceType(const char *name)
{ PceObject av[1];
  PceType t;

  av[0] = cToPceName(name);
  t = pceNew(NIL, ClassType, 1, av);
  assert(t);

  return t;
}


		 /*******************************
		 *	   SICSTUS GLUE		*
		 *******************************/

#ifdef SICSTUS
#define GET_FUNCTOR_BUG 1

#define FUNCTOR_pce1		ATOM_pce, 1
#define	FUNCTOR_pce2		ATOM_pce, 2
#define	FUNCTOR_pce3		ATOM_pce, 3
#define	FUNCTOR_ref1		ATOM_ref, 1
#define	FUNCTOR_new1		ATOM_new, 1
#define	FUNCTOR_string1 	ATOM_string, 1
#define	FUNCTOR_module2 	ATOM_module, 2
#define FUNCTOR_namearg 	ATOM_assign, 2
#define FUNCTOR_error2  	ATOM_error, 2
#define FUNCTOR_domain_error2	ATOM_domain_error, 2

#define initHostConstants()

#define AtomCharp(a)		SP_string_from_atom((a))
#define GetInteger(a, i)	SP_get_integer((a), (i))
#define GetAtom(a, n)		SP_get_atom((a), (n))
#define GetFloat(a, f)		SP_get_float((a), (f))
#define PL_new_term_ref()	SP_new_term_ref()
#ifdef GET_FUNCTOR_BUG
#define GetNameArity(t, n, a)	((SP_is_compound(t) || SP_is_atom(t)) && \
				 SP_get_functor((t), (n), (a)))
#else
#define GetNameArity(t, n, a)	SP_get_functor((t), (n), (a))
#endif
#define IsVar(t)		SP_is_variable(t)
#define GetArg(n, t, a)		SP_get_arg((n), (t), (a))
#define PutFunctor(t, n, a)	SP_put_functor((t), (n), (a))
#define PL_put_atom_chars(t, s)	SP_put_string((t), (s))
#define PL_put_integer(t, i)	SP_put_integer((t), (i))
#define PL_put_float(t, f)	SP_put_float((t), (f))
#define PL_unify(t1, t2)	SP_unify((t1), (t2))
#define PL_put_atom(t, a)	SP_put_atom((t), (a))
#define PutTerm(t, f)		SP_put_term((t), (f))
#define FindPredicate(n, a, m)	SP_pred(n, a, m)
#define OpenForeign()		SP_new_term_refs(0)
#define CloseForeign(fid)	SP_reset_term_refs(fid)
#define InstallPredicate(n, a, f, flags)

#if defined(__WINDOWS__)
#define PROLOG_INSTALL_DISPATCH_FUNCTION(f) {}
#else
#define PROLOG_INSTALL_DISPATCH_FUNCTION(f) \
				{ SP_read_hook = f; }
#endif

#define PROLOG_INSTALL_RESET_FUNCTION(f) \
				{ SP_set_reinit_hook(f); }

static int
GetChars(term_t t, char **s, unsigned int *len)
{ if ( SP_get_string(t, s) ||
       SP_get_list_chars(t, s) ||
       SP_get_number_chars(t, s) )
  { *len = strlen(*s);
    return TRUE;
  }

  return FALSE;
}


#ifndef SWI

static void
StripModuleTag(term_t t, atom_t *module, term_t p)
{ atom_t name;
  int arity;
  term_t a = PL_new_term_ref();

  PutTerm(p, t);

  while( GetNameArity(p, &name, &arity) &&
	 name == ATOM_module && arity == 2 )
  { atom_t m;

    QGetArg(1, p, a);
    if ( GetAtom(a, &m) )
    { *module = m;
      QGetArg(2, p, p);
    } else
      break;
  }
}

#endif /*~SWI*/

static void
UndefinedPredicate(atom_t pred, int arity, atom_t module)
{ term_t et = PL_new_term_ref();			/* existence_error(G, 0, ...) */
  term_t goal = PL_new_term_ref();		/* foo(_, _) */
  term_t fa = PL_new_term_ref();			/* foo/2 */
  term_t culprit = PL_new_term_ref();		/* Module:foo/2 */
  term_t zero = PL_new_term_ref();		/* 0 */
  term_t id = PL_new_term_ref();			/* procedure */
  term_t name = PL_new_term_ref();		/* foo */
  term_t ar = PL_new_term_ref();			/* 2 */
  term_t m = PL_new_term_ref();			/* Module */

  PutFunctor(goal, pred, arity);
  PL_put_integer(zero, 0);
  PL_put_atom(id, ATOM_procedure);
  PL_put_atom(name, pred);
  PL_put_atom(m, module);
  PL_put_integer(ar, arity);
  PL_cons_functor(fa, ATOM_slash, 2, name, ar);
  PL_cons_functor(culprit, ATOM_module, 2, m, fa);
  PL_cons_functor(et, ATOM_existence_error, 5, goal, zero, id, culprit, zero);

  SP_raise_exception(et);
}

#endif /*SICSTUS*/

		 /*******************************
		 *	   SWI-Prolog GLUE	*
		 *******************************/

#ifdef SWI
#define O_STRING 1
#define HAVE_XPCEREF 1			/* _PL_put/get/unify_xpce_reference */

static Functor	FUNCTOR_pce1;
static Functor	FUNCTOR_pce2;
static Functor	FUNCTOR_pce3;
static Functor	FUNCTOR_context2;
static Functor	FUNCTOR_ref1;
static Functor	FUNCTOR_new1;
static Functor	FUNCTOR_string1;
static Functor	FUNCTOR_module2;
static Functor  FUNCTOR_spy1;
static Functor  FUNCTOR_trace1;
static Functor  FUNCTOR_namearg;
static Functor  FUNCTOR_error2;
static Functor  FUNCTOR_send2;
static Functor  FUNCTOR_get2;
static Functor  FUNCTOR_existence_error2;
static Functor  FUNCTOR_permission_error3;
static Functor  FUNCTOR_type_error2;
static Functor  FUNCTOR_domain_error2;
static Functor  FUNCTOR_behaviour1;
static predicate_t PREDICATE_send_implementation;
static predicate_t PREDICATE_get_implementation;

static PL_dispatch_hook_t	old_dispatch_hook;

#define AtomCharp(a)		PL_atom_chars((a))
#if SIZEOF_VOIDP == 8 && SIZEOF_VOIDP != SIZEOF_LONG
#define GetInteger(a, i)	PL_get_int64((a), (i))
#else
#define GetInteger(a, i)	PL_get_long((a), (long*)(i))
#endif
#define GetAtom(a, n)		PL_get_atom((a), (n))
#define GetFloat(a, f)		PL_get_float((a), (f))
#define CopyTerm(t)		PL_copy_term_ref(t)
#define GetNameArity(t, n, a)	PL_get_name_arity((t), (n), (a))
#define IsVar(t)		PL_is_variable(t)
#define GetArg(n, t, a)		PL_get_arg((n), (t), (a))
#define QGetArg(n, t, a)	_PL_get_arg((n), (t), (a))
#define IsFunctor(t, f)		PL_is_functor((t), (f))
#define PutFunctor(t, n, a)	PL_put_functor((t), PL_new_functor((n), (a)))
#define PutTerm(t, f)		PL_put_term((t), (f))
#define UnifyAtom(t, a)		PL_unify_atom((t), (a))
#define UnifyFloat(t, a)	PL_unify_float((t), (a))
#define UnifyInteger(t, a)	PL_unify_integer((t), (a))
#define PutVar(t)		PL_put_variable((t))
#define StripModuleTag(t, m, p)	PL_strip_module((t), (m), (p))
#define FindPredicate(n, a, m)	PL_pred(PL_new_functor(n, a), m)
#define OpenForeign()		PL_open_foreign_frame()
#define CloseForeign(fid)	PL_close_foreign_frame(fid)
#define DebugMode		(pceExecuteMode() == PCE_EXEC_USER \
					? PL_Q_NORMAL : PL_Q_NODEBUG)

#define META	PL_FA_TRANSPARENT
#define InstallPredicate(n, a, f, flags) \
	PL_register_foreign(n, a, f, flags)

#if defined(__WINDOWS__)
#define PROLOG_INSTALL_DISPATCH_FUNCTION(f) {}
#else
#define PROLOG_INSTALL_DISPATCH_FUNCTION(f) \
	(old_dispatch_hook = PL_dispatch_hook(f))
#endif

#define PROLOG_INSTALL_RESET_FUNCTION(f) \
				{ PL_abort_hook(f); }

#define PROLOG_DISPATCH_INPUT   PL_DISPATCH_INPUT
#define PROLOG_DISPATCH_TIMEOUT PL_DISPATCH_TIMEOUT

static void
initHostConstants()
{ FUNCTOR_behaviour1        = PL_new_functor(ATOM_behaviour, 1);
  FUNCTOR_error2  	    = PL_new_functor(ATOM_error, 2);
  FUNCTOR_existence_error2  = PL_new_functor(ATOM_existence_error, 2);
  FUNCTOR_get2    	    = PL_new_functor(ATOM_get, 2);
  FUNCTOR_module2 	    = PL_new_functor(ATOM_module, 2);
  FUNCTOR_namearg 	    = PL_new_functor(ATOM_assign, 2);
  FUNCTOR_context2	    = PL_new_functor(ATOM_context, 2);
  FUNCTOR_pce1	  	    = PL_new_functor(ATOM_pce, 1);
  FUNCTOR_pce2    	    = PL_new_functor(ATOM_pce, 2);
  FUNCTOR_pce3    	    = PL_new_functor(ATOM_pce, 3);
  FUNCTOR_permission_error3 = PL_new_functor(ATOM_permission_error, 3);
  FUNCTOR_ref1    	    = PL_new_functor(ATOM_ref, 1);
  FUNCTOR_new1    	    = PL_new_functor(ATOM_new, 1);
  FUNCTOR_send2   	    = PL_new_functor(ATOM_send, 2);
  FUNCTOR_spy1    	    = PL_new_functor(ATOM_spy, 1);
  FUNCTOR_string1 	    = PL_new_functor(ATOM_string, 1);
  FUNCTOR_trace1  	    = PL_new_functor(ATOM_trace, 1);
  FUNCTOR_type_error2       = PL_new_functor(ATOM_type_error, 2);
  FUNCTOR_domain_error2     = PL_new_functor(ATOM_domain_error, 2);

  PREDICATE_send_implementation = PL_predicate("send_implementation", 3,
					       "pce_principal");
  PREDICATE_get_implementation = PL_predicate("get_implementation", 4,
					       "pce_principal");
}


#ifdef __WINDOWS__
#include <console.h>

static RlcUpdateHook old_update_hook;

static void *
getConsoleFunction(const char *name)
{ HMODULE hconsole;

  if ( (hconsole=GetModuleHandle("plterm")) )
  { return GetProcAddress(hconsole, name);
  }

  return NULL;
}


static RlcUpdateHook
indirect_rlc_update_hook(RlcUpdateHook hook)
{ RlcUpdateHook (*sethook)(RlcUpdateHook new);

  if ( (sethook = getConsoleFunction("rlc_update_hook")) )
    return (*sethook)(hook);

  return NULL;
}


static HWND
indirect_rlc_hwnd()
{ HWND (*f)(void *console);

  if ( (f = getConsoleFunction("rlc_hwnd")) )
    return (*f)(NULL);

  return 0;
}


#define PROLOG_ITF_INIT() \
	{ }
#define PROLOG_INSTALL_REDRAW_FUNCTION(f) \
	{ old_update_hook = indirect_rlc_update_hook(f); }
#define O_SHAREDLIBRARY
#endif

#ifdef O_SHAREDLIBRARY
#ifndef PROLOG_ITF_INIT
#define PROLOG_ITF_INIT() { }
#endif
#define PROLOG_ONEXIT(f)	{ exitpce_hook = (OnExitFunction) f; }

static OnExitFunction		exitpce_hook;

install_t
install_pl2xpce()
{ PL_register_foreign("$pce_init", 1, pl_pce_init, PL_FA_TRANSPARENT);
}

install_t
uninstall_pl2xpce()
{ static int doing = FALSE;		/* avoid recursion */

  if ( doing )
    return;
  doing = TRUE;

  DEBUG(Sdprintf("Removing hooks (%p and %p)\n",
		 old_dispatch_hook, old_update_hook));

  PL_dispatch_hook(old_dispatch_hook);
#ifdef __WINDOWS__
  indirect_rlc_update_hook(old_update_hook);
#endif
  if ( exitpce_hook )
    (*exitpce_hook)();
}

#endif /*O_SHAREDLIBRARY*/

#endif /*SWI*/

		 /*******************************
		 *         EXCEPTIONS		*
		 *******************************/

/* - - - - - - - - - - - - - - - - - - - - - - - - - - - - - - - - - - - - -
XPCE calls raising errors are mapped into Prolog exceptions if the error
is directly related to an interface call.   The  error term is compliant
with the normal Prolog error-exceptions: error(Kind, Context).

Defined error Kinds:

	type_error(pce(Type), Actual)
	type_error(pce(too_many_arguments), N)
	existence_error(object, Ref)
+	existence_error(behaviour, send(Ref, Selector))
+	existence_error(behaviour, get(Ref, Selector))
	existence_error(named_argument,  Name)
	existence_error(argument, ArgN)

Defined context terms

	send(Obj, Msg)
	get(Obj, Msg)
	behaviour(Impl)
- - - - - - - - - - - - - - - - - - - - - - - - - - - - - - - - - - - - - */

#define EX_GOAL				1 /* goal, receiver, message */
#define EX_BAD_INTEGER_OBJECT_REF	2 /* <integer> */
#define EX_BAD_ATOM_OBJECT_REF		3 /* <atom> */
#define EX_BAD_OBJECT_REF		4 /* <term> */
#define EX_TYPE				5 /* <type-name>, <term> */
#define EX_INSTANTIATION		6 /* <nothing> */
#define EX_DOMAIN			7 /* <domain-name>, <term> */
#define EX_PERMISSION			8 /* op, type, obj, msg */
#define EX_TOO_MANY_ARGUMENTS		9
#define EX_EXISTENCE		       10 /* <type>, <term> */

static int
put_goal_context(term_t ctx, PceGoal g, va_list args)
{ if ( g->flags & (PCE_GF_SEND|PCE_GF_GET) )
  { term_t rec = va_arg(args, term_t);
    term_t msg = va_arg(args, term_t);

    if ( g->flags & PCE_GF_SEND )
      return PL_cons_functor(ctx, FUNCTOR_send2, rec, msg);
    else
      return PL_cons_functor(ctx, FUNCTOR_get2, rec, msg);
  } else				/* new/2 */
  { term_t descr = va_arg(args, term_t);

    return PL_cons_functor(ctx, FUNCTOR_new1, descr);
  }
}


static int
add_list(PceObject e, void *closure)
{ term_t tail = ((term_t *)closure)[0];
  term_t head = ((term_t *)closure)[1];
  term_t tmp  = ((term_t *)closure)[2];

  return ( PL_unify_list(tail, head, tail) &&
	   put_object(tmp, e) &&
	   PL_unify(head, tmp)
	 );
}


static int
ThrowException(int id, ...)
{ va_list args;
  fid_t fid;
<<<<<<< HEAD
=======
  term_t et;
  term_t err;
  term_t ctx;
>>>>>>> 762527b1

  if ( !(fid = PL_open_foreign_frame()) )
    return FALSE;

<<<<<<< HEAD
  term_t et  = PL_new_term_ref();	/* the error term */
  term_t err = PL_new_term_ref();	/* the 1-st argument */
  term_t ctx = PL_new_term_ref();	/* the 2-nd (context) argument */
=======
  et  = PL_new_term_ref();	/* the error term */
  err = PL_new_term_ref();	/* the 1-st argument */
  ctx = PL_new_term_ref();	/* the 2-nd (context) argument */
>>>>>>> 762527b1

  va_start(args, id);
  switch(id)
  { case EX_GOAL:			/* goal, receiver, message */
    { PceGoal g = va_arg(args, PceGoal);

      switch( g->errcode )
      { case PCE_ERR_ERROR:
	{ term_t a1 = PL_new_term_ref();
	  term_t a2 = PL_new_term_ref();
	  term_t l[3];
	  l[0] = PL_copy_term_ref(a2);
	  l[1] = PL_new_term_ref();
	  l[2] = PL_new_term_ref();

	  if ( !put_object(a1, g->errc1) || /* error->id */
	       !pceEnumElements(g->errc2, add_list, (void *)l) ||
	       !PL_unify_nil(l[0]) )	/* the tail */
	    goto error;

	  if ( !PL_cons_functor(err, FUNCTOR_pce2, a1, a2) ||
	       !put_goal_context(ctx, g, args) )
	    goto error;
	  break;
	}
	default:
	  assert(0);
      }
      break;
    }
    case EX_BAD_INTEGER_OBJECT_REF:		/* , <integer> */
    { long ref = va_arg(args, long);
      char *descr = pcePPReference(cToPceInteger(ref));
      term_t a1 = PL_new_term_ref();
      term_t a2 = PL_new_term_ref();
      term_t na = PL_new_term_ref();

      PL_put_atom(a1, ATOM_object);
      if ( !PL_cons_functor(a1, FUNCTOR_pce1, a1) ||
	   !PL_put_integer(a2, ref) ||
	   !PL_cons_functor(a2, FUNCTOR_ref1, a2) ||
	   !PL_cons_functor(err, FUNCTOR_existence_error2, a1, a2) )
	goto error;

      if ( descr[0] == '@' )
      { char *s;

	for(s=&descr[1]; *s && isdigit(*s&0xff); s++)
	  ;
	if ( *s )
	{ if ( !PL_put_atom_chars(ctx, descr) || /* context(_, Message) */
	       !PL_cons_functor(ctx, FUNCTOR_context2, na, ctx) )
	    goto error;
	}
      }

      break;
    }
    case EX_BAD_ATOM_OBJECT_REF:		/* , <name> */
    { atom_t ref = va_arg(args, atom_t);
      term_t a1 = PL_new_term_ref();
      term_t a2 = PL_new_term_ref();

      PL_put_atom(a1, ATOM_object);
      PL_put_atom(a2, ref);
      if ( !PL_cons_functor(a1, FUNCTOR_pce1, a1) ||
	   !PL_cons_functor(a2, FUNCTOR_ref1, a2) ||
	   !PL_cons_functor(err, FUNCTOR_existence_error2, a1, a2) )
	goto error;
      break;
    }
    case EX_BAD_OBJECT_REF:			/* not @<name-or-int> */
    { term_t ref = va_arg(args, term_t);
      term_t a1  = PL_new_term_ref();

      PL_put_atom(a1, ATOM_object);
      if ( !PL_cons_functor(a1, FUNCTOR_pce1, a1) ||
	   !PL_cons_functor(err, FUNCTOR_type_error2, a1, ref) )
	goto error;
      break;
    }
    case EX_TYPE:				/* type-name, arg */
    { term_t a1 = PL_new_term_ref();
      atom_t tn = va_arg(args, atom_t);
      term_t v  = va_arg(args, term_t);

      if ( PL_is_variable(v) )
	goto ex_instantiation;

      PL_put_atom(a1, tn);
      if ( !PL_cons_functor(a1, FUNCTOR_pce1, a1) ||
	   !PL_cons_functor(err, FUNCTOR_type_error2, a1, v) )
	goto error;
      break;
    }
    case EX_EXISTENCE:				/* type-name, arg */
    { term_t a1 = PL_new_term_ref();
      atom_t tn = va_arg(args, atom_t);
      term_t v  = va_arg(args, term_t);

      if ( PL_is_variable(v) )
	goto ex_instantiation;

      PL_put_atom(a1, tn);
      if ( !PL_cons_functor(a1, FUNCTOR_pce1, a1) ||
	   !PL_cons_functor(err, FUNCTOR_existence_error2, a1, v) )
	goto error;
      break;
    }
    case EX_INSTANTIATION:			/* No arguments */
    ex_instantiation:
    { PL_put_atom(err, ATOM_instantiation_error);

      break;
    }
    case EX_DOMAIN:				/* domain-name, arg */
    { term_t a1 = PL_new_term_ref();
      atom_t tn = va_arg(args, atom_t);
      term_t v  = va_arg(args, term_t);

      PL_put_atom(a1, tn);
      if ( !PL_cons_functor(err, FUNCTOR_domain_error2, a1, v) )
	goto error;
      break;
    }
    case EX_PERMISSION:
    { term_t a1 = PL_new_term_ref();
      term_t a2 = PL_new_term_ref();
      term_t a3 = PL_new_term_ref();
      atom_t op = va_arg(args, atom_t);
      atom_t tp = va_arg(args, atom_t);
      PceObject obj = va_arg(args, PceObject);
      atom_t msg = va_arg(args, atom_t);

      PL_put_atom(a1, op);
      PL_put_atom(a2, tp);
      if ( !put_object(a3, obj) ||
	   !PL_cons_functor(err, FUNCTOR_permission_error3, a1, a2, a3) )
	goto error;

      PutVar(a1);
      PL_put_atom(a2, msg);
      if ( !PL_cons_functor(ctx, FUNCTOR_context2, a1, a2) )
	goto error;
      break;
    }
    default:
      assert(0);
  }
  va_end(args);

  if ( !PL_cons_functor(et, FUNCTOR_error2, err, ctx) )
    goto error;

  return PL_raise_exception(et);

error:
  va_end(args);
  PL_close_foreign_frame(fid);
  return FALSE;
}


		 /*******************************
		 *	     PRIMITIVES		*
		 *******************************/

/* - - - - - - - - - - - - - - - - - - - - - - - - - - - - - - - - - - - - -
PceName	atomToName(atom_t a)
	Translate a Prolog atom into an XPCE name object.  This version
	uses the XPCE handle table to cache direct associations between
	XPCE names and Prolog atoms.

PceObject referenceToObject(term_t a)
	a is the argment to @/1.  Translate to an XPCE object or raise
	an error.  This function too caches using the
- - - - - - - - - - - - - - - - - - - - - - - - - - - - - - - - - - - - - */

#include "table.c"

static atom_t
nameToAtom(PceName name)
{ size_t len;
  const char *textA;
  const wchar_t *textW;

  if ( (textA = pceCharArrayToCA(name, &len)) )
    return PL_new_atom_nchars(len, textA);
  else if ( (textW = pceCharArrayToCW(name, &len)) )
    return PL_new_atom_wchars(len, textW);
  else
    return (atom_t)0;
}


static __inline PceName
atomToAssoc(atom_t a)
{ return a ? atomToName(a) : NIL;
}


/* - - - - - - - - - - - - - - - - - - - - - - - - - - - - - - - - - - - - -
Get an XPCE object-reference from a Prolog term we already know to be of
the form @/1.
- - - - - - - - - - - - - - - - - - - - - - - - - - - - - - - - - - - - - */

static int
get_object_from_refterm(term_t t, PceObject *obj)
{ term_t a = PL_new_term_ref();
  PceObject o;
  long r;
  atom_t name;

  _PL_get_arg(1, t, a);

  if ( PL_get_long(a, &r) )
  { if ( (o = cToPceReference(r)) )
    { *obj = o;

      return TRUE;
    }

    return ThrowException(EX_BAD_INTEGER_OBJECT_REF, r);
  }

  if ( GetAtom(a, &name) )
  { if ( (o = pceObjectFromName(atomToName(name))) )
    { *obj = o;

      return TRUE;
    }

    return ThrowException(EX_BAD_ATOM_OBJECT_REF, name);
  }

  return ThrowException(EX_BAD_OBJECT_REF, t);
}


static int
unifyReferenceArg(term_t t, int type, PceCValue value)
{ term_t t2 = PL_new_term_ref();	/* Exploit SWI-Prolog PL_unify-* */

  if ( type == PCE_REFERENCE )
  { if ( !PL_put_integer(t2, value.integer) )
      return FALSE;
  } else
  { PceITFSymbol symbol = value.itf_symbol;

    PL_put_atom(t2, CachedNameToAtom(symbol->name));
  }

  return PL_unify(t, t2);
}


static int
unifyReference(term_t t, int type, PceCValue value)
{
#ifdef HAVE_XPCEREF
  xpceref_t r;

  if ( type == PCE_REFERENCE )
  { r.type = PL_INTEGER;
    r.value.i = value.integer;
  } else
  { PceITFSymbol symbol = value.itf_symbol;

    r.type = PL_ATOM;
    r.value.a = CachedNameToAtom(symbol->name);
  }
  return _PL_unify_xpce_reference(t, &r);

#else /*HAVE_XPCEREF*/

  term_t t2 = PL_new_term_ref();
  term_t r  = PL_new_term_ref();

  if ( type == PCE_REFERENCE )
  { PL_put_integer(t2, value.integer);
  } else
  { PceITFSymbol symbol = value.itf_symbol;

    PL_put_atom(t2, CachedNameToAtom(symbol->name));
  }
  PL_cons_functor(r, FUNCTOR_ref1, t2);

  return PL_unify(t, r);
#endif /*HAVE_XPCEREF*/
}


		 /*******************************
		 *	   TERM-TO-OBJECT	*
		 *******************************/

static PceObject
do_new(term_t ref, term_t t)
{ PceObject rval;

  if ( IsVar(ref) )
  { if ( (rval = termToObject(t, NULL, NULLATOM, TRUE)) )
    { PceCValue value;
      int type = pceToCReference(rval, &value);

      if ( unifyReference(ref, type, value) )
	return rval;
    }

    return PCE_FAIL;
  } else if ( IsFunctor(ref, FUNCTOR_ref1) )
  { term_t a = PL_new_term_ref();
    atom_t assoc;

    QGetArg(1, ref, a);

    if ( !GetAtom(a, &assoc) )		/* new(@foo, ...) */
    { if ( IsVar(a) )
	assoc = 0;			/* new(@X, ...) */
      else
	goto error;
    }

    if ( (rval = termToObject(t, NULL, assoc, TRUE)) )
    { PceCValue value;
      int type = pceToCReference(rval, &value);

      if ( unifyReferenceArg(a, type, value) )
	return rval;
    }

    return PCE_FAIL;
  }

error:
  ThrowException(EX_TYPE, ATOM_named_reference, ref);
  return PCE_FAIL;
}

		 /*******************************
		 *      HOST DATA HANDLES	*
		 *******************************/

typedef struct _host_stack_entry
{ PceObject handle;
  struct _host_stack_entry *previous;
} host_stack_entry, *HostStackEntry;

static HostStackEntry host_handle_stack;

static __inline PceObject
pushHostHandle(PceObject h)
{ HostStackEntry e = pceAlloc(sizeof(*e));

  e->handle   = h;
  e->previous = host_handle_stack;
  host_handle_stack = e;

  return h;
}


static __inline void
rewindHostHandles(HostStackEntry top)
{ if ( top != host_handle_stack )
  { HostStackEntry p, e = host_handle_stack;

    for( ; e && e != top; e = p )
    { p = e->previous;

      if ( !freeHostData(e->handle) )
      { term_t t = getTermHandle(e->handle);
	Record r = PL_record(t);

	assert((((unsigned long)r & 0x1L) == 0L));
	setHostDataHandle(e->handle, r);
      }

      pceUnAlloc(sizeof(*e), e);
    }

    host_handle_stack = top;
  }
}


/* - - - - - - - - - - - - - - - - - - - - - - - - - - - - - - - - - - - - -
term_t handles appear in two formats: as direct handles to Prolog terms and
as handles to the Prolog recorded database.
- - - - - - - - - - - - - - - - - - - - - - - - - - - - - - - - - - - - - */

static PceObject
makeTermHandle(term_t t)
{ void *h = (void *)(((unsigned long)PL_copy_term_ref(t)<<1) | 0x1L);

  return pushHostHandle(CtoHostData(ClassProlog, h, 0));
}


static PceObject
makeRecordedTermHandle(term_t t)
{ Record r = PL_record(t);

  assert((((unsigned long)r & 0x1L) == 0L));
  return CtoHostData(ClassProlog, r, PCE_ANSWER);
}


static term_t
getTermHandle(PceObject hd)
{ void *h;

  if ( (h = getHostDataHandle(hd)) )
  { unsigned long l = (unsigned long)h;

    if ( l & 1 )
      return (term_t)(l>>1);
    else
    { term_t t = PL_new_term_ref();

      PL_recorded(h, t);
      return t;
    }
  }

  return 0;
}


/* - - - - - - - - - - - - - - - - - - - - - - - - - - - - - - - - - - - - -
Translate a message argument into an XPCE  object.

Returns  FALSE  and  raises  an  exception    of  the  the  argument  is
@<bad-reference>
- - - - - - - - - - - - - - - - - - - - - - - - - - - - - - - - - - - - - */

static int
get_object_arg(term_t t, PceObject* obj)
{ term_value_t val;

  switch(PL_get_term_value(t, &val))
  { case PL_ATOM:
      *obj = atomToName(val.a);
      return TRUE;
    case PL_INTEGER:
      if ( val.i >= PCE_MIN_INT && val.i <= PCE_MAX_INT )
	*obj = cToPceInteger((intptr_t)val.i);
      else
	*obj = cToPceReal((double)val.i);
      return TRUE;
    case PL_FLOAT:
      *obj = cToPceReal(val.f);
      return TRUE;
    case PL_TERM:			/* @reference */
      if ( val.t.name == ATOM_ref && val.t.arity == 1 )
	return get_object_from_refterm(t, obj);

      if ( val.t.name == ATOM_assign && val.t.arity == 2 )
      { term_t a = PL_new_term_ref();
	atom_t an;

	QGetArg(1, t, a);
	if ( GetAtom(a, &an) )
	{ PceObject av[2];

	  QGetArg(2, t, a);
	  av[0] = atomToName(an);
	  if ( !get_object_arg(a, &av[1]) )
	    return FALSE;

	  *obj = pceNew(NIL, ClassBinding, 2, av);

	  return TRUE;
	}
      }
    /*FALLTHROUGH*/
    default:
      *obj = makeTermHandle(t);
      return TRUE;
  }
}


static int
get_typed_object(PceGoal g, term_t t, PceType type, PceObject* rval)
{ PceObject obj = PCE_FAIL, obj2;
  term_value_t val;

  switch(PL_get_term_value(t, &val))
  { case PL_ATOM:
      obj = atomToName(val.a);
      break;
    case PL_INTEGER:
      if ( val.i >= PCE_MIN_INT && val.i <= PCE_MAX_INT )
	obj = cToPceInteger((long)val.i);
      else
	obj = cToPceReal((double)val.i);
      break;
    case PL_FLOAT:
      obj = cToPceReal(val.f);
      break;
    case PL_TERM:			/* @reference */
      if ( val.t.name == ATOM_ref && val.t.arity == 1 )
	get_object_from_refterm(t, &obj);
      break;
  }

  if ( !obj )
  { if ( pceIncludesHostDataType(type, ClassProlog) )
    { *rval = makeTermHandle(t);
      return TRUE;
    }

    if ( !(obj = termToObject(t, type, NULLATOM, FALSE)) )
      return pceSetErrorGoal(g, PCE_ERR_ARGTYPE, makeTermHandle(t));
  }

  if ( (obj2 = pceCheckType(g, type, obj)) )
  { *rval = obj2;
    return TRUE;
  }

  return pceSetErrorGoal(g, PCE_ERR_ARGTYPE, makeTermHandle(t));
}


static __inline PceObject
termToReceiver(term_t t)
{ return termToObject(t, NULL, NULLATOM, FALSE);
}


static int
get_answer_object(PceGoal g, term_t t, PceType type, PceObject *rval)
{ PceObject obj = PCE_FAIL, obj2;
  term_value_t val;

  switch(PL_get_term_value(t, &val))
  { case PL_ATOM:
      obj = atomToName(val.a);
      break;
    case PL_INTEGER:
      if ( val.i >= PCE_MIN_INT && val.i <= PCE_MAX_INT )
	obj = cToPceInteger((long)val.i);
      else
	obj = cToPceReal((double)val.i);
      break;
    case PL_FLOAT:
      obj = cToPceReal(val.f);
      break;
    case PL_TERM:			/* @reference */
      if ( val.t.name == ATOM_ref && val.t.arity == 1 )
	get_object_from_refterm(t, &obj);
      break;
  }

  if ( !obj )
  { if ( pceIncludesHostDataType(type, ClassProlog) )
    { *rval = makeRecordedTermHandle(t);
      return TRUE;
    }

    if ( !(obj = termToObject(t, type, NULLATOM, FALSE)) )
      return pceSetErrorGoal(g, PCE_ERR_RETTYPE, makeRecordedTermHandle(t));
  }

  if ( (obj2 = pceCheckType(g, type, obj)) )
  { *rval = obj2;
    return TRUE;
  }

  return pceSetErrorGoal(g, PCE_ERR_RETTYPE, makeRecordedTermHandle(t));
}



		 /*******************************
		 *	   CLASS PROLOG		*
		 *******************************/

static int
unlinkProlog(PceObject hd)
{ void *h = getHostDataHandle(hd);

  if ( !((unsigned long)h & 0x1) )
  { /*Sdprintf("Erasing recorded Prolog term\n");*/
    PL_erase(h);			/* This is a record */
  }

  return PCE_SUCCEED;
}


static PceObject
getPrintNameProlog(PceObject hd)
{ char *buffer = NULL;
  size_t  size   = 0;
  PceObject rval;
  IOSTREAM *s;

  s = Sopenmem(&buffer, &size, "w");
  s->encoding = ENC_WCHAR;
  PL_write_term(s, getTermHandle(hd), 1200, 0);
  Sflush(s);
  rval = cToPceStringW(NIL, (wchar_t *)buffer, size/sizeof(wchar_t), FALSE);
  Sclose(s);

  if ( buffer )
    Sfree(buffer);

  return rval;
}


static int
equalProlog(PceObject p1, PceObject p2)
{ term_t t1 = getTermHandle(p1);
  term_t t2 = getTermHandle(p2);

  if ( !(t2 = getTermHandle(p2)) )
  { atom_t a = nameToAtom(p2);

    if ( a )
    { t2 = PL_new_term_ref();
      PL_put_atom(t2, a);
    } else
      return PCE_FAIL;
  }

  if ( PL_compare(t1, t2) == 0 )
    return PCE_SUCCEED;

  return PCE_FAIL;
}


static void
makeClassProlog()
{ PceObject av[4];
  PceObject supers;

  av[0] = cToPceName("prolog_term");
  av[1] = cToPceName("host_data");
  ClassProlog = pceNew(NIL, cToPceName("class"), 2, av);

  av[0] = cToPceName("none");
  pceSend(ClassProlog, NULL, cToPceName("clone_style"), 1, av);
  pceSendMethod(ClassProlog,			/* The class */
		"unlink",			/* Name of the method */
		NULL,				/* Group */
		0,				/* # arguments */
		"Discard associated term", 	/* Summary */
		unlinkProlog);			/* Function */
  pceGetMethod (ClassProlog,			/* The class */
		"print_name",			/* Name of the method */
		NULL,				/* Group */
		"string",			/* Return type */
		0,				/* # arguments */
		"Discard associated term", 	/* Summary */
		getPrintNameProlog);		/* Function */

  /* type(prolog, atomic, @default, chain(type(prolog_term))) */

  av[0] = cToPceName("prolog_term");
  av[1] = cToPceName("type");
  TypePrologTerm = pceGet(cToPceAssoc("pce"), NULL, cToPceName("convert"),
			  2, av);
  av[0] = TypePrologTerm;
  supers = pceNew(NIL, cToPceName("chain"), 1, av);

  av[0] = cToPceName("prolog");
  av[1] = cToPceName("atomic");
  av[2] = DEFAULT;
  av[3] = supers;
  TypeProlog = pceNew(NIL, cToPceName("type"), 4, av);

  assert(TypeProlog);

  pceSendMethod(ClassProlog,			/* The class */
		"equal",			/* Name of the method */
		NULL,				/* Group */
		1,				/* # arguments */
		"prolog",			/* Type arg1 */
		"Test equality (==)", 		/* Summary */
		equalProlog);			/* Function */
}





		 /*******************************
		 *	PROLOG --> XPCE		*
		 *******************************/

/* - - - - - - - - - - - - - - - - - - - - - - - - - - - - - - - - - - - - -
termToObject(term_t t, PceType targettype, atom_t assoc, int new)
- - - - - - - - - - - - - - - - - - - - - - - - - - - - - - - - - - - - - */


static PceObject
termToObject(term_t t, PceType type, atom_t assoc, int new)
{ atom_t functor;
  int arity;

  DEBUG(Sdprintf("termToObject(");
	PL_write_term(Soutput, t, 1200, 0);
	Sdprintf(")\n"));

  if ( GetNameArity(t, &functor, &arity) )
  { 					/* Just an atom */
    if ( arity == 0 )
    { PceName name = atomToName(functor);

      return (new ? pceNew(atomToAssoc(assoc), name, 0, NULL) : name);
    }
					/* @Ref */
    if ( functor == ATOM_ref && arity == 1 )
    { PceObject rval;

      if ( get_object_from_refterm(t, &rval) )
	return rval;

      return PCE_FAIL;
    }
					/* new/[1,2] */
    if ( functor == ATOM_new )
    { if ( arity == 1 )			/* new(chain) */
      { term_t a = PL_new_term_ref();

	QGetArg(1, t, a);
	return termToObject(a, NULL, NULLATOM, TRUE);
      }
      if ( arity == 2 )			/* new(B, box) */
      { term_t r = PL_new_term_ref();
	term_t n = PL_new_term_ref();

	QGetArg(1, t, r);
	QGetArg(2, t, n);
	return do_new(r, n);
      }
    }

					/* string(hello) */
    if ( functor == ATOM_string && arity == 1 )
    { char *s;
      wchar_t *sW;
      size_t len;
      term_t a = PL_new_term_ref();
      PceName pceassoc = atomToAssoc(assoc);

      QGetArg(1, t, a);
      if ( PL_get_nchars(a, &len, &s, CVT_ALL) )
	return cToPceStringA(pceassoc, s, len, TRUE);
      else if ( PL_get_wchars(a, &len, &sW, CVT_ALL) )
	return cToPceStringW(pceassoc, sW, len, TRUE);

      ThrowException(EX_TYPE, ATOM_string, t);
      return PCE_FAIL;
    }

					/* prolog(term_t) */
    if ( functor == ATOM_prolog && arity == 1 )
    { PceObject h;
      term_t a = PL_new_term_ref();
      double f;
      intptr_t r;

      QGetArg(1, t, a);

      if ( GetInteger(a, &r) )		/* pass atoms, ints and floats */
	return cToPceInteger(r);	/* as xpce objects anyhow */
      if ( GetFloat(t, &f) )
	return cToPceReal(f);

      h = makeTermHandle(a);		/* real terms */
      makeAnyHostData(h);		/* make acceptable to any/object */

      return h;
    }
					/* A list */
    if ( functor == ATOM_dot && arity == 2 )
    { term_t tail = CopyTerm(t);
      term_t head = PL_new_term_ref();
      int argsallocated = 16;
      int argc = 0;
      PceObject *argv = alloca(argsallocated*sizeof(PceObject));
      PceName classname = NAME_codeVector;

      while ( PL_get_list(tail, head, tail) )
      { PceObject a;

	if ( get_object_arg(head, &a) )
	{ if ( argc >= argsallocated )
	  { PceObject tmp = alloca(2*argsallocated*sizeof(PceObject));
	    memcpy(tmp, argv, argsallocated*sizeof(PceObject));
	    argv = tmp;
	    argsallocated *= 2;
	  }
	  argv[argc++] = a;
	} else
	  return PCE_FAIL;
      }

      if ( !PL_get_nil(tail) )
      { ThrowException(EX_TYPE, ATOM_proper_list, t);
	return PCE_FAIL;
      }

      if ( type )
      { if ( pceSend(type, NULL, NAME_includes,
		     1, (PceObject *)&NAME_chain) )
	  classname = NAME_chain;
	else if ( pceSend(type, NULL, NAME_includes, 1,
			  (PceObject *)&NAME_vector) )
	  classname = NAME_vector;
      }

      return pceNew(NIL, classname, argc, argv);
    }

					/* Class(...Args...) */
    { PceName name = atomToName(functor);
      ArgVector(argv, arity);
      term_t a = PL_new_term_ref();
      int n;

      for(n=0 ; n < arity; n++ )
      { QGetArg(n+1, t, a);
	if ( !get_object_arg(a, &argv[n]) )
	  return PCE_FAIL;
      }

      return pceNew(atomToAssoc(assoc), name, arity, argv);
    }
  } else				/* not a term */
  { double f;
    intptr_t r;

					/* PL_get_integer() translates */
					/* `whole' floats to integers */
    if ( PL_is_integer(t) && GetInteger(t, &r) )
    { if ( new )
	goto type_error;

      return cToPceInteger(r);
    }

#ifdef O_STRING
  { char *s;
    wchar_t *w;
    size_t len;

    if ( PL_get_string(t, &s, &len) )	/* string object (if supported) */
      return cToPceStringA(atomToAssoc(assoc), s, len, FALSE);
    if ( PL_get_wchars(t, &len, &w, CVT_STRING) )
      return cToPceStringW(atomToAssoc(assoc), w, len, FALSE);
  }
#endif

    if ( GetFloat(t, &f) )		/* floating point number */
      return cToPceReal(f);

					/* anything else */
  type_error:
    ThrowException(EX_TYPE, ATOM_object, t);
    return PCE_FAIL;
  }
}


		 /*******************************
		 *	  OBJECT-TO-TERM	*
		 *******************************/

static int
unifyObject(term_t t, PceObject obj, int top)
{ PceCValue value;
  int pcetype;
  term_t tmpt;

  switch( (pcetype = pceToC(obj, &value)) )
  { case PCE_INTEGER:			/* integer */
      return UnifyInteger(t, value.integer);
    case PCE_REAL:			/* float (real object) */
      return UnifyFloat(t, value.real);
    case PCE_NAME:			/* name */
    { size_t len;
      const char *textA;
      const wchar_t *textW;

      if ( (textA = pceCharArrayToCA(obj, &len)) )
	return PL_unify_atom_nchars(t, len, textA);
      else if ( (textW = pceCharArrayToCW(obj, &len)) )
	return PL_unify_wchars(t, PL_ATOM, len, textW);
      else
      { assert(0);
	return FALSE;
      }
    }
    case PCE_HOSTDATA:
      return PL_unify(t, getTermHandle(obj)); /* TBD: avoid redoing this */
    case PCE_REFERENCE:
    case PCE_ASSOC:
      if ( !top )
      { atom_t n;
	int a;

	if ( IsVar(t) )			/* get(R, S, Var) */
	  return unifyReference(t, pcetype, value);

					/* get(R, S, @something) */
	if ( GetNameArity(t, &n, &a) && n == ATOM_ref && a == 1 )
	{ tmpt = PL_new_term_ref();

	  QGetArg(1, t, tmpt);
	  return unifyReferenceArg(tmpt, pcetype, value);
	}
      }
  }

  if ( pceIsString(obj) )	/* string: handle special */
  { const char *textA;
    const wchar_t *textW;
    size_t len;
    term_t a = PL_new_term_ref();

    if ( (textA = pceCharArrayToCA(obj, &len)) )
    { PL_put_atom_nchars(a, len, textA);
    } else if ( (textW = pceCharArrayToCW(obj, &len)) )
    { if ( !PL_unify_wchars(a, PL_ATOM, len, textW) )
	return FALSE;
    } else
    { return FALSE;
    }

    return PL_unify_term(t,
			 PL_FUNCTOR, FUNCTOR_string1,
			   PL_TERM, a);
  }

  { atom_t name;
    int n, arity;
    atom_t pname;				/* name of Pce object */
    int parity;				/* its `arity' */
    PceObject got;			/* temp variable */
    term_t at = PL_new_term_ref();

    if ( !(got = pceGet(obj, NULL, NAME_functor, 0, NULL)) ||
	 !(pname = nameToAtom(got)) )
      return FALSE;
    if ( !(got = pceGet(obj, NULL, NAME_Arity, 0, NULL)) ||
	 pceToC(got, &value) != PCE_INTEGER )
      return FALSE;
    parity = value.integer;

    if ( GetNameArity(t, &name, &arity) )
    { if ( name != pname || arity != parity )
	return FALSE;
      for(n=1; n<=arity; n++)
      { PceObject pcen = cToPceInteger(n);

	if ( (got = pceGet(obj, NULL, NAME_Arg, 1, &pcen)) )
	{ QGetArg(n, t, at);

	  if ( !unifyObject(at, got, FALSE) )
	    return FALSE;
	} else
	  return FALSE;
      }

      return TRUE;
    } else if ( IsVar(t) )
    { term_t t2 = PL_new_term_ref();

      if ( !PutFunctor(t2, pname, parity) )
	return FALSE;
      for(n=1; n<=parity; n++)
      { PceObject pcen = cToPceInteger(n);

	if ( (got = pceGet(obj, NULL, NAME_Arg, 1, &pcen)) )
	{ QGetArg(n, t2, at);

	  if ( !unifyObject(at, got, FALSE) )
	    return FALSE;
	} else
	  return FALSE;
      }
      return PL_unify(t, t2);
    } else
      return FALSE;
  }
}


		 /*******************************
		 *	  VMI FUNCTIONS		*
		 *******************************/

static __inline Module
PushDefaultModule()
{ Module odm = DefaultModule;

  DefaultModule = 0;
  return odm;
}

#define PopDefaultModule(o)	(DefaultModule = (o))

					/* NEW */
static foreign_t
pl_new(term_t assoc, term_t descr)
{ AnswerMark mark;
  PceObject obj;
  term_t d = PL_new_term_ref();
  Module odm;
  pce_goal goal;
  HostStackEntry hmark;

  LOCK();
  odm		      =	PushDefaultModule();
  hmark               = host_handle_stack;
  goal.flags	      =	PCE_GF_CATCH;
  goal.errcode	      =	PCE_ERR_OK;
  goal.argc	      =	0;
  goal.receiver	      =	NIL;
  goal.implementation =	NIL;
  pcePushGoal(&goal);

  StripModuleTag(descr, &DefaultModule, d);
  markAnswerStack(mark);
  obj = do_new(assoc, d);
  rewindAnswerStack(mark, obj);
  rewindHostHandles(hmark);
  PopDefaultModule(odm);

  if ( !obj && (goal.flags & PCE_GF_THROW) )
    ThrowException(EX_GOAL, &goal, descr);

  pceFreeGoal(&goal);
  UNLOCK();

  return obj ? TRUE : FALSE;
}


static __inline int
get_pce_class(term_t t, PceClass *cl)
{ if ( t )
  { atom_t a;

    if ( GetAtom(t, &a) )
    { PceClass class = nameToExistingClass(atomToName(a));

      if ( class )
      { *cl = class;
        return TRUE;
      }
    }

    return FALSE;
    assert(0);				/* Raise exception */
  }

  *cl = NULL;
  return TRUE;
}


/* - - - - - - - - - - - - - - - - - - - - - - - - - - - - - - - - - - - - -
Put @default into the argument term
- - - - - - - - - - - - - - - - - - - - - - - - - - - - - - - - - - - - - */

static int
put_default(PceGoal g, int n, term_t t)
{ PceObject v = pceCheckType(g, g->types[n], DEFAULT);

  if ( v == DEFAULT )			/* pass @default */
  { PL_put_atom(t, ATOM_default);
    return PL_cons_functor(t, FUNCTOR_ref1, t);
  } else if ( v )
  { return put_object(t, v);		/* some converted object */
  } else
    return pceSetErrorGoal(g, PCE_ERR_MISSING_ARGUMENT, cToPceInteger(n));
}


/* - - - - - - - - - - - - - - - - - - - - - - - - - - - - - - - - - - - - -
put_prolog_argument()
    Does Prolog-to-Prolog conversion of arguments.  If the type has a
    natural Prolog counterpart, the reference is passed directly.  Otherwise
    it is translated to XPCE for conversion.  Atoms, Names and floats have
    these natural counterparts.  See alse get_object_arg().
- - - - - - - - - - - - - - - - - - - - - - - - - - - - - - - - - - - - - */

static int
put_prolog_argument(PceGoal g, term_t t, PceType type, term_t f)
{ PceObject obj;
  term_value_t val;
					/* --> :prolog */
  if ( pceIncludesHostDataType(type, ClassProlog) )
  { PutTerm(t, f);
    return TRUE;
  }

  switch(PL_get_term_value(f, &val))
  { case PL_ATOM:
      if ( pceCheckNameType(type, AtomCharp(val.a)) )
      { PL_put_atom(t, val.a);
	return TRUE;
      }
      break;
    case PL_INTEGER:
      if ( pceCheckIntType(type, (long)val.i) ) /* cast ok? */
	return PL_put_int64(t, val.i);
      break;
    case PL_FLOAT:
      if ( pceCheckFloatType(type, val.f) )
      { PutTerm(t, f);
	return TRUE;
      }
      break;
    case PL_TERM:
      if ( val.t.name == ATOM_ref && val.t.arity == 1 )
      { PceObject obj2;

	if ( !get_object_from_refterm(f, &obj) )
	{ g->errcode = PCE_ERR_OK;	/* TBD: Should be something else  */
	  return FALSE;
	}

	if ( (obj2 = pceCheckType(g, type, obj)) )
	{ if ( obj2 == obj )
	    PutTerm(t, f);
	  else
	    put_object(t, obj2);

	  return TRUE;
	}
      }
  }

					/* anything else */
  if ( (obj = termToObject(f, type, NULLATOM, FALSE)) )
  { PceObject obj2;

    if ( (obj2 = pceCheckType(g, type, obj)) )
    { put_object(t, obj2);
      return TRUE;
    }

    return pceSetErrorGoal(g, PCE_ERR_ARGTYPE, obj);
  }

  return pceSetErrorGoal(g, PCE_ERR_ARGTYPE, NIL);
}


/* - - - - - - - - - - - - - - - - - - - - - - - - - - - - - - - - - - - - -
stripArgName(?t, PceName *name)
    if t is <atom> := <value>, put value into <t> and <atom> as an XPCE
    name object into name.
- - - - - - - - - - - - - - - - - - - - - - - - - - - - - - - - - - - - - */

static __inline void
stripArgName(term_t t, PceName *name)
{ if ( IsFunctor(t, FUNCTOR_namearg) )	/* Name := Value */
  { term_t a = PL_new_term_ref();
    atom_t an;

    QGetArg(1, t, a);
    if ( GetAtom(a, &an) )
    { *name = atomToName(an);
      QGetArg(2, t, t);
    }
  }
}


/* - - - - - - - - - - - - - - - - - - - - - - - - - - - - - - - - - - - - -
invoke(term_t receiver, term_t class, term_t selector, term_t return)
    This function is the central code fore invoking both XPCE send- and
    get-methods.  `Class' and `return' may be 0 to indicate these arguments
    don't care.
- - - - - - - - - - - - - - - - - - - - - - - - - - - - - - - - - - - - - */

static int
invoke(term_t rec, term_t cl, term_t msg, term_t ret)
{ int rval = FALSE;
  AnswerMark mark;
  PceObject receiver;
  Module odm;
  pce_goal goal;
  HostStackEntry hmark;

  LOCK();
  odm = PushDefaultModule();
  hmark = host_handle_stack;

  goal.flags = (ret ? PCE_GF_GET : PCE_GF_SEND)|PCE_GF_CATCH;
  goal.errcode = PCE_ERR_OK;
  goal.rval  = NIL;			/* for rewindAnswerStack() */

  markAnswerStack(mark);
  receiver = termToReceiver(rec);

  if ( receiver )
  { atom_t name;
    int  arity;
    PceClass class;

    if ( !get_pce_class(cl, &class) )
    { rval = ThrowException(EX_EXISTENCE, ATOM_class, cl);
      goto out;
    }
    StripModuleTag(msg, &DefaultModule, msg);
    if ( GetNameArity(msg, &name, &arity) )
    { PceName selector = atomToName(name);
      term_t arg;

      if ( arity > 0 )
	arg = PL_new_term_ref();
      else
	arg = 0;			/* make compiler happy */

      goal.receiver = receiver;
      goal.class    = class;
      goal.selector = selector;

      if ( pceResolveImplementation(&goal) )
      { if ( goal.flags & PCE_GF_HOST )
	{ prolog_call_data *pcd = get_pcd(goal.implementation);
				/* Implemented in Prolog */
	  fid_t  fid = PL_open_foreign_frame();
	  term_t av  = PL_new_term_refs(4);
	  term_t mav = PL_new_term_refs(pcd->argc);
	  term_t tmp, tmp2, tail;
	  int n;
	  void *prof_node;

	  goal.flags |= PCE_GF_HOSTARGS;
	  pceInitArgumentsGoal(&goal);

	  if ( goal.va_type )
	  {				/* used by PrologWriteGoalArgs() */
	    goal.host_closure = (void *)(mav+pcd->argc-1);
	    tail = PL_copy_term_ref(mav+pcd->argc-1);
	    tmp  = PL_new_term_ref();
	    tmp2 = PL_new_term_ref();
	  } else
	    tmp = tmp2 = tail = 0;

					/* push method identifier */
	  if ( (pcd->flags & (PCE_METHOD_INFO_TRACE|PCE_METHOD_INFO_BREAK)) )
	  { if ( !put_trace_info(av+0, pcd) )
	      goto plerror;
	  } else
	  { _PL_put_atomic(av+0, pcd->method_id);
	  }

	  if ( goal.flags & PCE_GF_CATCHALL )
	  { goal.argn++;
	    PL_put_atom(mav, CachedNameToAtom(goal.selector));
	    goal.argv[0] = (PceObject)mav;
	  }

	  for(n=0; n<arity; n++)
	  { PceName name = NULL;
	    PceType type;
	    int i;

	    QGetArg(n+1, msg, arg);
	    stripArgName(arg, &name);
	    if ( !pceGetArgumentTypeGoal(&goal, name, &type, &i) )
	      goto plerror;
	    if ( !put_prolog_argument(&goal,
				      i < 0 ? tmp : (mav+i),
				      type,
				      arg) )
	    { if ( goal.errcode == PCE_ERR_ARGTYPE )
	      { goal.argn = (i<0 ? goal.argc : i);
		goal.errc1 = makeTermHandle(arg);
	      }

	      goto plerror;
	    }
	    if ( i < 0 )
	    { if ( !PL_unify_list(tail, tmp2, tail) ||
		   !PL_unify(tmp2, tmp) )
	      { rval = FALSE;
		goto out;
	      }
	    } else
	      goal.argv[i] = (PceObject)(mav+i);
	  }
	  if ( tail )
	  { if ( !PL_unify_nil(tail) )
	    { rval = FALSE;
	      goto out;
	    }
	  }

	  for(n=0; n<goal.argc; n++)
	  { if ( !goal.argv[n] && !put_default(&goal, n, mav+n) )
	      goto plerror;
	  }

	  if ( !PL_cons_functor_v(av+1, pcd->functor, mav) ||
	       !put_object(av+2, goal.receiver) )
	  { rval = FALSE;
	    goto out;
	  }

	  if ( prof_active )
	    prof_node = PL_prof_call(goal.implementation, &pceProfType);
	  else
	    prof_node = NULL;
	  if ( ret )
	  { rval = PL_call_predicate(MODULE_user,
				     DebugMode|PL_Q_PASS_EXCEPTION,
				     PREDICATE_get_implementation, av);
	    if ( rval )
	    { if ( IsFunctor(av+3, FUNCTOR_ref1) )
	      { if ( !get_object_from_refterm(av+3, &goal.rval) )
		{ rval = FALSE;
		  goto out;
		}

		if ( !PL_unify(ret, av+3) )
		  rval = unifyObject(ret, goal.rval, FALSE);
	      } else
		rval = PL_unify(ret, av+3);
	    }
	  } else
	  { rval = PL_call_predicate(MODULE_user,
				     DebugMode|PL_Q_PASS_EXCEPTION,
				     PREDICATE_send_implementation, av);
	  }
	  if ( prof_node )
	    PL_prof_exit(prof_node);

	  PL_close_foreign_frame(fid);	/* keep bindings */
	  goto out;
	plerror:
	  pceReportErrorGoal(&goal);
	  PL_close_foreign_frame(fid);	/* keep bindings */
	  goto out;
	} else				/* Implemented in XPCE itself */
	{ int n;

	  pceInitArgumentsGoal(&goal);
	  for(n=0; n<arity; n++)
	  { PceObject value = NULL;
	    PceName name = NULL;
	    PceType type;
	    int i;

	    QGetArg(n+1, msg, arg);
	    stripArgName(arg, &name);
	    if ( !pceGetArgumentTypeGoal(&goal, name, &type, &i) )
	      goto error;
	    if ( !get_typed_object(&goal, arg, type, &value) )
	    { if ( goal.errcode == PCE_ERR_ARGTYPE )
		goal.argn = (i < 0 ? goal.argc : i);
	      goto error;
	    }
	    if ( i >= 0 )
	      goal.argv[i] = value;
	    else
	      pceVaAddArgGoal(&goal, value);
	  }
	  rval = pceExecuteGoal(&goal);

	  if ( ret && rval )
	    rval = unifyObject(ret, goal.rval, FALSE);

	  goto out;
	error:
	  pceReportErrorGoal(&goal);
	  goto out;
	}
      } else /* no implementation */
	pceReportErrorGoal(&goal);
    }
  }
out:
  if ( goal.flags & PCE_GF_THROW )
    rval = ThrowException(EX_GOAL, &goal, rec, msg);
  rewindHostHandles(hmark);
  rewindAnswerStack(mark, goal.rval);
  PopDefaultModule(odm);
  pceFreeGoal(&goal);
  UNLOCK();

  return rval;
}


static foreign_t
pl_send(term_t rec, term_t msg)
{ return invoke(rec, 0, msg, 0);
}


static foreign_t
pl_send_class(term_t rec, term_t cl, term_t msg)
{ return invoke(rec, cl, msg, 0);
}


static foreign_t
pl_get(term_t rec, term_t msg, term_t ret)
{ return invoke(rec, 0, msg, ret);
}


static foreign_t
pl_get_class(term_t rec, term_t cl, term_t msg, term_t ret)
{ return invoke(rec, cl, msg, ret);
}



		 /*******************************
		 *	    OBJECT/[1,2]	*
		 *******************************/

static foreign_t
pl_object1(term_t ref)
{ atom_t name;
  int arity;

  if ( GetNameArity(ref, &name, &arity) &&
       name == ATOM_ref &&
       arity == 1 )
  { term_t a = PL_new_term_ref();
    atom_t refname;
    intptr_t refi;

    QGetArg(1, ref, a);
    if ( GetAtom(a, &refname) )
      return pceExistsAssoc(atomToName(refname));
    else if ( GetInteger(a, &refi) )
      return pceExistsReference(refi);
  }

  return FALSE;
}


static foreign_t
pl_object2(term_t ref, term_t description)
{ PceObject obj;
  int rval;

  LOCK();
  if ( (obj = termToObject(ref, NULL, NULLATOM, FALSE)) )
    rval = unifyObject(description, obj, TRUE);
  else
    rval = FALSE;
  UNLOCK();

  return rval;
}


		 /*******************************
		 *	  PROLOG SEND/GET	*
		 *******************************/

#ifdef SWI
#define prolog_exception(r) (r)
#else
static int
prolog_exception(r)
int r;
{ switch(r)
  { case SP_SUCCESS:
      return TRUE;
    case SP_FAILURE:
      return FALSE;
    case SP_ERROR:
    default:
    { SP_term_ref t = SP_new_term_ref();
      SP_pred_ref p = SP_predicate("print_exception", 1, "pce_host");

      SP_exception_term(t);
      (void) SP_query(p, t);
    }
  }
}
#endif

static int
PrologSend(PceObject prolog, PceObject sel, int argc, PceObject *argv)
{ Fid fid = OpenForeign();
  Module m = pceContextModule();
  PceCValue value;
  Predicate pred = NULL;
  term_t goal = 0;
  int rval;

  switch(pceToC(sel, &value))
  { case PCE_NAME:
    { PceITFSymbol symbol = value.itf_symbol;
      pred = FindPredicate(nameToAtom(symbol->name), argc, m);
      break;
    }
    case PCE_HOSTDATA:
      goal = getTermHandle(sel);
      break;
    default:
      assert(0);			/* should not be passed */
  }

#ifdef SWI
  if ( pred )
  { term_t terms = PL_new_term_refs(argc);
    qid_t qid;
    int i;

    for(i=0; i<argc; i++)
      put_object(terms+i, argv[i]);

    qid  = PL_open_query(m, DebugMode|PL_Q_PASS_EXCEPTION, pred, terms);
    rval = PL_next_solution(qid);
    PL_cut_query(qid);
  } else
  { if ( argc > 0 )
      rval = FALSE;			/* TBD */
    rval = PL_call(goal, m);
  }
#else /*~SWI*/
  if ( pred )
  { SP_term_ref *terms = alloca(sizeof(SP_term_ref) * argc);
    SP_qid qid;

    for(i=0; i<argc; i++)
    { terms[i] = SP_new_term_ref();
      SP_put_variable(terms[i]);
      put_object(terms[i], argv[i]);
    }

    if ( (qid = SP_open_query_array(pred, terms)) )
    { rval = prolog_exception(SP_next_solution(qid));
      SP_close_query(qid);
    } else
      return ThrowException(EX_OPEN_QUERY, name, argc);
  } else
  { atom_t name, module;

    split_selector(sel, &name, &module);
    UndefinedPredicate(name, argc, module);
    rval = FALSE;
  }
#endif /*SWI*/

  CloseForeign(fid);
  return rval;
}


static PceObject
PrologGet(PceObject prolog, PceObject sel, int argc, PceObject *argv)
{ Fid fid = OpenForeign();
  Module m = pceContextModule();
  atom_t name = nameToAtom(sel);
  Predicate pred = FindPredicate(name, argc+1, m);
  int i;
  PceObject obj;

#ifdef SWI
  term_t terms = PL_new_term_refs(argc+1);
  qid_t qid;
  int rval;

  for(i=0; i<argc; i++)
  { if ( !unifyObject(terms+i, argv[i], FALSE) )
    { obj = PCE_FAIL;
      goto out;
    }
  }

  qid  = PL_open_query(m, DebugMode, pred, terms);
  rval = PL_next_solution(qid);
  PL_cut_query(qid);
  if ( rval )
    obj = termToObject(terms+argc, NULL, NULLATOM, FALSE);
  else
    obj = PCE_FAIL;

#else /*~SWI*/

  if ( pred )
  { SP_term_ref *terms = alloca(sizeof(SP_term_ref) * (argc+1));
    SP_qid qid;

    for(i=0; i<argc; i++)
    { terms[i] = SP_new_term_ref();
      SP_put_variable(terms[i]);
      if ( !unifyObject(terms[i], argv[i], FALSE) )
      { obj = PCE_FAIL;
	goto out;
      }
    }
    terms[argc] = SP_new_term_ref();
    SP_put_variable(terms[argc]);	/* trailing variable for result */

    if ( (qid = SP_open_query_array(pred, terms)) )
    { if ( prolog_exception(SP_next_solution(qid)) )
	obj = termToAnswer(terms[argc]);
      else
	obj = PCE_FAIL;
      SP_close_query(qid);
    } else
    { ThrowException(EX_OPEN_QUERY, name, argc+1);
      obj = PCE_FAIL;
    }
  } else
  { atom_t name, module;

    split_selector(sel, &name, &module);
    UndefinedPredicate(name, argc+1, module);
    obj = PCE_FAIL;
  }

#endif /*SWI*/

out:
  CloseForeign(fid);
  return obj;
}


static int
put_object(term_t t, PceObject obj)
{ PceCValue value;
  int pcetype;
  atom_t avalue;

  switch( pcetype = pceToC(obj, &value) )
  { case PCE_REFERENCE:
    {
#ifdef HAVE_XPCEREF
      return _PL_put_xpce_reference_i(t, value.integer);
#else
      term_t t2;

      return ( (t2 = PL_new_term_ref()) &&
	       PL_put_integer(t2, value.integer) &&
	       PL_cons_functor(t, FUNCTOR_ref1, t2) );
#endif
      break;
    }
    case PCE_ASSOC:
    { PceITFSymbol symbol = value.itf_symbol;

      avalue = CachedNameToAtom(symbol->name);

#ifdef HAVE_XPCEREF
      return _PL_put_xpce_reference_a(t, avalue);
#else
      { term_t t2;

	return ( (t2=PL_new_term_ref()) &&
		 PL_put_atom(t2, avalue) &&
		 PL_cons_functor(t, FUNCTOR_ref1, t2)
	       );
      }
#endif

      break;
    }
    case PCE_HOSTDATA:
    { PutTerm(t, getTermHandle(obj));	/* TBD: Use saved handle */
      return TRUE;
      break;
    }
    case PCE_INTEGER:
      return PL_put_integer(t, value.integer);

      break;
    case PCE_NAME:
      { PceITFSymbol symbol = value.itf_symbol;

	avalue = nameToAtom(symbol->name);
      }
      PL_put_atom(t, avalue);
      return TRUE;

      break;
    case PCE_REAL:
      return PL_put_float(t, value.real);

      break;
    default:
      assert(0);
      return FALSE;
  }
}


static foreign_t
pl_pce_method_implementation(term_t id, term_t msg)
{ prolog_call_data *pcd = pceAlloc(sizeof(prolog_call_data));

  memset(pcd, 0, sizeof(*pcd));

  if ( PL_is_atomic(id) )
  { pcd->method_id = _PL_get_atomic(id);
  } else
  { return PL_warning("pce_method_implementation/2: type error");
  }

  return unifyObject(msg, cToPcePointer(pcd), FALSE);
}


static prolog_call_data *
get_pcd(PceObject method)
{ pce_method_info m;

  m.flags = PCE_METHOD_INFO_HANDLE_ONLY;
  if ( pceGetMethodInfo(method, &m) )
  { prolog_call_data *pcd = m.handle;

    if ( !pcd->functor )
    { m.flags = 0;

      pceGetMethodInfo(method, &m);

      pcd->functor = PL_new_functor(nameToAtom(m.name), m.argc);
      pcd->argc    = m.argc;
    }

    pcd->flags = m.flags;

    return pcd;
  }

  return NULL;
}


static int
put_trace_info(term_t id, prolog_call_data *pm)
{ term_t a = PL_new_term_ref();
  functor_t f;

  _PL_put_atomic(a, pm->method_id);
  if ( (pm->flags & PCE_METHOD_INFO_BREAK) )
    f = FUNCTOR_spy1;
  else /*if ( (pm->flags & PCE_METHOD_INFO_TRACE) )*/
    f = FUNCTOR_trace1;

  return PL_cons_functor(id, f, a);
}


/* - - - - - - - - - - - - - - - - - - - - - - - - - - - - - - - - - - - - -
Call a Prolog-defined implementation from  XPCE.   Note  that send/2 and
get/3 route methods defined in  Prolog   directly  back  to Prolog. This
definition only comes into action if something   in  XPCE calls a method
defined in Prolog.

NOTE: if the return-type is accepts  prolog, we return a term-reference.
Is this ok? Who is ensuring the consistency?   Should we throw it out of
the context immediately? It is returned to  C-code from inside XPCE. Who
says me what happens to it?
- - - - - - - - - - - - - - - - - - - - - - - - - - - - - - - - - - - - - */

static int
PrologCall(PceGoal goal)
{ prolog_call_data *pcd;

  if ( (pcd = get_pcd(goal->implementation)) )
  { fid_t fid;

    if ( (fid=PL_open_foreign_frame()) )
    { term_t av  = PL_new_term_refs(4);
      term_t mav = PL_new_term_refs(pcd->argc);
      int rval = PCE_FAIL, n;
  					  /* push method identifier */
      if ( (pcd->flags & (PCE_METHOD_INFO_TRACE|PCE_METHOD_INFO_BREAK)) )
      { if ( !put_trace_info(av+0, pcd) )
	  goto error;
      } else
	_PL_put_atomic(av+0, pcd->method_id);

      for(n=0; n<goal->argc; n++)		/* push normal arguments */
      { if ( !put_object(mav+n, goal->argv[n]) )
	  goto error;
      }
      if ( goal->va_argc >= 0 )		/* push varargs excess args in list */
      { term_t l = mav+n;
	term_t tmp = PL_new_term_ref();

	PL_put_nil(l);
	for(n=goal->va_argc; --n >= 0; )
	{ if ( !put_object(tmp, goal->va_argv[n]) ||
	       !PL_cons_list(l, tmp, l) )
	    goto error;
	}
      }
					  /* push @receiver */
      if ( !PL_cons_functor_v(av+1, pcd->functor, mav) ||
	   !put_object(av+2, goal->receiver) )
	goto error;

      if ( goal->flags & PCE_GF_SEND )
	rval = PL_call_predicate(MODULE_user, DebugMode,
				 PREDICATE_send_implementation, av);
      else
      { rval = PL_call_predicate(MODULE_user, DebugMode,
				 PREDICATE_get_implementation, av);
	if ( rval )
	{ if ( !get_answer_object(goal, av+3, goal->return_type, &goal->rval) )
	  { pceReportErrorGoal(goal);
	    rval = PCE_FAIL;
	  }
	}
      }

    error:
      PL_discard_foreign_frame(fid);
      return rval;
    }
  }

  return PCE_FAIL;
}


static PceObject
getPrologContext(PceObject receiver)
{ if ( receiver == PROLOG )
  { atom_t mname;

    if ( DefaultModule )
    { mname = ModuleName(DefaultModule);

      return atomToName(mname);
    }

    return NAME_user;
  }

  return NIL;
}


static PceObject
setPrologContext(PceObject context)
{ PceObject old = DefaultContext;

  DefaultContext = context;

  return old;
}


static Module
pceContextModule()
{ atom_t mname;

  if ( DefaultContext && (mname = nameToAtom(DefaultContext)) )
    return ModuleFromAtom(mname);

  return MODULE_user;
}


		 /*******************************
		 *	 STREAM CONNECTION	*
		 *******************************/

#ifdef SWI
#define fdFromHandle(h) ((int)((intptr_t)(h)))

static ssize_t
Swrite_pce(void *handle, char *buf, size_t size)
{ return pceWrite(fdFromHandle(handle), buf, size);
}


static ssize_t
Sread_pce(void *handle, char *buf, size_t size)
{ return pceRead(fdFromHandle(handle), buf, size);
}


static long
Sseek_pce(void *handle, long offset, int whence)
{ return pceSeek(fdFromHandle(handle), offset, whence);
}


static int
Sclose_pce(void *handle)
{ return pceClose(fdFromHandle(handle));
}


static int
Scontrol_pce(void *handle, int cmd, void *closure)
{ switch(cmd)
  { case SIO_FLUSHOUTPUT:
      return 0;
    case SIO_SETENCODING:
      return pceControl(fdFromHandle(handle), PCE_SETENCODING, closure);
  }

  return -1;
}


IOFUNCTIONS pceFunctions =
{ Sread_pce,
  Swrite_pce,
  Sseek_pce,
  Sclose_pce,
  Scontrol_pce
};


static foreign_t
pl_pce_open(term_t t, term_t mode, term_t plhandle)
{ PceObject obj;
  IOENC enc;

  if ( (obj = termToReceiver(t)) )
  { int flags, sflags = SIO_LBUF|SIO_RECORDPOS;
    int handle;
    atom_t m;

    if ( GetAtom(mode, &m) )
    { if ( m == ATOM_read )
      { flags = PCE_RDONLY;
	sflags |= SIO_INPUT;
      } else if ( m == ATOM_write )
      { flags = PCE_WRONLY|PCE_TRUNC;
	sflags |= SIO_OUTPUT;
      } else if ( m == ATOM_append )
      { flags = PCE_WRONLY|PCE_APPEND;
	sflags |= SIO_OUTPUT;
      } else if ( m == ATOM_update )
      { flags = PCE_WRONLY;
	sflags |= SIO_OUTPUT;
      } else
	goto domain_error;
    } else
    { domain_error:

      return ThrowException(EX_DOMAIN, ATOM_io_mode, mode);
    }

    if ( (handle = pceOpen(obj, flags, (void *)&enc)) >= 0 )
    { IOSTREAM *s = Snew((void *)(long)handle, sflags, &pceFunctions);
      s->encoding = enc;

      return PL_open_stream(plhandle, s);
    } else
    { atom_t a = AtomFromString(pceOsError());

      return ThrowException(EX_PERMISSION,
			    ATOM_open, ATOM_object, obj,
			    a);
    }
  }

  PL_fail;
}


static foreign_t
pl_pce_postscript_stream(term_t ps)
{ IOSTREAM *s = pcePostScriptStream();

  if ( s )
    return PL_unify_stream(ps, s);

  return FALSE;
}

#endif /*SWI*/

		 /*******************************
		 *	  EVENT-DISPATCH	*
		 *******************************/

/* - - - - - - - - - - - - - - - - - - - - - - - - - - - - - - - - - - - - -
TIMEOUT defines  the number  of milliseconds  to  wait for  something to
happen in PCE.  If this value  is 0,  PCE  will wait indefinitely for an
event or input.

For linux this value is currently set to 250 because linux's select call
appears  not  to  be   broken  when   a   signal  (notably  SIGCHLD  in
unx-process.c) arrives.  This way pce will anyway  see the signal ...  A
better solution for signal handling is to be searched for (also avoiding
the possibility of reentrance at moments this is not allowed in PCE ...
- - - - - - - - - - - - - - - - - - - - - - - - - - - - - - - - - - - - - */

#ifndef PROLOG_DISPATCH_INPUT
#define PROLOG_DISPATCH_INPUT 1
#define PROLOG_DISPATCH_TIMEOUT 0
#endif

#ifndef TIMEOUT
#define TIMEOUT 250			/* just wait */
#endif

static int
pce_dispatch(int fd)
{ if ( pceDispatch(fd, TIMEOUT) == PCE_DISPATCH_INPUT )
    return PROLOG_DISPATCH_INPUT;

  return PROLOG_DISPATCH_TIMEOUT;
}

#ifdef SICSTUS

#ifdef __WINDOWS__

void *
pl_malloc(unsigned int size)
{ return SP_malloc(size);
}


void *
pl_realloc(void *ptr, unsigned int size)
{ return SP_realloc(ptr, size);
}


void
pl_free(void *ptr)
{ SP_free(ptr);
}

#else /* __WINDOWS__ */

#define pl_malloc SP_malloc
#define pl_realloc SP_realloc
#define pl_free SP_free

#endif /*__WINDOWS__*/


		 /*******************************
		 *	    CONSOLE I/O		*
		 *******************************/

void
pl_Cvprintf(const char *fmt, va_list args)
{ char buf[2048];			/* No SP_vprintf() in SICStus */
  char *s;

  vsprintf(buf, fmt, args);
  for(s=buf; *s; s++)
    SP_putc(*s);
}


static int
pl_Cputchar(int c)
{ SP_putc(c);

  return c;
}


static void
pl_Cflush(void)
{ SP_fflush(SP_stdout);
}


static char *
pl_Cgetline(char *buf, int size)
{ int c, n = 0;

  do
  { c = SP_getc();

    if ( c == EOF )
      return NULL;

    buf[n++] = c;
    if ( n == size );
      return buf;
  } while ( c != '\n' && c != '\r' );

  return buf;
}


		 /*******************************
		 *	HOST ACTION/QUERY	*
		 *******************************/

typedef void (*sighandler_t)(int);

static int
PrologAction(int action, va_list args)
{ switch(action)
  { case HOST_TRACE:
      SP_action(SP_ACTION_TRACE, NULL);
      return PCE_SUCCEED;
    case HOST_HALT:
      SP_action(SP_ACTION_HALT, NULL);
      return PCE_FAIL;				/* should not get here */
    case HOST_BREAK:
    { SP_pred_ref pred = SP_predicate("break", 0, "user");

      SP_query_cut_fail(pred);
      return PCE_SUCCEED;
    }
    case HOST_ABORT:
      SP_action(SP_ACTION_ABORT, NULL);
      return PCE_SUCCEED;
    case HOST_SIGNAL:
    { int sig = va_arg(args, int);
      sighandler_t func = va_arg(args, sighandler_t);

      signal(sig, func);		/* Not clear whether or not to SP_ */
      return PCE_SUCCEED;
    }
    case HOST_RECOVER_FROM_FATAL_ERROR:
      SP_action(SP_ACTION_ABORT, NULL);
      return PCE_FAIL;			/* could not abort: failure */
    case HOST_BACKTRACE:
    case HOST_ATEXIT:
    default:
      return PCE_FAIL;
  }
}


static int
PrologQuery(int what, PceCValue *value)
{ switch(what)
  {
#ifdef _CONSOLE_H_INCLUDED		/* Win32 console */
    case HOST_CONSOLE:
      if ( (value->pointer = indirect_rlc_hwnd()) )
	return PCE_SUCCEED;
      return PCE_FAIL;
#endif
    default:
      return PCE_FAIL;
  }
}

#endif /*SICSTUS*/

#ifdef SWI

#if 1
#define pl_malloc NULL
#define pl_realloc NULL
#define pl_free NULL
#else
#define pl_malloc PL_malloc
#define pl_realloc PL_realloc
#define pl_free PL_free
#endif

		 /*******************************
		 *	    CONSOLE I/O		*
		 *******************************/

#if 1
#define XPCE_OUTPUT Suser_output	/* log in current console */
#define XPCE_INPUT Suser_input
#else
#define XPCE_OUTPUT Soutput		/* always log in user console */
#define XPCE_INPUT Sinput
#endif

void
pl_Cvprintf(const char *fmt, va_list args)
{ Svfprintf(XPCE_OUTPUT, fmt, args);
}


static int
pl_Cputchar(int c)
{ return Sputcode(c, XPCE_OUTPUT);
}


static void
pl_Cflush(void)
{ Sflush(XPCE_OUTPUT);
}


static char *
pl_Cgetline(char *buf, int size)
{ return Sfgets(buf, size, XPCE_INPUT);
}


		 /*******************************
		 *	HOST ACTION/QUERY	*
		 *******************************/

typedef void (*sighandler_t)(int);
typedef void (*halthandler_t)(int, void *);

static int
PrologAction(int action, va_list args)
{ switch(action)
  { case HOST_TRACE:
      PL_action(PL_ACTION_TRACE, NULL);
      return PCE_SUCCEED;
    case HOST_HALT:
      PL_action(PL_ACTION_HALT, NULL);
      return PCE_FAIL;				/* should not get here */
    case HOST_BREAK:
      PL_action(PL_ACTION_BREAK, NULL);
      return PCE_SUCCEED;
    case HOST_ABORT:
      PL_action(PL_ACTION_ABORT, NULL);
      return PCE_SUCCEED;
    case HOST_SIGNAL:
    { int sig = va_arg(args, int);
      sighandler_t func = va_arg(args, sighandler_t);

      PL_signal(sig, func);
      return PCE_SUCCEED;
    }
    case HOST_RECOVER_FROM_FATAL_ERROR:
      PL_action(PL_ACTION_ABORT, NULL);
      return PCE_FAIL;			/* could not abort: failure */
    case HOST_CHECK_INTERRUPT:
      PL_handle_signals();
      return PCE_SUCCEED;
    case HOST_BACKTRACE:
    { int frames = va_arg(args, int);
      PL_action(PL_ACTION_BACKTRACE, (void *) (long)frames);
      return PCE_SUCCEED;
    }
    case HOST_ATEXIT:
    { OnExitFunction f = va_arg(args, OnExitFunction);

      PL_on_halt((halthandler_t)f, NULL);

      return PCE_SUCCEED;
    }
    default:
      return PCE_FAIL;
  }
}


static int
PrologQuery(int what, PceCValue *value)
{ switch(what)
  {
#ifdef _CONSOLE_H_INCLUDED		/* Win32 console */
    case HOST_CONSOLE:
      if ( (value->pointer = indirect_rlc_hwnd()) )
	return PCE_SUCCEED;
      return PCE_FAIL;
#endif
    case HOST_ENCODING:
    { IOENC enc;

      enc = (IOENC)PL_query(PL_QUERY_ENCODING);
      value->integer = enc;

      return PCE_SUCCEED;
    }
    default:
      return PCE_FAIL;
  }
}

#endif /*SWI*/

		 /*******************************
		 *	     RESOURCE		*
		 *******************************/

static IOSTREAM *
PrologOpenResource(const char *name, const char *rc_class, const char *mode)
{ return PL_open_resource(pceContextModule(), name, rc_class, mode);
}


		 /*******************************
		 *	      PROFILING		*
		 *******************************/

static int
unify_prof_node(term_t t, void *impl)
{ return unifyObject(t, impl, FALSE);
}


static int
get_prof_node(term_t ref, void **impl)
{ atom_t name;
  int arity;

  if ( GetNameArity(ref, &name, &arity) &&
       name == ATOM_ref &&
       arity == 1 )
  { *impl = termToObject(ref, NULL, NULLATOM, FALSE);
    return TRUE;
  }

  return FALSE;
}


static void
prof_activate(int active)
{ pce_profile_hooks hooks;

  memset(&hooks, 0, sizeof(hooks));
  if ( active )
  { hooks.call   = (void*)PL_prof_call;
    hooks.exit   = PL_prof_exit;
    hooks.handle = &pceProfType;
  }

  pceSetProfileHooks(&hooks);
  prof_active = active;
}

static void
registerProfiler()
{ pceProfType.unify    = unify_prof_node;
  pceProfType.get      = get_prof_node;
  pceProfType.activate = prof_activate;

  PL_register_profile_type(&pceProfType);
}


		 /*******************************
		 *	     TRANSLATE		*
		 *******************************/

/* - - - - - - - - - - - - - - - - - - - - - - - - - - - - - - - - - - - - -
Translate a Prolog term. This can be  any   term  that is not handled by
get_object_arg(): a compound, string or variable.   If it is a compound,
it may be new(class) or new(Ref, Class), as well as a list.
- - - - - - - - - - - - - - - - - - - - - - - - - - - - - - - - - - - - - */

static PceObject
PrologTranslate(PceObject hd, PceObject type)
{ term_t t;

  if ( (t = getTermHandle(hd)) )
    return termToObject(t, type, NULLATOM, FALSE);

  assert(0);
  return NULL;
}


/* - - - - - - - - - - - - - - - - - - - - - - - - - - - - - - - - - - - - -
Called by writeGoal() to print the arguments  of the goal handled by the
host-language. The non-vararg arguments are in g->argv[], represented as
Prolog terms.
- - - - - - - - - - - - - - - - - - - - - - - - - - - - - - - - - - - - - */

static int
PrologWriteGoalArgs(PceGoal g)
{ int i, argn = 0;
  term_t l;

  for(i=0; i<g->argc; i++)
  { if ( argn++ )
      Sprintf(", ");
    if ( g->argv[i] )
      PL_write_term(Soutput, (term_t)g->argv[i], 999, PL_WRT_PORTRAY);
    else
      Sprintf("(nil)");
  }

  if ( g->va_type && (l = (term_t)g->host_closure) )
  { term_t tail = PL_copy_term_ref(l);
    term_t head = PL_new_term_ref();

    while( PL_get_list(tail, head, tail) )
    { if ( argn++ )
	Sprintf(", ");
      PL_write_term(Soutput, head, 999, PL_WRT_PORTRAY);
    }
  }

  return TRUE;
}



		 /*******************************
		 *	  SETUP CALLBACK	*
		 *******************************/

static pce_callback_functions callbackfunction =
{ PrologSend,
  PrologGet,
  PrologCall,
  PrologQuery,
  PrologAction,
  pl_Cvprintf,				/* Console output */
  pl_Cputchar,
  pl_Cflush,
  pl_Cgetline,
  pl_malloc,				/* Prolog memory management hooks */
  pl_realloc,
  pl_free,
  PrologOpenResource,			/* resource handling */
  getPrologContext,			/* (Module) context */
  setPrologContext,
  PrologTranslate,
  PrologWriteGoalArgs
};


static void
registerPredicates()
{ InstallPredicate("send",		2, pl_send,		META);
  InstallPredicate("get",		3, pl_get,		META);
  InstallPredicate("send_class",	3, pl_send_class,	META);
  InstallPredicate("get_class",		4, pl_get_class,	META);
  InstallPredicate("object",		1, pl_object1,		0);
  InstallPredicate("object",		2, pl_object2,		0);
  InstallPredicate("new",		2, pl_new,		META);
  InstallPredicate("pce_method_implementation", 2,
		   pl_pce_method_implementation, 0);
  InstallPredicate("pce_open",		3, pl_pce_open, 	0);
  InstallPredicate("pce_postscript_stream", 1, pl_pce_postscript_stream, 0);
}


#ifndef PROLOG_ARGC
#define PROLOG_ARGC() 0
#endif
#ifndef PROLOG_ARGV
#define PROLOG_ARGV() ((char **)NULL)
#endif
#ifndef PROLOG_INSTALL_REINIT_FUNCTION
#define PROLOG_INSTALL_REINIT_FUNCTION(x)
#endif
#ifndef PROLOG_ITF_INIT
#define PROLOG_ITF_INIT()
#endif
#ifndef PROLOG_INSTALL_CALLBACKS
#define PROLOG_INSTALL_CALLBACKS()
#endif
#ifndef PROLOG_INSTALL_DISPATCH_FUNCTION
#define PROLOG_INSTALL_DISPATCH_FUNCTION(f)
#endif
#ifndef PROLOG_INSTALL_RESET_FUNCTION
#define PROLOG_INSTALL_RESET_FUNCTION(f)
#endif
#ifndef PROLOG_INSTALL_REDRAW_FUNCTION
#define PROLOG_INSTALL_REDRAW_FUNCTION(f)
#endif


static void
do_reset(void)
{ pceReset();				/* reset XPCE itself */
  rewindHostHandles(NULL);		/* invalidate them all */
}


#ifdef __WINDOWS__
static void
do_redraw(void)
{ pceRedraw(FALSE);			/* FALSE: do not sync Xserver */
}
#endif

static int
hasThreadsProlog()
{ predicate_t pred = PL_predicate("current_prolog_flag", 2, "user");
  term_t av = PL_new_term_refs(2);

  PL_put_atom_chars(av+0, "threads");
  PL_put_atom_chars(av+1, "true");
  return PL_call_predicate(NULL, PL_Q_NORMAL, pred, av);
}


/* - - - - - - - - - - - - - - - - - - - - - - - - - - - - - - - - - - - - -
Call this function as Prolog is about to detach this thread, so XPCE can
delete all windows operating in this thread.
- - - - - - - - - - - - - - - - - - - - - - - - - - - - - - - - - - - - - */

static void
detach_thread(void *closure)
{ pceMTdetach();
}

#include "dispatch.c"
extern install_t install_pcecall();

foreign_t
pl_pce_init(term_t a)
{ char **argv;
  int argc;
  const char *home;
  atom_t ahome;
  static int initialised = 0;

  if ( GetAtom(a, &ahome) )
    home = AtomCharp(ahome);
  else
    home = NULL;

  argc = PROLOG_ARGC();
  argv = PROLOG_ARGV();

  if ( !initialised++ )
  { PceObject plname;

    if ( hasThreadsProlog() )
    { if ( pceMTinit() )
      { PL_thread_at_exit(detach_thread, NULL, TRUE);
      } else
      { Sdprintf("Warning: this version of XPCE is not compiled to support\n"
		 "Warning: multiple threads.\n");
      }
    }

    PROLOG_INSTALL_REINIT_FUNCTION(pl_pce_init);
    PROLOG_ITF_INIT();

    pceRegisterCallbacks(&callbackfunction);
    initNameAtomTable();
    if ( !pceInitialise(0, home, argc, argv) )
      return FALSE;

    initPceConstants();			/* get code used PCE constants */
    initPrologConstants();		/* Public prolog constants */
    initHostConstants();		/* Host-specific Prolog constants */
    registerPredicates();		/* make the interface known */
    registerProfiler();			/* hook the profilers */

    plname = cToPceName("prolog");
    pceSend(PROLOG, NULL, cToPceName("name_reference"), 1, &plname);
    PROLOG_INSTALL_DISPATCH_FUNCTION(pce_dispatch);
    PROLOG_INSTALL_RESET_FUNCTION(do_reset);
    PROLOG_INSTALL_REDRAW_FUNCTION(do_redraw);

    pce_install_dispatch();
    install_pcecall();
  }

  return TRUE;
}<|MERGE_RESOLUTION|>--- conflicted
+++ resolved
@@ -720,25 +720,16 @@
 ThrowException(int id, ...)
 { va_list args;
   fid_t fid;
-<<<<<<< HEAD
-=======
   term_t et;
   term_t err;
   term_t ctx;
->>>>>>> 762527b1
 
   if ( !(fid = PL_open_foreign_frame()) )
     return FALSE;
 
-<<<<<<< HEAD
-  term_t et  = PL_new_term_ref();	/* the error term */
-  term_t err = PL_new_term_ref();	/* the 1-st argument */
-  term_t ctx = PL_new_term_ref();	/* the 2-nd (context) argument */
-=======
   et  = PL_new_term_ref();	/* the error term */
   err = PL_new_term_ref();	/* the 1-st argument */
   ctx = PL_new_term_ref();	/* the 2-nd (context) argument */
->>>>>>> 762527b1
 
   va_start(args, id);
   switch(id)
