/*  $Id$

    Part of SWI-Prolog

    Author:        Jan Wielemaker
    E-mail:        wielemak@science.uva.nl
    WWW:           http://www.swi-prolog.org
    Copyright (C): 1985-2007, University of Amsterdam

    This library is free software; you can redistribute it and/or
    modify it under the terms of the GNU Lesser General Public
    License as published by the Free Software Foundation; either
    version 2.1 of the License, or (at your option) any later version.

    This library is distributed in the hope that it will be useful,
    but WITHOUT ANY WARRANTY; without even the implied warranty of
    MERCHANTABILITY or FITNESS FOR A PARTICULAR PURPOSE.  See the GNU
    Lesser General Public License for more details.

    You should have received a copy of the GNU Lesser General Public
    License along with this library; if not, write to the Free Software
    Foundation, Inc., 59 Temple Place, Suite 330, Boston, MA  02111-1307  USA
*/

/*#define O_DEBUG 1*/
#include "pl-incl.h"

/* - - - - - - - - - - - - - - - - - - - - - - - - - - - - - - - - - - - - -
General  handling  of  procedures:  creation;  adding/removing  clauses;
finding source files, etc.
- - - - - - - - - - - - - - - - - - - - - - - - - - - - - - - - - - - - - */

#define LOCK()   PL_LOCK(L_PREDICATE)
#define UNLOCK() PL_UNLOCK(L_PREDICATE)
#undef LD
#define LD LOCAL_LD

static void	resetReferencesModule(Module);
static void	resetProcedure(Procedure proc, bool isnew);
static void	removeClausesProcedure(Procedure proc, int sfindex, int file);
static atom_t	autoLoader(LocalFrame *frp, Code PC, Definition def);
static void	registerDirtyDefinition(Definition def);
static Procedure visibleProcedure(functor_t f, Module m);

Procedure
lookupProcedure(functor_t f, Module m)
{ Procedure proc;
  Definition def;
  Symbol s;
  
  LOCKMODULE(m);
  if ( (s = lookupHTable(m->procedures, (void *)f)) )
  { DEBUG(3, Sdprintf("lookupProcedure() --> %s\n", procedureName(s->value)));
    proc = s->value;
  } else
  { GET_LD

    proc = (Procedure)  allocHeap(sizeof(struct procedure));
    def  = (Definition) allocHeap(sizeof(struct definition));
    proc->type = PROCEDURE_TYPE;
    proc->definition = def;

    memset(def, 0, sizeof(*def));
    def->functor = valueFunctor(f);
    def->module  = m;
    addHTable(m->procedures, (void *)f, proc);
    GD->statistics.predicates++;
  
    resetProcedure(proc, TRUE);
    DEBUG(3, Sdprintf("Created %s\n", procedureName(proc)));
  }
  UNLOCKMODULE(m);
  
  return proc;
}


/* - - - - - - - - - - - - - - - - - - - - - - - - - - - - - - - - - - - - -
Add (import) a defintion to a  module.   Used  by  loadImport(). Must be
merged with pl_import().
- - - - - - - - - - - - - - - - - - - - - - - - - - - - - - - - - - - - - */

int
importDefinitionModule(Module m, Definition def)
{ functor_t functor = def->functor->functor;
  Procedure proc;
  int rc = TRUE;
  Symbol s;

  LOCKMODULE(m);
  if ( (s = lookupHTable(m->procedures, (void *)functor)) )
  { proc = s->value;
    
    if ( proc->definition == def )
      goto done;
    if ( !isDefinedProcedure(proc) )
    { proc->definition = def;		/* TBD: what about the old one */
      goto done;
    }
    rc = warning("Failed to import %s into %s",
		 predicateName(def), PL_atom_chars(m->name));
    goto done;
  } else
  { GET_LD

    proc = (Procedure) allocHeap(sizeof(struct procedure));
    proc->type = PROCEDURE_TYPE;
    proc->definition = def;
    addHTable(m->procedures, (void *)functor, proc);
    set(proc->definition, P_SHARED);
  }

done:
  UNLOCKMODULE(m);

  return rc;
}



/* - - - - - - - - - - - - - - - - - - - - - - - - - - - - - - - - - - - - -
resetProcedure() is called  by  lookupProcedure()   for  new  ones,  and
abolishProcedure() by abolish/2. In the latter   case, abolish may leave
dirty clauses when called on a   running predicate. Hence, NEEDSCLAUSEGC
should be retained. Bug found by Paulo Moura, LogTalk developer.

There are two cases where a  complete  reset   is  safe:  if  this is an
unreferenced dynamic predicate and if this is   a  predicate that has no
clause-list. Such predicates can't be active  and can't become active as
that requires clauses which, even under  MT,   can  only  be added after
locking the L_PREDICATE mutex.
- - - - - - - - - - - - - - - - - - - - - - - - - - - - - - - - - - - - - */

static void
resetProcedure(Procedure proc, bool isnew)
{ Definition def = proc->definition;

  if ( (true(def, DYNAMIC) && def->references == 0) ||
       def->definition.clauses == NULL )
    isnew = TRUE;

  def->flags ^= def->flags & ~(SPY_ME|NEEDSCLAUSEGC|P_SHARED|P_DIRTYREG);
  if ( stringAtom(def->functor->name)[0] != '$' )
    set(def, TRACE_ME);
  def->number_of_clauses = 0;

  if ( isnew )
  { def->indexCardinality = 0;
    def->indexPattern = (0x0 | NEED_REINDEX);
    set(def, AUTOINDEX);
  
    if ( def->hash_info )
    { unallocClauseIndexTable(def->hash_info);
      def->hash_info = NULL;
    }

    freeCodesDefinition(def);		/* carefully sets to S_VIRGIN */
  } else
  { def->codes = SUPERVISOR(virgin);
  }

  freeCodesDefinition(def);		/* carefully sets to S_VIRGIN */
}


Procedure
isCurrentProcedure(functor_t f, Module m)
{ Symbol s;

  if ( (s = lookupHTable(m->procedures, (void *)f)) )
    return (Procedure) s->value;

  return NULL;
}


ClauseRef
hasClausesDefinition(Definition def)
{ if ( def->definition.clauses )
  { if ( def->erased_clauses == 0 )
      return def->definition.clauses;
    else
    { GET_LD
      ClauseRef c;
#ifdef O_LOGICAL_UPDATE
      uintptr_t generation;
      LocalFrame fr = environment_frame;
      if ( fr )
	generation = generationFrame(fr);
      else
	generation = ~0L-1;		/* any non-erased clause */
#else
#define generation (0)
#endif
    
      for(c = def->definition.clauses; c; c = c->next)
      { Clause cl = c->clause;

	if ( visibleClause(cl, generation) )
	  return c;
      }
    }
  }

  fail;
}


bool
isDefinedProcedure(Procedure proc)
{ Definition def = proc->definition;

  if ( true(def, PROC_DEFINED) )
    succeed;

  return hasClausesDefinition(def) ? TRUE : FALSE;
}


/* - - - - - - - - - - - - - - - - - - - - - - - - - - - - - - - - - - - - -
Find a procedure for defining it.  Here   we check whether the procedure
to be defined is a system predicate.
- - - - - - - - - - - - - - - - - - - - - - - - - - - - - - - - - - - - - */

Procedure
isStaticSystemProcedure(functor_t fd)
{ GET_LD
  Procedure proc;

  if ( !SYSTEM_MODE &&
       MODULE_system &&
       (proc=isCurrentProcedure(fd, MODULE_system)) &&
       true(proc->definition, LOCKED) &&
       false(proc->definition, DYNAMIC) )
    return proc;

  return NULL;
}


static int
checkModifySystemProc(functor_t fd)
{ Procedure proc;

  if ( (proc = isStaticSystemProcedure(fd)) &&
       true(proc->definition, P_ISO) )
    return PL_error(NULL, 0, NULL, ERR_MODIFY_STATIC_PROC, proc);

  succeed;
}


Procedure
lookupProcedureToDefine(functor_t def, Module m)
{ Procedure proc;

  if ( (proc = isCurrentProcedure(def, m)) && false(proc->definition, SYSTEM) )
    return proc;

  if ( checkModifySystemProc(def) )
    return lookupProcedure(def, m);

  fail;
}


/* - - - - - - - - - - - - - - - - - - - - - - - - - - - - - - - - - - - - -
get_functor() translates term  of  the   format  +Name/+Arity  into  the
internal functor represenation. It fails and  raises an exception on the
various possible format or represenation errors.  ISO compliant.
- - - - - - - - - - - - - - - - - - - - - - - - - - - - - - - - - - - - - */

static int
get_arity(term_t t, int extra, int maxarity, int *arity)
{ int a;

  if ( !PL_get_integer_ex(t, &a) )
    fail;
  if ( a < 0 )
    return PL_error(NULL, 0, NULL, ERR_DOMAIN,
		    ATOM_not_less_than_zero, t);
  a += extra;
  if ( maxarity >= 0 && a > maxarity )
  { char buf[100];

    return PL_error(NULL, 0,
		    tostr(buf, "limit is %d, request = %d",
			  maxarity, a),
		    ERR_REPRESENTATION, ATOM_max_arity);
  }

  *arity = a;

  return TRUE;
}


int
get_functor(term_t descr, functor_t *fdef, Module *m, term_t h, int how)
{ GET_LD
  term_t head = PL_new_term_ref();
  int dcgpi=FALSE;

  PL_strip_module(descr, m, head);

  if ( PL_is_functor(head, FUNCTOR_divide2) ||
       (dcgpi=PL_is_functor(head, FUNCTOR_div2)) )
  { term_t a = PL_new_term_ref();
    atom_t name;
    int arity = 0;

    _PL_get_arg(1, head, a);
    if ( !PL_get_atom_ex(a, &name) )
      fail;
    _PL_get_arg(2, head, a);
    if ( !get_arity(a, 
		    (dcgpi ? 2 : 0),
		    (how&GF_PROCEDURE) ? MAXARITY : -1,
		    &arity ) )
      fail;
    *fdef = PL_new_functor(name, arity);
    if ( h )
      PL_put_term(h, head);
          
    succeed;
  } else if ( PL_get_functor(head, fdef) )
  { if ( h )
      PL_put_term(h, head);
	  
    succeed;
  } else
  { if ( how & GP_TYPE_QUIET )
      fail;
    else
      return PL_error(NULL, 0, NULL, ERR_TYPE,
		      ATOM_predicate_indicator, head);
  }
}

      
int
get_head_functor(term_t head, functor_t *fdef, int how ARG_LD)
{ int arity;

  if ( !PL_get_functor(head, fdef) )
  { if ( how&GP_TYPE_QUIET )
      fail;
    else
      return PL_error(NULL, 0, NULL, ERR_TYPE, ATOM_callable, head);
  }

  if ( (arity=arityFunctor(*fdef)) > MAXARITY )
  { if ( how&GP_TYPE_QUIET )
    { fail;
    } else
    { char buf[100];
      return PL_error(NULL, 0,
		      tostr(buf, "limit is %d, request = %d",
			    MAXARITY, arity),
		      ERR_REPRESENTATION, ATOM_max_arity);
    }
  }

  succeed;
  }


/* - - - - - - - - - - - - - - - - - - - - - - - - - - - - - - - - - - - - -
Get the specified procedure from a   Prolog  argument.  This argument is
either a head or a term of the form module:head.  If `create' is TRUE, a
procedure is created in the module.  Otherwise, the system traverses the
module-inheritance chain to find the existing procedure.
- - - - - - - - - - - - - - - - - - - - - - - - - - - - - - - - - - - - - */

int
get_procedure(term_t descr, Procedure *proc, term_t h, int how)
{ Module m = (Module) NULL;
  functor_t fdef;
  Procedure p;

  if ( (how&GP_NAMEARITY) )
  { if ( !get_functor(descr, &fdef, &m, h,
		      GF_PROCEDURE|(how&GP_TYPE_QUIET)) )
      fail;
  } else
  { GET_LD
    term_t head = PL_new_term_ref();

    PL_strip_module(descr, &m, head);

    if ( h )
      PL_put_term(h, head);

    if ( !get_head_functor(head, &fdef, how PASS_LD) )
      fail;
  }
  
  switch( how & GP_HOW_MASK )
  { case GP_CREATE:
      *proc = lookupProcedure(fdef, m);
      break;
    case GP_FINDHERE:
      if ( (p = isCurrentProcedure(fdef, m)) )
      { *proc = p;
        break;
      }
      goto notfound;
    case GP_FIND:
      if ( (p=visibleProcedure(fdef, m)) )
      { *proc = p;
        goto out;
      }
      goto notfound;
    case GP_DEFINE:
      if ( (p = lookupProcedureToDefine(fdef, m)) )
      { *proc = p;
        break;
      }
      fail;				/* permission error */
    case GP_RESOLVE:
      if ( (p = resolveProcedure(fdef, m)) )
      { *proc = p;
        break;
      }
      goto notfound;
    default:
      assert(0);
  }
out:
  succeed;

notfound:
  if ( (how & GP_EXISTENCE_ERROR) )
    return PL_error(NULL, 0, NULL, ERR_EXISTENCE, ATOM_procedure, descr);
  fail;
}

/* - - - - - - - - - - - - - - - - - - - - - - - - - - - - - - - - - - - - -
This function  implements  $c_current_predicate/2.   current_predicate/2
itself  is  written  in  Prolog, based on this function.  Having dynamic
linking from super modules and dynamic loading from the  libraries,  the
definition  of current predicate has become a difficult issue.  Normally
it is used for meta-programming and program analysis.  I think it should
succeed  for  each  predicate  that  can   be   called.    The   current
implementation  is VERY slow due to all Prolog overhead.  This should be
reconsidered and probably a large part of this function should be  moved
to C.
- - - - - - - - - - - - - - - - - - - - - - - - - - - - - - - - - - - - - */

word
pl_current_predicate(term_t name, term_t spec, control_t h)
{ GET_LD
  TableEnum e;
  atom_t n;
  functor_t f;
  Module m = (Module) NULL;
  Procedure proc;
  Symbol symb;
  term_t functor = PL_new_term_ref();

  if ( ForeignControl(h) == FRG_CUTTED )
  { e = ForeignContextPtr(h);
    freeTableEnum(e);
    succeed;
  }

  if ( !PL_strip_module(spec, &m, functor) )
    fail;

  if ( !PL_get_atom(name, &n) )
  { if ( PL_is_variable(name) )
      n = NULL_ATOM;
    else
      fail;
  }
  if ( !PL_get_functor(functor, &f) )
  { if ( PL_is_variable(functor) )
      f = 0;
    else
      fail;
  }

  if ( ForeignControl(h) == FRG_FIRST_CALL)
  { if ( f ) 
    { if ( (proc = isCurrentProcedure(f, m)) )
	return PL_unify_atom(name, nameFunctor(f));
      fail;
    }
    e = newTableEnum(m->procedures);
  } else
    e = ForeignContextPtr(h);

  while( (symb=advanceTableEnum(e)) )
  { FunctorDef fdef;
    
    proc = symb->value;
    fdef = proc->definition->functor;

    if ( (n && n != fdef->name) ||
	 !PL_unify_atom(name, fdef->name) ||
	 !PL_unify_functor(functor, fdef->functor) )
      continue;

    ForeignRedoPtr(e);
  }

  freeTableEnum(e);
  fail;
}

		 /*******************************
		 *    ISO CURRENT-PREDICATE/1	*
		 *******************************/

/* - - - - - - - - - - - - - - - - - - - - - - - - - - - - - - - - - - - - -
Patterns: ?Name/?Arity
	  ?Module:(?Name/?Arity)
- - - - - - - - - - - - - - - - - - - - - - - - - - - - - - - - - - - - - */

typedef struct
{ functor_t	functor;		/* Functor we are looking for */
  atom_t	name;			/* Name of target pred */
  int		arity;			/* arity of target pred */
  Module	module;			/* Module to search in */
  Module	super;			/* Walking along super-chain */
  TableEnum	epred;			/* Predicate enumerator */
  TableEnum	emod;			/* Module enumerator */
} cur_enum;


static Procedure
visibleProcedure(functor_t f, Module m)
{ ListCell c;
  Procedure p;

  for(;;)
  { next:

    if ( (p = isCurrentProcedure(f, m)) && isDefinedProcedure(p) )
      return p;

    for(c=m->supers; c; c=c->next)
    { if ( c->next )
      { if ( (p=visibleProcedure(f, c->value)) )
	  return p;
      } else
      { m = c->value;
	goto next;
      }
    }
 
    return NULL;
  }
}


foreign_t
pl_current_predicate1(term_t spec, control_t ctx)
{ GET_LD
  cur_enum e0;
  cur_enum *e;
  Symbol sp, sm;
  int rval = FALSE;
  term_t mt = 0;			/* module-term */
  term_t nt = 0;			/* name-term */
  term_t at = 0;			/* arity-term */
  unsigned int aextra = 0;

  if ( ForeignControl(ctx) != FRG_CUTTED )
  { term_t pi = PL_copy_term_ref(spec);

    nt = PL_new_term_ref();
    at = PL_new_term_ref();

    while( PL_is_functor(pi, FUNCTOR_colon2) )
    { if ( !mt )
	mt = PL_new_term_ref();
      _PL_get_arg(1, pi, mt);
      _PL_get_arg(2, pi, pi);
    }

    if ( PL_is_functor(pi, FUNCTOR_divide2) )
    { _PL_get_arg(1, pi, nt);
      _PL_get_arg(2, pi, at);
    } else if ( PL_is_functor(pi, FUNCTOR_div2) )
    { _PL_get_arg(1, pi, nt);
      _PL_get_arg(2, pi, at);
      aextra = 2;
    } else if ( PL_is_variable(pi) )
    { term_t a = PL_new_term_ref();

      PL_cons_functor(a, FUNCTOR_divide2, nt, at);
      PL_unify(pi, a);
    } else
      goto typeerror;
  }

  switch( ForeignControl(ctx) )
  { case FRG_FIRST_CALL:
    { e = &e0;
      memset(e, 0, sizeof(*e));

      if ( !PL_get_atom(nt, &e->name) )
      { if ( !PL_is_variable(nt) )
	  goto typeerror;
      }
      if ( PL_get_integer(at, &e->arity) )
      { if ( e->arity < 0 )
	  return PL_error(NULL, 0, NULL, ERR_DOMAIN,
			  ATOM_not_less_than_zero, at);

	e->arity += aextra;
      } else
      { if ( !PL_is_variable(at) )
	  goto typeerror;
	e->arity = -1;
      }

      if ( e->name && e->arity >= 0 )
	e->functor = PL_new_functor(e->name, e->arity);

      if ( mt )
      { atom_t mname;

	if ( PL_is_variable(mt) )
	{ e->emod = newTableEnum(GD->tables.modules);

	  if ( (sm = advanceTableEnum(e->emod)) )
	    e->module = sm->value;
	  else
	    fail;			/* no modules!? */
	} else if ( PL_get_atom_ex(mt, &mname) )
	{ e->module = isCurrentModule(mname);
	  if ( !e->module )
	    fail;
	} else
	{ fail;
	}
      } else
      { if ( environment_frame )
	  e->module = contextModule(environment_frame);
	else
	  e->module = MODULE_user;
	e->super = e->module;
      }

      if ( e->functor )
      { if ( !e->emod )			/* fully specified */
	{ int retry_times = 0;

	  while(retry_times++ < 3)
	  { if ( visibleProcedure(e->functor, e->module) )
	      succeed;
	    else
	    { Procedure proc = lookupProcedure(e->functor, e->module);

	      if ( autoLoader(&environment_frame, NULL,
			      proc->definition) != ATOM_retry )
		break;
	    }
	  }
	  fail;
	}
      } else
      { e->epred = newTableEnum(e->module->procedures);
      }

      e = allocHeap(sizeof(*e));
      *e = e0;
      break;
    }
    case FRG_REDO:
      e = ForeignContextPtr(ctx);
      break;
    case FRG_CUTTED:
    { e = ForeignContextPtr(ctx);
      rval = TRUE;
      goto clean;
    }
    default:
    { e = NULL;
      assert(0);
    }
  }

  for(;;)
  { if ( e->functor )			/* _M:foo/2 */
    { if ( visibleProcedure(e->functor, e->module) )
      { PL_unify_atom(mt, e->module->name);
	
	if ( (sm = advanceTableEnum(e->emod)) )
	{ e->module = sm->value;
	  ForeignRedoPtr(e);
	} else
	  succeed;
      }
    } else
    { while( (sp = advanceTableEnum(e->epred)) )
      { FunctorDef fd = valueFunctor((functor_t)sp->name);
	Procedure proc = sp->value;
    
	if ( (!e->name     || e->name == fd->name) &&
	     (e->arity < 0 || (unsigned int)e->arity == fd->arity) &&
	     fd->arity >= aextra &&
	     isDefinedProcedure(proc) )
	{ if ( mt )
	    PL_unify_atom(mt, e->module->name);
	  if ( !e->name )
	    PL_unify_atom(nt, fd->name);
	  if ( e->arity < 0 )
	    PL_unify_integer(at, fd->arity-aextra);

	  ForeignRedoPtr(e);
	}
      }
    }

    if ( e->emod )			/* enumerate all modules */
    { while( (sm = advanceTableEnum(e->emod)) )
      { Module m = sm->value;

					/* skip hidden modules */
	if ( stringAtom(m->name)[0] != '$' || SYSTEM_MODE )
	  break;
      }
      if ( sm )
	e->super = e->module = sm->value;
      else
	break;
    } else if ( !e->functor && e->super && e->super->supers )
    { e->super = e->super->supers->value;	/* advance to user-modules */
					/* TBD: handle multiple supers */
    } else
      break;				/* finished all modules */

    if ( !e->functor )
    { freeTableEnum(e->epred);
      e->epred = newTableEnum(e->super->procedures);
    }
  }

clean:
  if ( e )
  { if ( e->epred )
      freeTableEnum(e->epred);
    if ( e->emod )
      freeTableEnum(e->emod);
    freeHeap(e, sizeof(*e));
  }

  return rval;
  
typeerror:
  return PL_error(NULL, 0, NULL, ERR_TYPE,
		  ATOM_predicate_indicator, spec);
}


		 /*******************************
		 *	 CLAUSE REFERENCES	*
		 *******************************/


ClauseRef
newClauseRef(Clause clause ARG_LD)
{ ClauseRef cref = allocHeap(sizeof(struct clause_ref));
  
  cref->clause = clause;
  cref->next   = NULL;

  return cref;
}


void
freeClauseRef(ClauseRef cref ARG_LD)
{ freeHeap(cref, sizeof(struct clause_ref));
}


/* - - - - - - - - - - - - - - - - - - - - - - - - - - - - - - - - - - - - -
Assert a clause to a procedure. Where askes to assert either at the head
or at the tail of the clause list.

(*) This function updates the indexing information.  If we have a static
procedure, it deletes the supervisor. This is  probably a bit rough, but
deals with -for example- clauses for   term_expansion/2. After the first
definition this will be  called  and   an  S_TRUSTME  supervisor will be
installed, causing further clauses to have no effect.
- - - - - - - - - - - - - - - - - - - - - - - - - - - - - - - - - - - - - */

ClauseRef
assertProcedure(Procedure proc, Clause clause, int where ARG_LD)
{ Definition def = getProcDefinition(proc);
  ClauseRef cref = newClauseRef(clause PASS_LD);

  if ( def->references && (debugstatus.styleCheck & DYNAMIC_STYLE) )
    printMessage(ATOM_informational,
		 PL_FUNCTOR_CHARS, "modify_active_procedure", 2,
		   PL_CHARS, "assert",
		   _PL_PREDICATE_INDICATOR, proc);

  LOCKDEF(def);
  if ( !def->lastClause )
  { def->definition.clauses = def->lastClause = cref;
  } else if ( where == CL_START )
  { cref->next = def->definition.clauses;
    def->definition.clauses = cref;
  } else
  { ClauseRef last = def->lastClause;

    last->next = cref;
    def->lastClause = cref;
  }

  def->number_of_clauses++;
#ifdef O_LOGICAL_UPDATE
  clause->generation.created = ++GD->generation;
  clause->generation.erased  = ~0L;	/* infinite */
#endif

  if ( false(def, DYNAMIC) )		/* see (*) above */
    freeCodesDefinition(def);

  if ( def->hash_info )
  { assert(!(def->indexPattern & NEED_REINDEX));

    DEBUG(3,
	  if ( !clause->index.varmask )
	    Sdprintf("Adding non-indexed clause to %s\n", predicateName(def));
	 );

    addClauseToIndex(def, clause, where PASS_LD);
    if ( def->hash_info->size /2 > def->hash_info->buckets )
    { if ( false(def, NEEDSREHASH) )
      { set(def, NEEDSREHASH);
	DEBUG(2, Sdprintf("Asking re-hash for %s\n", predicateName(def)));
      }
      if ( true(def, DYNAMIC) && def->references == 0 )
      { gcClausesDefinitionAndUnlock(def); /* does UNLOCKDEF() */
	return cref;
      }
    }
  } else
  { if ( def->number_of_clauses == 25 &&
	 true(def, AUTOINDEX) )
    { DEBUG(2, Sdprintf("Request re-index for %s\n", predicateName(def)));
      def->indexPattern |= NEED_REINDEX;
    }
  }
  UNLOCKDEF(def);

  return cref;
}

/*  Abolish a procedure.  Referenced  clauses  are   unlinked  and left
    dangling in the dark until the procedure referencing it deletes it.

    Since we have a foreign language interface we will allow to  abolish
    foreign  predicates  as  well.  Permission testing should be done by
    the caller.

 ** Sun Apr 17 16:18:50 1988  jan@swivax.UUCP (Jan Wielemaker)  */

bool
abolishProcedure(Procedure proc, Module module)
{ GET_LD
  Definition def = proc->definition;

  DEBUG(2, Sdprintf("abolishProcedure(%s)\n", predicateName(def)));

  startCritical;
  LOCKDEF(def);
  if ( def->module != module )		/* imported predicate; remove link */
  { GET_LD
    Definition ndef	     = allocHeap(sizeof(struct definition));

    memset(ndef, 0, sizeof(*ndef));
    proc->definition         = ndef;
    ndef->functor            = def->functor; /* should be merged with */
    ndef->module             = module;	     /* lookupProcedure()!! */
    resetProcedure(proc, TRUE);
  } else if ( true(def, FOREIGN) )	/* foreign: make normal */
  { def->definition.clauses = def->lastClause = NULL;
    resetProcedure(proc, TRUE);
  } else if ( true(def, P_THREAD_LOCAL) )
  { UNLOCKDEF(def);
    endCritical;
    return PL_error(NULL, 0, NULL, ERR_PERMISSION_PROC,
		    ATOM_modify, ATOM_thread_local_procedure, def);
  } else				/* normal Prolog procedure */
  { removeClausesProcedure(proc, 0, FALSE);

    if ( true(def, DYNAMIC) )
    { if ( def->references == 0 )
      { resetProcedure(proc, FALSE);
	gcClausesDefinitionAndUnlock(def);
	endCritical;
	succeed;
      } else				/* dynamic --> static */
      { UNLOCKDYNDEF(def);		/* release private lock */
	setDynamicProcedure(proc, FALSE);
	endCritical;

	succeed;
      }
    } else if ( true(def, NEEDSCLAUSEGC) )
    { registerDirtyDefinition(def);
    }

    resetProcedure(proc, FALSE);
  }
  UNLOCKDEF(def);
  endCritical;

  succeed;
}


/* - - - - - - - - - - - - - - - - - - - - - - - - - - - - - - - - - - - - -
Remove (mark for  deletion)  all  clauses   that  come  from  the  given
source-file or any sourcefile. Note   that thread-local predicates don't
have clauses from files, so we don't need to bother.

MT: Caller must hold L_PREDICATE
- - - - - - - - - - - - - - - - - - - - - - - - - - - - - - - - - - - - - */

static void
removeClausesProcedure(Procedure proc, int sfindex, int fromfile)
{ Definition def = proc->definition;
  ClauseRef c;

#ifdef O_LOGICAL_UPDATE
  GD->generation++;
#endif

  if ( true(def, P_THREAD_LOCAL) )
    return;

  for(c = def->definition.clauses; c; c = c->next)
  { Clause cl = c->clause;

    if ( (sfindex == 0 || sfindex == cl->source_no) &&
	 (!fromfile || cl->line_no > 0) &&
	 false(cl, ERASED) )
    { set(cl, ERASED);
      set(def, NEEDSCLAUSEGC);		/* only on first */

#ifdef O_LOGICAL_UPDATE
      cl->generation.erased = GD->generation;
#endif
      def->number_of_clauses--;
      def->erased_clauses++;
    } 
  }
  if ( def->hash_info )
    def->hash_info->alldirty = TRUE;
}


/* - - - - - - - - - - - - - - - - - - - - - - - - - - - - - - - - - - - - -
Unlink a clause from the  definition,  both   from  the  index table and
clause-chain. The clause itself is not  deleted,   this  task is left to
retractClauseDefinition().
- - - - - - - - - - - - - - - - - - - - - - - - - - - - - - - - - - - - - */

static void
unlinkClause(Definition def, Clause clause ARG_LD)
{ ClauseRef prev = NULL;
  ClauseRef c;

  startCritical;

  if ( def->hash_info )
    delClauseFromIndex(def, clause);

  for(c = def->definition.clauses; c; prev = c, c = c->next)
  { if ( c->clause == clause )
    { if ( !prev )
      { def->definition.clauses = c->next;
	if ( !c->next )
	  def->lastClause = NULL;
      } else
      { prev->next = c->next;
	if ( c->next == NULL)
	  def->lastClause = prev;
      }


      freeClauseRef(c PASS_LD);
      def->number_of_clauses--;

      break;
    }
  }

  endCritical;
}


/* - - - - - - - - - - - - - - - - - - - - - - - - - - - - - - - - - - - - -
Called from erase/1, retract/1 and retractall/1. In the latter two cases
the definition is always referenced.
- - - - - - - - - - - - - - - - - - - - - - - - - - - - - - - - - - - - - */

bool
retractClauseDefinition(Definition def, Clause clause ARG_LD)
{ LOCKDYNDEF(def);
  assert(true(def, DYNAMIC));
  if ( true(clause, ERASED) )
  { UNLOCKDYNDEF(def);
    succeed;
  }

  if ( def->references ||
       def->number_of_clauses > 16 )
  { set(clause, ERASED);
    if ( def->hash_info )
    { markDirtyClauseIndex(def->hash_info, clause);
      if ( false(def, NEEDSREHASH) &&
	   def->hash_info->size * 4 < def->hash_info->buckets )
      { set(def, NEEDSREHASH);
      }
    }
    def->number_of_clauses--;
    def->erased_clauses++;
    if ( def->erased_clauses > def->number_of_clauses/(unsigned)16 )
    { set(def, NEEDSCLAUSEGC);
    }
#ifdef O_LOGICAL_UPDATE
    clause->generation.erased = ++GD->generation;
#endif
    UNLOCKDYNDEF(def);

    succeed;
  }

  unlinkClause(def, clause PASS_LD);
  UNLOCKDYNDEF(def);

					/* as we do a call-back, we cannot */
					/* hold the L_PREDICATE mutex */
#if O_DEBUGGER
  if ( PROCEDURE_event_hook1 &&
       def != PROCEDURE_event_hook1->definition )
    callEventHook(PLEV_ERASED, clause);
#endif

  freeClause(clause PASS_LD);

  succeed;
}


void
freeClause(Clause c ARG_LD)
{ 
#if O_DEBUGGER
  if ( true(c, HAS_BREAKPOINTS) )
    clearBreakPointsClause(c);
#endif

  GD->statistics.codes -= c->code_size;
#ifdef O_ATOMGC
  forAtomsInClause(c, PL_unregister_atom);
#endif
  freeHeap(c, sizeofClause(c->code_size));
}


/* - - - - - - - - - - - - - - - - - - - - - - - - - - - - - - - - - - - - -
gcClausesDefinition()
    This function has two tasks. If the predicates needs to be rehashed,
    this is done and all erased clauses from the predicate are returned
    as a linked list.

    We cannot delete the clauses immediately as the debugger requires a
    call-back and we have the L_PREDICATE mutex when running this code.
- - - - - - - - - - - - - - - - - - - - - - - - - - - - - - - - - - - - - */

static ClauseRef
cleanDefinition(Definition def, ClauseRef garbage)
{ GET_LD
  ClauseRef cref, prev = NULL;
  int rehash = 0;
#if O_DEBUG
  int left = 0, removed = 0;
#endif

  DEBUG(2, Sdprintf("gcClausesDefinition(%s) --> ", predicateName(def)));

  cref = def->definition.clauses;

  if ( def->hash_info )
  { if ( false(def, NEEDSREHASH) )
      gcClauseIndex(def->hash_info PASS_LD);
    else
    { rehash = def->number_of_clauses * 2;
      unallocClauseIndexTable(def->hash_info);
      def->hash_info = NULL;
    }
  }

  while( cref && def->erased_clauses )
  { if ( true(cref->clause, ERASED) )
    { ClauseRef c = cref;
      
					/* Unlink from definition */
      cref = cref->next;
      if ( !prev )
      { def->definition.clauses = c->next;
	if ( !c->next )
	  def->lastClause = NULL;
      } else
      { prev->next = c->next;
	if ( c->next == NULL)
	  def->lastClause = prev;
      }

      DEBUG(2, removed++);
      def->erased_clauses--;

					/* re-link into garbage chain */
      c->next = garbage;
      garbage = c;
    } else
    { prev = cref;
      cref = cref->next;
      DEBUG(2, left++);
    }
  }

  DEBUG(2, if ( def->erased_clauses != 0 )
	     Sdprintf("*** %s has %d erased claused\n",
		      predicateName(def), def->erased_clauses));

  assert(def->erased_clauses == 0);

  DEBUG(2, Sdprintf("removed %d, left %d\n", removed, left));

  if ( rehash )
    hashDefinition(def, rehash);

  clear(def, NEEDSCLAUSEGC|NEEDSREHASH);

  return garbage;
}


/* - - - - - - - - - - - - - - - - - - - - - - - - - - - - - - - - - - - - -
Free a list of clauses as returned by gcClausesDefinition();
- - - - - - - - - - - - - - - - - - - - - - - - - - - - - - - - - - - - - */

static void
freeClauseList(ClauseRef cref)
{ GET_LD
  ClauseRef next;
  

  for( ; cref; cref = next)
  { Clause cl = cref->clause;
    next = cref->next;
    
#if O_DEBUGGER
    if ( PROCEDURE_event_hook1 &&
	 cl->procedure->definition != PROCEDURE_event_hook1->definition )
      callEventHook(PLEV_ERASED, cl);
#endif

    freeClause(cl PASS_LD);
    freeClauseRef(cref PASS_LD);
  }
}


void
gcClausesDefinition(Definition def)
{ ClauseRef cref = cleanDefinition(def, NULL);

  if ( cref )
    freeClauseList(cref);
}


void
gcClausesDefinitionAndUnlock(Definition def)
{ ClauseRef cref = cleanDefinition(def, NULL);

  UNLOCKDEF(def);

  if ( cref )
    freeClauseList(cref);
}


#ifdef O_PLMT
/* - - - - - - - - - - - - - - - - - - - - - - - - - - - - - - - - - - - - -
Discard an entire definition. This can  only   be  used if we *know* the
definition is not  referenced  in  any  way.   It  is  used  to  discard
thread-local definitions at the end of a threads lifetime.
- - - - - - - - - - - - - - - - - - - - - - - - - - - - - - - - - - - - - */

void
destroyDefinition(Definition def)
{ GET_LD

  if ( def->hash_info )
    unallocClauseIndexTable(def->hash_info);
  freeClauseList(def->definition.clauses);

  freeHeap(def, sizeof(*def));
}

#endif /*O_PLMT*/

/* - - - - - - - - - - - - - - - - - - - - - - - - - - - - - - - - - - - - -
resetReferences() is called by abort() to clear all predicate references.
Erased clauses will be removed as well.
- - - - - - - - - - - - - - - - - - - - - - - - - - - - - - - - - - - - - */

static void
resetReferencesModule(Module m)
{ Definition def;

  for_unlocked_table(m->procedures, s,
		     { def = ((Procedure) s->value)->definition;
		       def->references = 0;
		       if ( true(def, NEEDSCLAUSEGC|NEEDSREHASH) )
			 gcClausesDefinition(def);
		     })
}

void
resetReferences(void)
{ LOCK();
  for_unlocked_table(GD->tables.modules, s,
		     resetReferencesModule((Module) s->value));
  UNLOCK();
}


#ifdef O_CLAUSEGC
		 /*******************************
		 *	     CLAUSE-GC		*
		 *******************************/

/* - - - - - - - - - - - - - - - - - - - - - - - - - - - - - - - - - - - - -
MT: locked by caller
- - - - - - - - - - - - - - - - - - - - - - - - - - - - - - - - - - - - - */

static void
registerDirtyDefinition(Definition def)
{ if ( false(def, P_DIRTYREG) )
  { GET_LD
    DefinitionChain cell = allocHeap(sizeof(*cell));

    set(def, P_DIRTYREG);
    cell->definition = def;
    cell->next = GD->procedures.dirty;
    GD->procedures.dirty = cell;
  }
}


foreign_t
pl_garbage_collect_clauses(void)
{ GET_LD

  if ( GD->procedures.dirty && !gc_status.blocked )
  { DefinitionChain c, cell, next, last;
    sigset_t set;

    DEBUG(1, Sdprintf("pl_garbage_collect_clauses()\n"));

    PL_LOCK(L_THREAD);
    LOCK();
    blockSignals(&set);

					/* sanity-check */
    for(c=GD->procedures.dirty; c; c=c->next)
    { Definition def = c->definition;

      assert(true(def, P_DIRTYREG));
      if ( false(def, DYNAMIC) )
	assert(def->references == 0);
    }

    markPredicatesInEnvironments(LD);
#ifdef O_PLMT
    forThreadLocalData(markPredicatesInEnvironments,
		       PL_THREAD_SUSPEND_AFTER_WORK);
#endif

    DEBUG(1, Sdprintf("Marking complete; cleaning predicates\n"));

    last = NULL;
    for(cell = GD->procedures.dirty; cell; cell = next)
    { Definition def = cell->definition;
      
      next = cell->next;

      if ( false(def, DYNAMIC) )
      { if ( def->references )
	{ assert(def->references == 1);
	  def->references = 0;
	  last = cell;
	  continue;
	} else
	{ DEBUG(1, Sdprintf("gcClausesDefinition(%s)\n", predicateName(def)));
	  gcClausesDefinition(def);
	}
      }
  
      clear(def, P_DIRTYREG);
      freeHeap(cell, sizeof(*cell));
      if ( last )
	last->next = next;
      else
	GD->procedures.dirty = next;
    }

#ifdef O_PLMT
    resumeThreads();
#endif

    unblockSignals(&set);
    UNLOCK();
    PL_UNLOCK(L_THREAD);
  }


  succeed;
}

#endif /*O_CLAUSEGC*/

#ifdef O_DEBUG
		 /*******************************
		 *	    CHECKING		*
		 *******************************/

word
pl_check_definition(term_t spec)
{ Procedure proc;
  Definition def;
  int nclauses = 0;
  int nerased = 0;
  int nindexable = 0;

  ClauseRef cref;

  if ( !get_procedure(spec, &proc, 0, GP_FIND) )
    return Sdprintf("$check_definition/1: can't find definition");
  def = getProcDefinition(proc);

  if ( true(def, FOREIGN) )
    succeed;

  for(cref = def->definition.clauses; cref; cref = cref->next)
  { Clause clause = cref->clause;

    if ( clause->index.varmask != 0 )
      nindexable++;

    if ( false(clause, ERASED) )
      nclauses++;
    else
      nerased++;
  }

  if ( nerased != def->erased_clauses )
    Sdprintf("%s has %d erased clauses, claims %d\n",
	     predicateName(def), nerased, def->erased_clauses);

  if ( def->hash_info )
  { if ( def->hash_info->size != nindexable )
      Sdprintf("%s has inconsistent def->hash_info->size",
	      predicateName(def));
  }

  if ( def->number_of_clauses != nclauses )
    Sdprintf("%s has inconsistent number_of_clauses (%d, should be %d)",
	     predicateName(def), def->number_of_clauses, nclauses);

  succeed;
}
#endif /*O_DEBUG*/

		/********************************
		*     UNDEFINED PROCEDURES      *
		*********************************/

/* - - - - - - - - - - - - - - - - - - - - - - - - - - - - - - - - - - - - -
A dynamic call to `f' in `m' has to be made (via call/1 or from C). This
procedure returns the procedure to be run.   If no such procedure exists
an undefined procedure is created and returned. In this case interpret()
will later call trapUndefined() to generate   an  error message (or link
the procedure from the library via autoload).
- - - - - - - - - - - - - - - - - - - - - - - - - - - - - - - - - - - - - */

Procedure
resolveProcedure(functor_t f, Module module)
{ Procedure proc;

  if ( (proc = visibleProcedure(f, module)) )
    return proc;

  return lookupProcedure(f, module);
}


/* - - - - - - - - - - - - - - - - - - - - - - - - - - - - - - - - - - - - -
autoImport() tries to autoimport  f  into   module  `m'  and returns the
definition if this is possible.

PROBLEM: I'm not entirely  sure  it  is  save  to  deallocated  the  old
definition  structure  in  all  cases.   It  is  not  member of any heap
structure, thus sofar everything  is  alright.   After  a  dynamic  link
interpret()  picks up the new definition pointer, thus this should be ok
as well.  Any other C-code that  does  nasty  things  (non-deterministic
code  perhaps,  calls  indirect via C? (I do recall once conciously have
decided its not save, but can't recall why ...)

Its definitely not safe in MT context as   others  may be racing for the
definition.  How  do  we  get   this    working   without   locking  the
proc->definition fetch?
- - - - - - - - - - - - - - - - - - - - - - - - - - - - - - - - - - - - - */

Definition
autoImport(functor_t f, Module m)
{ GET_LD
  Procedure proc;
  Definition def, odef;
  ListCell c;
					/* Defined: no problem */
  if ( (proc = isCurrentProcedure(f, m)) && isDefinedProcedure(proc) )
    return proc->definition;
  
  for(c=m->supers; c; c=c->next)
  { if ( (def = autoImport(f, c->value)) )
      goto found;
  }
  return NULL;

found:
  if ( proc == NULL )			/* Create header if not there */
    proc = lookupProcedure(f, m);
					/* Safe? See above */
					/* TBD: find something better! */
  odef = proc->definition;
  proc->definition = def;

#ifdef O_PLMT
  PL_LOCK(L_THREAD);
  if ( (GD->statistics.threads_created -
	GD->statistics.threads_finished) == 1 )
  { assert(false(proc->definition, P_DIRTYREG));
    freeHeap(odef, sizeof(struct definition));
  }
  PL_UNLOCK(L_THREAD);
#else
  freeHeap(odef, sizeof(struct definition));
#endif

  return def;
}


/* - - - - - - - - - - - - - - - - - - - - - - - - - - - - - - - - - - - - -
Call the autoloader for the given definition   that is to be executed in
the given frame. PC is the program   pointer of the current environment.
Before we call Prolog, we need to fill enough of the frame to use it for
the garbage collector to scan this frame.
- - - - - - - - - - - - - - - - - - - - - - - - - - - - - - - - - - - - - */

static atom_t
autoLoader(LocalFrame *frp, Code PC, Definition def)
{ GET_LD
  fid_t  cid  = PL_open_foreign_frame();
  term_t argv = PL_new_term_refs(4);
  qid_t qid;
  atom_t sfn = source_file_name;	/* needs better solution! */
  int  sln = source_line_no;
  atom_t answer = ATOM_nil;

  if ( !GD->procedures.undefinterc4 )
    GD->procedures.undefinterc4 = PL_pred(FUNCTOR_undefinterc4,
					  MODULE_system);

  PL_put_atom(    argv+0, def->module->name);
  PL_put_atom(    argv+1, def->functor->name);
  PL_put_integer( argv+2, def->functor->arity);
  
  LD->autoload_nesting++;
  if ( PC )
  { LocalFrame fr = *frp;

    fr->parent = environment_frame;
    setNextFrameFlags(fr, fr->parent);
    fr->predicate = def;
    fr->programPointer = PC;
    fr->clause = NULL;
#ifdef O_PROFILE
    fr->prof_node = NULL;
#endif
    environment_frame = fr;
  }
  qid = PL_open_query(MODULE_system, PL_Q_NODEBUG,
		      GD->procedures.undefinterc4, argv);
  if ( PL_next_solution(qid) )
    PL_get_atom(argv+3, &answer);
  PL_close_query(qid);
  if ( PC )
  { LocalFrame fr = environment_frame;		/* may be shifted */

    *frp = fr;
    environment_frame = fr->parent;
  }
  LD->autoload_nesting--;
  source_file_name = sfn;
  source_line_no   = sln;
  PL_discard_foreign_frame(cid);

  return answer;
}


/* - - - - - - - - - - - - - - - - - - - - - - - - - - - - - - - - - - - - -
According to Paulo Moura, predicates defined either dynamic, multifile or
discontiguous should not cause an undefined predicate warning.
- - - - - - - - - - - - - - - - - - - - - - - - - - - - - - - - - - - - - */

static Definition
trapUndefined_unlocked(LocalFrame *frp, Code PC, Definition def ARG_LD)
{ int retry_times = 0;
  Definition newdef;
  Module module = def->module;
  FunctorDef functor = def->functor;

  retry:
					/* Auto import */
  if ( (newdef = autoImport(functor->functor, module)) )
    return newdef;
					/* Pred/Module does not want to trap */
  if ( true(def, PROC_DEFINED) ||
       false(module, UNKNOWN_WARNING|UNKNOWN_ERROR) )
    return def;

  DEBUG(5, Sdprintf("trapUndefined(%s)\n", predicateName(def)));

					/* Trap via exception/3 */
  if ( trueFeature(AUTOLOAD_FEATURE) && !GD->bootsession )
  { if ( LD->autoload_nesting > 100 )
    { LD->autoload_nesting = 1;
      sysError("trapUndefined(): undefined: %s", predicateName(def));

      return def;
    } else
    { atom_t answer = autoLoader(frp, PC, def);

      def = lookupProcedure(functor->functor, module)->definition;

      if ( answer == ATOM_fail )
      { return def;
      } else if ( answer == ATOM_error )
      { goto error;
      } else if ( answer == ATOM_retry )
      { if ( retry_times++ )
	{ warning("exception handler failed to define predicate %s\n",
		  predicateName(def));
	  return def;
	}
	goto retry;
      }
    }
  }
				/* No one wants to intercept */
error:
  if ( GD->bootsession )
  { sysError("Undefined predicate: %s", predicateName(def));
  } else if ( true(module, UNKNOWN_ERROR) )
  { createUndefSupervisor(def);
  }

  return def;
}


/* - - - - - - - - - - - - - - - - - - - - - - - - - - - - - - - - - - - - -
This must be  executed  holding  the   Prolog  mutex  '$load'  to  avoid
race-conditions between threads trapping undefined   code. At the moment
there is no neat way to share   mutexes  between C and Prolog, something
that should be considered.
- - - - - - - - - - - - - - - - - - - - - - - - - - - - - - - - - - - - - */

Definition
trapUndefined(LocalFrame *frp, Code PC, Definition undef ARG_LD)
{ intptr_t lSafe = (char*)lTop - (char*)lBase;
  LocalFrame fr = *frp;
  Definition def;

  lTop = (LocalFrame)argFrameP(fr, undef->functor->arity);
#ifdef O_PLMT
  PL_mutex_lock(GD->thread.MUTEX_load);
#endif
  def = trapUndefined_unlocked(&fr, PC, undef PASS_LD);
#ifdef O_PLMT
  PL_mutex_unlock(GD->thread.MUTEX_load);
#endif

  lTop = (LocalFrame)((char*)lBase+lSafe);
  if ( frp != &lTop )
    *frp = fr;

  return def;
}


		 /*******************************
		 *	  REQUIRE SUPPORT	*
		 *******************************/

word
pl_require(term_t pred)
{ Procedure proc;

  if ( !get_procedure(pred, &proc, 0, GP_RESOLVE) )
    return get_procedure(pred, &proc, 0, GP_DEFINE);

  succeed;
}


		/********************************
		*            RETRACT            *
		*********************************/

word
pl_retract(term_t term, control_t h)
{ GET_LD

  if ( ForeignControl(h) == FRG_CUTTED )
  { ClauseRef cref = ForeignContextPtr(h);

    if ( cref )
    { Definition def = getProcDefinition(cref->clause->procedure);

      leaveDefinition(def);
    }

    succeed;
  } else
  { Procedure proc;
    Definition def;
    Module m = (Module) NULL;
    ClauseRef cref;
    term_t cl = PL_new_term_ref();
    term_t head = PL_new_term_ref();
    term_t body = PL_new_term_ref();
    Word argv;
    ClauseRef next;
    atom_t b;
    fid_t fid;

    PL_strip_module(term, &m, cl);
    get_head_and_body_clause(cl, head, body, NULL PASS_LD);
    if ( PL_get_atom(body, &b) && b == ATOM_true )
      PL_put_term(cl, head);

    argv = valTermRef(head);
    deRef(argv);
    if ( isTerm(*argv) )		/* retract(foobar(a1, ...)) */
      argv = argTermP(*argv, 0);
    else
      argv = NULL;			/* retract(foobar) */

    if ( ForeignControl(h) == FRG_FIRST_CALL )
    { functor_t fd;

      if ( !PL_get_functor(head, &fd) )
	return PL_error(NULL, 0, NULL, ERR_TYPE, ATOM_callable, head);
      if ( !(proc = isCurrentProcedure(fd, m)) )
      { checkModifySystemProc(fd);
	fail;
      }

      def = getProcDefinition(proc);

      if ( true(def, FOREIGN) )
	return PL_error(NULL, 0, NULL, ERR_MODIFY_STATIC_PROC, proc);
      if ( false(def, DYNAMIC) )
      { if ( isDefinedProcedure(proc) )
	  return PL_error(NULL, 0, NULL, ERR_MODIFY_STATIC_PROC, proc);
	setDynamicProcedure(proc, TRUE); /* implicit */
	fail;				/* no clauses */
      }

      if ( def->references && (debugstatus.styleCheck & DYNAMIC_STYLE) )
	printMessage(ATOM_informational,
		     PL_FUNCTOR_CHARS, "modify_active_procedure", 2,
		       PL_CHARS, "retract",
		       _PL_PREDICATE_INDICATOR, proc);

      startCritical;
      enterDefinition(def);			/* reference the predicate */
      cref = firstClause(argv, environment_frame, def, &next PASS_LD);
      if ( !cref )
      { leaveDefinition(def);
	endCritical;
	fail;
      }
    } else
    { cref = ForeignContextPtr(h);
      proc = cref->clause->procedure;
      def  = getProcDefinition(proc);
      cref = findClause(cref, argv, environment_frame, def, &next PASS_LD);
      startCritical;
    }

    fid = PL_open_foreign_frame();
    while( cref )
    { if ( decompile(cref->clause, cl, 0) )
      { retractClauseDefinition(getProcDefinition(proc), cref->clause PASS_LD);
	if ( !next )
	{ leaveDefinition(def);
	  endCritical;
	  succeed;
	}

	endCritical;
	ForeignRedoPtr(next);
      }

      PL_rewind_foreign_frame(fid);

      cref = findClause(next, argv, environment_frame, def, &next PASS_LD);
    }

    leaveDefinition(def);
    endCritical;
    fail;
  }
}


word
pl_retractall(term_t head)
{ GET_LD
  term_t thehead = PL_new_term_ref();
  Procedure proc;
  Definition def;
  ClauseRef cref;
  ClauseRef next;
  Word argv;
  LocalFrame fr = environment_frame;
  fid_t fid;

  if ( !get_procedure(head, &proc, thehead, GP_FINDHERE) )
    succeed;

  def = getProcDefinition(proc);
  if ( true(def, FOREIGN) )
    return PL_error(NULL, 0, NULL, ERR_MODIFY_STATIC_PROC, proc);
  if ( false(def, DYNAMIC) )
  { if ( isDefinedProcedure(proc) )
      return PL_error(NULL, 0, NULL, ERR_MODIFY_STATIC_PROC, proc);
    if ( !setDynamicProcedure(proc, TRUE) )
      fail;
    succeed;				/* nothing to retract */
  }

  argv = valTermRef(thehead);
  deRef(argv);
  if ( isTerm(*argv) )			/* retract(foobar(a1, ...)) */
    argv = argTermP(*argv, 0);
  else
    argv = NULL;			/* retract(foobar) */

  startCritical;
  enterDefinition(def);
  fid = PL_open_foreign_frame();

  if ( !(cref = firstClause(argv, fr, def, &next PASS_LD)) )
  { endCritical;
    leaveDefinition(def);
    succeed;
  }

  while( cref )
  { if ( decompileHead(cref->clause, thehead) )
      retractClauseDefinition(def, cref->clause PASS_LD);

    PL_rewind_foreign_frame(fid);

    if ( !next )
    { leaveDefinition(def);
      endCritical;
      succeed;
    }


    cref = findClause(next, argv, fr, def, &next PASS_LD);
  }
  endCritical;
  leaveDefinition(def);

  succeed;
}

		/********************************
		*       PROLOG PREDICATES       *
		*********************************/

static word
do_abolish(Module m, term_t atom, term_t arity)
{ GET_LD
  functor_t f;
  Procedure proc;
  atom_t name;
  int a = 0;

  if ( !PL_get_atom_ex(atom, &name) ||
       !get_arity(arity, 0, MAXARITY, &a) )
    fail;

  if ( !(f = isCurrentFunctor(name, a)) )
    succeed;
  if ( !checkModifySystemProc(f) )
    fail;
  if ( !(proc = isCurrentProcedure(f, m)) )
    succeed;

  if ( trueFeature(ISO_FEATURE) && false(proc->definition, DYNAMIC) )
    return PL_error(NULL, 0, NULL, ERR_MODIFY_STATIC_PROC, proc);

  return abolishProcedure(proc, m);
}


word
pl_abolish(term_t name, term_t arity)	/* Name, Arity */
{ GET_LD
  Module m = NULL;

  PL_strip_module(name, &m, name);
  
  return do_abolish(m, name, arity);
}


word
pl_abolish1(term_t spec)		/* Name/Arity */
{ GET_LD
  term_t name  = PL_new_term_ref();
  term_t arity = PL_new_term_ref();
  Module m = NULL;

  PL_strip_module(spec, &m, spec);

  if ( !PL_is_functor(spec, FUNCTOR_divide2) )
    return PL_error(NULL, 0, NULL, ERR_TYPE, ATOM_predicate_indicator, spec);

  _PL_get_arg(1, spec, name);
  _PL_get_arg(2, spec, arity);
  
  return do_abolish(m, name, arity);
}


static uintptr_t
attribute_mask(atom_t key)
{
#define TRACE_ANY (TRACE_CALL|TRACE_REDO|TRACE_EXIT|TRACE_FAIL)

  if (key == ATOM_dynamic)	 return DYNAMIC;
  if (key == ATOM_multifile)	 return MULTIFILE;
  if (key == ATOM_system)	 return SYSTEM;
  if (key == ATOM_locked)	 return LOCKED;
  if (key == ATOM_spy)		 return SPY_ME;
  if (key == ATOM_trace)	 return TRACE_ME;
  if (key == ATOM_trace_call)	 return TRACE_CALL;
  if (key == ATOM_trace_redo)	 return TRACE_REDO;
  if (key == ATOM_trace_exit)	 return TRACE_EXIT;
  if (key == ATOM_trace_fail)	 return TRACE_FAIL;
  if (key == ATOM_trace_any)	 return TRACE_ANY;
  if (key == ATOM_hide_childs)	 return HIDE_CHILDS;
  if (key == ATOM_transparent)	 return METAPRED;
  if (key == ATOM_discontiguous) return DISCONTIGUOUS;
  if (key == ATOM_volatile)	 return VOLATILE;
  if (key == ATOM_thread_local)  return P_THREAD_LOCAL;
  if (key == ATOM_noprofile)     return P_NOPROFILE;
  if (key == ATOM_iso)      	 return P_ISO;

  return 0;
}


word
pl_get_predicate_attribute(term_t pred,
			   term_t what, term_t value)
{ GET_LD
  Procedure proc;
  Definition def;
  functor_t fd;
  atom_t key;
  Module module = (Module) NULL;
  uintptr_t att;
  term_t head = PL_new_term_ref();
  
  if ( !PL_strip_module(pred, &module, head) ||
       !PL_get_functor(head, &fd) ||
       !(proc = resolveProcedure(fd, module)) )
    fail;

  def = proc->definition;

  if ( !PL_get_atom(what, &key) )
    return PL_error(NULL, 0, NULL, ERR_TYPE, ATOM_atom, what);

  if ( key == ATOM_imported )
  { if ( module == def->module )
      fail;
    return PL_unify_atom(value, def->module->name);
  } else if ( key == ATOM_indexed )
  { if ( def->indexPattern == 0x0 )
      fail;
    return unify_index_pattern(proc, value);
  } else if ( key == ATOM_exported )
  { return PL_unify_integer(value, isPublicModule(module, proc));
  } else if ( key == ATOM_defined )
  { int d;

    if ( isDefinedProcedure(proc) )
      d = 1;
    else
      d = 0;
      
    return PL_unify_integer(value, d);
  } else if ( key == ATOM_line_count )
  { int line;

    if ( false(def, FOREIGN|P_THREAD_LOCAL) &&
	 def->definition.clauses &&
	 (line=def->definition.clauses->clause->line_no) )
      return PL_unify_integer(value, line);
    else
      fail;
  } else if ( key == ATOM_foreign )
  { return PL_unify_integer(value, true(def, FOREIGN) ? 1 : 0);
  } else if ( key == ATOM_hashed )
  { return PL_unify_integer(value, def->hash_info?def->hash_info->buckets:0);
  } else if ( key == ATOM_references )
  { return PL_unify_integer(value, def->references);
  } else if ( key == ATOM_number_of_clauses )
  { if ( def->flags & FOREIGN )
      fail;

    def = getProcDefinition(proc);
    if ( def->number_of_clauses == 0 && false(def, DYNAMIC) )
      fail;
    return PL_unify_integer(value, def->number_of_clauses);
  } else if ( (att = attribute_mask(key)) )
  { return PL_unify_integer(value, (def->flags & att) ? 1 : 0);
  } else
  { return PL_error(NULL, 0, NULL, ERR_DOMAIN,
		    PL_new_atom("procedure_property"), what);
  }
}
  

/* - - - - - - - - - - - - - - - - - - - - - - - - - - - - - - - - - - - - -
Toggle dynamic/static. With clause-gc this  has become harder. Basically
we can't easily make a predicate dynamic   if  it has clauses, unless we
scan the system to initialise the reference-count properly.

Static predicates are  managed  on  a   combined  mutex,  while  dynamic
predicates are locked on their own  mutex. This procedure must carefully
attach or detach the mutex.
- - - - - - - - - - - - - - - - - - - - - - - - - - - - - - - - - - - - - */

#ifdef O_PLMT
static void
attachMutexAndUnlock(Definition def)
{ if ( !def->mutex )
  { def->mutex = allocSimpleMutex(predicateName(def));
    UNLOCK();
  } else
    countingMutexUnlock(def->mutex);
}

static void
detachMutexAndUnlock(Definition def)
{ if ( def->mutex )
  { counting_mutex *m = def->mutex;
    def->mutex = NULL;
    countingMutexUnlock(m);
    freeSimpleMutex(m);
  } else
    UNLOCK();
}

#else /*O_PLMT*/

#define attachMutexAndUnlock(def)
#define detachMutexAndUnlock(def)

#endif /*O_PLMT*/


/* - - - - - - - - - - - - - - - - - - - - - - - - - - - - - - - - - - - - -
Changing a static  procedure  to  dynamic   is  very  difficult.  If the
definition has clauses, these may be dead   clauses, so we must call the
clause garbage collector to find  out.  A   common  case  where this may
happen is abolish, followed by  dynamic.   Unfortunately  it  makes this
sequence hazardous and slow in multi-threaded environment.
- - - - - - - - - - - - - - - - - - - - - - - - - - - - - - - - - - - - - */

int
setDynamicProcedure(Procedure proc, bool isdyn)
{ Definition def = proc->definition;

  LOCKDEF(def);
  
  if ( (isdyn && true(def, DYNAMIC)) ||
       (!isdyn && false(def, DYNAMIC)) )
  { UNLOCKDEF(def);
    succeed;
  }

  if ( isdyn )				/* static --> dynamic */
  { GET_LD
    char *msg;
    
    if ( def->definition.clauses )
    { UNLOCKDEF(def);
      if ( true(def, NEEDSCLAUSEGC) )
      { pl_garbage_collect_clauses();
	LOCKDEF(def);
	if ( !def->definition.clauses )
	  goto ok;
	UNLOCKDEF(def);
      }

      if ( isDefinedProcedure(proc) )
	msg = NULL;
      else
	msg = "procedure has active clauses";

      return PL_error(NULL, 0, msg,
		      ERR_MODIFY_STATIC_PROC, proc);
    } else if ( def->functor->arity > 0 )
    { def->indexPattern = 0x1;
      set(def, AUTOINDEX);
    }
  ok:
    set(def, DYNAMIC);
    if ( SYSTEM_MODE )
      set(def, SYSTEM|HIDE_CHILDS);

    attachMutexAndUnlock(def);
  } else				/* dynamic --> static */
  { clear(def, DYNAMIC);
    if ( def->references )
    { if ( true(def, NEEDSCLAUSEGC|NEEDSREHASH) )
	registerDirtyDefinition(def);
      def->references = 0;
    }

    detachMutexAndUnlock(def);
  }

  succeed;
}


static int
set_thread_local_procedure(Procedure proc, bool val)
{
#ifdef O_PLMT
  Definition def = proc->definition;

  LOCKDEF(def);

  if ( (val && true(def, P_THREAD_LOCAL)) ||
       (!val && false(def, P_THREAD_LOCAL)) )
  { UNLOCKDEF(def);
    succeed;
  }

  if ( val )				/* static --> local */
  { if ( def->definition.clauses )
    { UNLOCKDEF(def);
      return PL_error(NULL, 0, NULL, ERR_MODIFY_STATIC_PROC, proc);
    }
    set(def, DYNAMIC|VOLATILE|P_THREAD_LOCAL);

    def->codes = SUPERVISOR(thread_local);
    attachMutexAndUnlock(def);
    succeed;
  } else				/* local --> static */
  { UNLOCKDEF(def);
    return PL_error(NULL, 0, "TBD: better message",
		    ERR_MODIFY_STATIC_PROC, proc);
  }
#else
  setDynamicProcedure(proc, val);

  if ( val )
    set(proc->definition, VOLATILE|P_THREAD_LOCAL);
  else
    clear(proc->definition, VOLATILE|P_THREAD_LOCAL);

  succeed;
#endif
}


word
pl_set_predicate_attribute(term_t pred,
			   term_t what, term_t value)
{ GET_LD
  Procedure proc;
  Definition def;
  atom_t key;
  int val, rc;
  uintptr_t att;

  if ( !PL_get_atom(what, &key) )
    return PL_error(NULL, 0, NULL, ERR_TYPE, ATOM_atom, what);
  if ( !PL_get_integer(value, &val) || val & ~1 )
    return PL_error(NULL, 0, NULL, ERR_TYPE, ATOM_integer, value);
  if ( !(att = attribute_mask(key)) )
    return PL_error(NULL, 0, NULL, ERR_DOMAIN,
		    PL_new_atom("procedure_property"), what);
  if ( att & (TRACE_ANY|SPY_ME) )
  { if ( !get_procedure(pred, &proc, 0, GP_RESOLVE) )
      fail;
  } else
  { if ( !get_procedure(pred, &proc, 0, GP_DEFINE|GP_NAMEARITY) )
      fail;
  }
  def = proc->definition;

  if ( att == DYNAMIC )
  { rc = setDynamicProcedure(proc, val);
  } else if ( att == P_THREAD_LOCAL )
  { rc = set_thread_local_procedure(proc, val);
  } else
  { if ( !val )
    { clear(def, att);
    } else
    { set(def, att);
    }
  
    rc = TRUE;
  }

  if ( rc && val &&
       (att & PROC_DEFINED) &&
       false(def, FILE_ASSIGNED) &&
       ReadingSource )
  { DEBUG(2, Sdprintf("Associating %s to %s (%p)\n",
		      predicateName(def), PL_atom_chars(source_file_name),
		      def));
    addProcedureSourceFile(lookupSourceFile(source_file_name, TRUE), proc);

    if ( SYSTEM_MODE )
    { set(def, SYSTEM|HIDE_CHILDS);
    } else
    { if ( trueFeature(DEBUGINFO_FEATURE) )
	clear(def, HIDE_CHILDS);
      else
	set(def, HIDE_CHILDS);
    }
  }

  return rc;
}


word
pl_default_predicate(term_t d1, term_t d2)
{ Procedure p1, p2;

  if ( get_procedure(d1, &p1, 0, GP_FIND) &&
       get_procedure(d2, &p2, 0, GP_FIND) )
  { if ( p1->definition == p2->definition || !isDefinedProcedure(p1) )
      succeed;
  }

  fail;
}


/* - - - - - - - - - - - - - - - - - - - - - - - - - - - - - - - - - - - - -
reindexDefinition()

Rebuilds the clause index for the   predicate.  This predicate is called
whenever NEED_REINDEX is set. It locks the predicate and checks the flag
again to ensure proper multi-threaded behaviour.

We cannot re-index if the  predicate   is  referenced  and hashed: other
predicates are operating on the  hashed   clauses-lists.  If  we are not
hashed there is no problem: the clause-list remains unaltered. Therefore
assertProcedure() only signals a re-index request   if  the predicate is
not yet hashed.

This is the place that  builds   the  supervisors dealing with efficient
calling conventions for the various cases.

TBD: Clear NEED_REINDEX at the end?
- - - - - - - - - - - - - - - - - - - - - - - - - - - - - - - - - - - - - */

void
reindexDefinition(Definition def)
{ ClauseRef cref;
  int do_hash = 0;
  int canindex = 0;
  int cannotindex = 0;
  unsigned long pattern = (def->indexPattern & ~NEED_REINDEX);

  LOCKDEF(def);
  if ( !(def->indexPattern & NEED_REINDEX) )
  { UNLOCKDEF(def);
    return;
  }

  assert(def->references == 1 || !def->hash_info);
  DEBUG(2, Sdprintf("reindexDefinition(%s)\n", predicateName(def)));
  def->indexPattern &= ~NEED_REINDEX;

<<<<<<< HEAD
  if ( createSupervisor(def) )
    goto out;

=======
>>>>>>> d4340f22
  if ( true(def, AUTOINDEX) || pattern == 0x1 )
  { for(cref = def->definition.clauses; cref; cref = cref->next)
    { word key;
      
      if ( true(cref->clause, ERASED) )
	continue;
    
      if ( arg1Key(cref->clause, FALSE, &key) )
	canindex++;
      else
	cannotindex++;
    }
  }

  if ( true(def, AUTOINDEX) )
  { if ( canindex == 0 )
    { DEBUG(2, Sdprintf("not indexed: %s\n", predicateName(def)));
      pattern = 0x0;
    } else
    { pattern = 0x1;
    }
  }

  if ( pattern == 0x1 &&
       canindex > 5 && cannotindex <= 2 )
    do_hash = canindex / 2;

  def->indexCardinality = cardinalityPattern(pattern);
  for(cref = def->definition.clauses; cref; cref = cref->next)
    reindexClause(cref->clause, def, pattern);

  if ( do_hash )
  { DEBUG(3, Sdprintf("hash(%s, %d)\n", predicateName(def), do_hash));
    hashDefinition(def, do_hash);
  }

out:
  def->indexPattern = pattern;
  UNLOCKDEF(def);
}


/* MT: Definition is locked by caller
*/

void
indexDefinition(Definition def, long pattern)
{ clear(def, AUTOINDEX);

  if ( pattern != 0x1L &&
       true(def, DYNAMIC) && def->references == 0 )
  { if ( def->hash_info )
    { unallocClauseIndexTable(def->hash_info);
      def->hash_info = NULL;
    }
  }

  def->indexPattern = (pattern | NEED_REINDEX);
} 


word
pl_index(term_t pred)
{ GET_LD
  Procedure proc;
  term_t head = PL_new_term_ref();

  if ( get_procedure(pred, &proc, head, GP_CREATE) )
  { Definition def = proc->definition;
    int arity = def->functor->arity;

    if ( true(def, FOREIGN) )
      return PL_error(NULL, 0, NULL, ERR_PERMISSION_PROC,
		      ATOM_index, PL_new_atom("foreign_procedure"), def);

    if ( arity > 0 )
    { unsigned long pattern = 0x0;
      int n, card = 0;
      term_t a = PL_new_term_ref();

      for(n=0; n<arity && n < 31; n++)
      { int ia;

	_PL_get_arg(n+1, head, a);
	if ( !PL_get_integer(a, &ia) || (ia & ~1) )
	  return PL_error(NULL, 0, "0 or 1", ERR_TYPE,
			  ATOM_integer, a);
	if ( ia )
	{ pattern |= 1 << n;
	  if (++card == 4)		/* maximal 4 indexed arguments */
	    break;
	}
      }
      
      if ( def->indexPattern != pattern)
      { LOCKDEF(def);
	indexDefinition(def, pattern);
	UNLOCKDEF(def);
      }
    }

    succeed;
  }

  fail;
}


word
pl_get_clause_attribute(term_t ref, term_t att, term_t value)
{ GET_LD
  Clause clause;
  atom_t a;

  if ( !get_clause_ptr_ex(ref, &clause) )
    fail;
  if ( !PL_get_atom(att, &a) )
    return PL_error(NULL, 0, NULL, ERR_TYPE, ATOM_atom, a);

  if ( a == ATOM_line_count )
  { if ( clause->line_no )
      return PL_unify_integer(value, clause->line_no);
  } else if ( a == ATOM_file )
  { SourceFile sf = indexToSourceFile(clause->source_no);
    
    if ( sf )
      return PL_unify_atom(value, sf->name);
  } else if ( a == ATOM_fact )
  { return PL_unify_atom(value,
			 true(clause, UNIT_CLAUSE) ? ATOM_true
			 			   : ATOM_false);
  } else if ( a == ATOM_erased )
  { atom_t erased;

    if ( visibleClause(clause, generationFrame(environment_frame)) )
      erased = ATOM_false;
    else
      erased = ATOM_true;

    return PL_unify_atom(value, erased);
  }

  fail;
}


		/********************************
		*         SOURCE FILE           *
		*********************************/

#define source_index (GD->files._source_index)
#define sourceTable  (GD->files._source_table)

static void
registerSourceFile(SourceFile f)
{ if ( !GD->files.source_files.base )
    initBuffer(&GD->files.source_files);

  f->index = (int)entriesBuffer(&GD->files.source_files, SourceFile) + 1;
    
  addBuffer(&GD->files.source_files, f, SourceFile);
}


void
cleanupSourceFiles(void)
{ if ( GD->files.source_files.base )
  { discardBuffer(&GD->files.source_files);
    GD->files.source_files.base = 0;
  }
}


SourceFile
lookupSourceFile(atom_t name, int create)
{ SourceFile file;
  Symbol s;

  LOCK();
  if ( !sourceTable )
    sourceTable = newHTable(32);

  if ( (s=lookupHTable(sourceTable, (void*)name)) )
  { file = s->value;
  } else if ( create )
  { GET_LD

    file = (SourceFile) allocHeap(sizeof(struct sourceFile));
    file->name = name;
    file->count = 0;
    file->time = 0L;
    file->index = ++source_index;
    file->system = GD->bootsession;
    file->procedures = NULL;

    PL_register_atom(file->name);

    registerSourceFile(file);

    addHTable(sourceTable, (void*)name, file);
  } else
  { file = NULL;
  }
  UNLOCK();

  return file;
}


SourceFile
indexToSourceFile(int index)
{ int n = (int)entriesBuffer(&GD->files.source_files, SourceFile);

  index--;
  if ( index >= 0 && index < n )
    return fetchBuffer(&GD->files.source_files, index, SourceFile);
      
  return NULL;
}


static int
hasProcedureSourceFile(SourceFile sf, Procedure proc)
{ ListCell cell;

  if ( true(proc->definition, FILE_ASSIGNED) )
  { for(cell=sf->procedures; cell; cell = cell->next)
    { if ( cell->value == proc )
	succeed;
    }
  }

  fail;
}



void
addProcedureSourceFile(SourceFile sf, Procedure proc)
{ ListCell cell;

  LOCK();
  if ( hasProcedureSourceFile(sf, proc) )
  { UNLOCK();
    return;
  }

  { GET_LD

    cell = allocHeap(sizeof(struct list_cell));
    cell->value = proc;
    cell->next = sf->procedures;
    sf->procedures = cell;
    set(proc->definition, FILE_ASSIGNED);
  }

  UNLOCK();
}


void
redefineProcedure(Procedure proc, SourceFile sf, unsigned int suppress)
{ GET_LD
  Definition def = proc->definition;

  if ( true(def, FOREIGN) )
  { abolishProcedure(proc, def->module);
    printMessage(ATOM_warning,
		 PL_FUNCTOR_CHARS, "redefined_procedure", 2,
		   PL_CHARS, "foreign",
		   _PL_PREDICATE_INDICATOR, proc);
  }
  assert(false(def, P_THREAD_LOCAL));	/* what to do? */

  if ( false(def, MULTIFILE) )
  { ClauseRef first = hasClausesDefinition(def);

    if ( first && first->clause->source_no == sf->index )
    { if ( ((debugstatus.styleCheck & ~suppress) & DISCONTIGUOUS_STYLE) &&
	   false(def, DISCONTIGUOUS) )
	printMessage(ATOM_warning,
		     PL_FUNCTOR_CHARS, "discontiguous", 1,
		       _PL_PREDICATE_INDICATOR, proc);
    } else if ( !hasProcedureSourceFile(sf, proc) )
    { abolishProcedure(proc, def->module);

      if ( def->references )
      { printMessage(ATOM_informational,
		     PL_FUNCTOR_CHARS, "redefined_procedure", 2,
		       PL_CHARS, "active",
		       _PL_PREDICATE_INDICATOR, proc);
      } else if ( first )
      { printMessage(ATOM_warning,
		     PL_FUNCTOR_CHARS, "redefined_procedure", 2,
		       PL_CHARS, "static",
		       _PL_PREDICATE_INDICATOR, proc);
      }
    }
  }
}


word
pl_make_system_source_files(void)
{ int i, n = (int)entriesBuffer(&GD->files.source_files, SourceFile);


  for(i=0; i<n; i++)
  { SourceFile f = fetchBuffer(&GD->files.source_files, i, SourceFile);

    f->system = TRUE;
  }

  succeed;
}


word
pl_source_file(term_t descr, term_t file, control_t h)
{ GET_LD
  Procedure proc;
  ClauseRef cref;
  SourceFile sf;
  atom_t name;
  ListCell cell;
  

  if ( ForeignControl(h) == FRG_FIRST_CALL )
  { if ( get_procedure(descr, &proc, 0, GP_FIND|GP_TYPE_QUIET) )
    { if ( !proc->definition ||
	   true(proc->definition, FOREIGN|P_THREAD_LOCAL) ||
	   !(cref = proc->definition->definition.clauses) ||
	   !(sf = indexToSourceFile(cref->clause->source_no)) )
	fail;

      return PL_unify_atom(file, sf->name);
    }

    if ( PL_is_variable(file) )
      return get_procedure(descr, &proc, 0, GP_FIND); /* throw exception */
  }

  if ( ForeignControl(h) == FRG_CUTTED )
    succeed;

  if ( !PL_get_atom_ex(file, &name) ||
       !(sf = lookupSourceFile(name, FALSE)) )
    fail;

  switch( ForeignControl(h) )
  { case FRG_FIRST_CALL:
      cell = sf->procedures;
      break;
    case FRG_REDO:
      cell = ForeignContextPtr(h);
      break;
    default:
      cell = NULL;
      assert(0);
  }
  
  for( ; cell; cell = cell->next )
  { Procedure proc = cell->value;
    Definition def = proc->definition;
    fid_t cid = PL_open_foreign_frame();

    if ( unify_definition(descr, def, 0, 0) )
    { PL_close_foreign_frame(cid);

      if ( cell->next )
	ForeignRedoPtr(cell->next);
      else
	succeed;
    }

    PL_discard_foreign_frame(cid);
  }

  fail;
}

static
PRED_IMPL("$time_source_file", 3, time_source_file, PL_FA_NONDETERMINISTIC)
{ PRED_LD
  int index;
  int mx = (int)entriesBuffer(&GD->files.source_files, SourceFile);
  term_t file = A1;
  term_t time = A2;
  term_t type = A3;			/* user or system */
  fid_t fid;

  switch( CTX_CNTRL )
  { case FRG_FIRST_CALL:
      index = 0;
      break;
    case FRG_REDO:
      index = (int)CTX_INT;
      break;
    case FRG_CUTTED:
    default:
      succeed;
  }

  fid = PL_open_foreign_frame();
  for(; index < mx; index++)
  { SourceFile f = fetchBuffer(&GD->files.source_files, index, SourceFile);

    if ( PL_unify_atom(file, f->name) &&
	 unifyTime(time, f->time) &&
	 PL_unify_atom(type, f->system ? ATOM_system : ATOM_user) )
    { PL_close_foreign_frame(fid);
      ForeignRedoInt(index+1);
    }

    PL_rewind_foreign_frame(fid);
  }

  PL_close_foreign_frame(fid);
  fail;
}


/* - - - - - - - - - - - - - - - - - - - - - - - - - - - - - - - - - - - - -
startConsult(SourceFile sf)

This function is called when starting the consult a file. Its task is to
remove all clauses that come from this   file  if this is a *reconsult*.
There are two options.

    * Immediately remove the clauses from any non-referenced predicate.
    This saves space, but if there are multiple threads it may cause
    other threads to trap an undefined predicate.

    * Delay until garbage_collect_clauses/0
    This way other threads can happily keep running.
- - - - - - - - - - - - - - - - - - - - - - - - - - - - - - - - - - - - - */

void
startConsult(SourceFile f)
{ GET_LD

  if ( f->count++ > 0 )			/* This is a re-consult */
  { ListCell cell, next;
    sigset_t set;
    ClauseRef garbage = NULL;

    PL_LOCK(L_THREAD);
    LOCK();
    blockSignals(&set);

    GD->procedures.active_marked = 0;
    GD->procedures.reloading = f;
    markPredicatesInEnvironments(LD);
#ifdef O_PLMT
    forThreadLocalData(markPredicatesInEnvironments,
		       PL_THREAD_SUSPEND_AFTER_WORK);
#endif
    GD->procedures.reloading = NULL;

					/* remove the clauses */
    for(cell = f->procedures; cell; cell = cell->next)
    { Procedure proc = cell->value;
      Definition def = proc->definition;

      DEBUG(2, Sdprintf("removeClausesProcedure(%s), refs = %d\n",
			predicateName(def), def->references));

      removeClausesProcedure(proc,
			     true(def, MULTIFILE) ? f->index : 0,
			     TRUE);
      
      if ( true(def, NEEDSCLAUSEGC) )
      { if ( def->references == 0 )
	{ if ( def->codes )
	    freeCodesDefinition(def);
	  garbage = cleanDefinition(def, garbage);
	} else if ( false(def, DYNAMIC) )
	{ registerDirtyDefinition(def);
	  def->codes = NULL;		/* TBD: make available for GC */
	}
      }
      
      if ( false(def, MULTIFILE) )
	clear(def, FILE_ASSIGNED);
    }

					/* unmark the marked predicates */
    for(cell = f->procedures; cell; cell = cell->next)
    { Procedure proc = cell->value;
      Definition def = proc->definition;

      if ( false(def, DYNAMIC) && def->references )
      { assert(def->references == 1);
	def->references = 0;
	GD->procedures.active_marked--;
      }
    }

					/* cleanup the procedure list */
    for(cell = f->procedures; cell; cell = next)
    { next = cell->next;
      freeHeap(cell, sizeof(struct list_cell));
    }
    f->procedures = NULL;
    assert(GD->procedures.active_marked == 0);

#ifdef O_PLMT
    resumeThreads();
#endif

    unblockSignals(&set);
    UNLOCK();
    PL_UNLOCK(L_THREAD);

    if ( garbage )
      freeClauseList(garbage);
  }

  f->current_procedure = NULL;
}


word
pl_start_consult(term_t file)
{ GET_LD
  atom_t name;

  if ( PL_get_atom(file, &name) )
  { SourceFile f = lookupSourceFile(name, TRUE);

    f->time = LastModifiedFile(stringAtom(name));
    startConsult(f);
    succeed;
  }

  fail;
}

		 /*******************************
		 *       DEBUGGER SUPPORT	*
		 *******************************/

static
PRED_IMPL("$clause_from_source", 3, clause_from_source, 0)
{ PRED_LD
  atom_t name;
  SourceFile f;
  int ln;
  ListCell cell;
  Clause c = NULL;

  term_t file = A1;
  term_t line = A2;
  term_t clause = A3;

  if ( !PL_get_atom_ex(file, &name) ||
       !(f = lookupSourceFile(name, FALSE)) ||
       !PL_get_integer_ex(line, &ln) )
    fail;

  for(cell = f->procedures; cell; cell = cell->next)
  { Procedure proc = cell->value;
    Definition def = proc->definition;

    if ( def && false(def, FOREIGN) )
    { ClauseRef cref = def->definition.clauses;

      for( ; cref; cref = cref->next )
      { Clause cl = cref->clause;

	if ( cl->source_no == f->index )
	{ if ( ln >= (int)cl->line_no )
	  { if ( !c || c->line_no < cl->line_no )
	      c = cl;
	  }
	}
      }
    }
  }

  if ( c )
    return PL_unify_pointer(clause, c);
  
  fail;
}


#ifdef O_MAINTENANCE

		 /*******************************
		 *	INTERNAL DEBUGGING	*
		 *******************************/

  
static void
listGenerations(Definition def)
{ GET_LD
  uintptr_t gen = environment_frame->generation;
  ClauseRef cl;

  Sdprintf("%s has %d clauses at generation %ld (%s)\n",
	   predicateName(def),
	   def->number_of_clauses, gen,
	   true(def, NEEDSCLAUSEGC) ? "needs clause-gc" : "clean");
	   

  for(cl=def->definition.clauses; cl; cl=cl->next)
  { Clause clause = cl->clause;

    Sdprintf("%8u: %8u-%10u %s\n",
	     ((uintptr_t)clause - heap_base)>>2,
	     clause->generation.created,
	     clause->generation.erased,
	     visibleClause(clause, gen) ? "ok" : "erased");
  }

  if ( def->hash_info )
  { int i;

    Sdprintf("Hash index (%s, %s)\n",
	     true(def, NEEDSREHASH) ? "needs rehash" : "clean",
	     def->hash_info->alldirty ? "dirty" : "clean");

    for(i=0; i<def->hash_info->buckets; i++)
    { if ( !def->hash_info->entries[i].head &&
	   !def->hash_info->entries[i].dirty )
	continue;

      Sdprintf("\nClauses at i = %d, dirty = %d:\n",
	       i, def->hash_info->entries[i].dirty);
      
      for(cl=def->hash_info->entries[i].head; cl; cl=cl->next)
      { Clause clause = cl->clause;

	Sdprintf("%8u: %8u-%10u %s\n",
		 ((uintptr_t)clause - heap_base)>>2,
		 clause->generation.created,
		 clause->generation.erased,
		 visibleClause(clause, gen) ? "ok" : "erased");
      }
    }
  }
}


void
checkDefinition(Definition def)
{ unsigned int nc, indexed = 0;
  ClauseRef cl;
    
  for(nc=0, cl = def->definition.clauses; cl; cl=cl->next)
  { Clause clause = cl->clause;
    
    if ( false(clause, ERASED) )
    { if ( clause->index.varmask )
	indexed++;
      nc++;
    }
  }
  if ( nc != def->number_of_clauses )
  { listGenerations(def);
    pl_break();
  }

  if ( def->hash_info )
  { int i;

    nc = 0;
    for(i=0; i<def->hash_info->buckets; i++)
    { for(cl=def->hash_info->entries[i].head; cl; cl=cl->next)
      { Clause clause = cl->clause;

	if ( false(clause, ERASED) )
	{ if ( clause->index.varmask )
	    nc++;
	}
      }
    }

    if ( nc != indexed )
    { listGenerations(def);
      pl_break();
    }
  }
}


foreign_t
pl_check_procedure(term_t desc)
{ GET_LD
  Procedure proc;
  Definition def;

  if ( !get_procedure(desc, &proc, 0, GP_FIND) )
    fail;
  def = getProcDefinition(proc);

  if ( true(def, FOREIGN) )
    fail;	

  checkDefinition(def);

  succeed;
}


foreign_t
pl_list_generations(term_t desc)
{ GET_LD
  Procedure proc;
  Definition def;

  if ( !get_procedure(desc, &proc, 0, GP_FIND) )
    fail;
  def = getProcDefinition(proc);

  if ( true(def, FOREIGN) )
    fail;				/* permission error */

  listGenerations(def);

  succeed;
}


#endif /*O_MAINTENANCE*/


		 /*******************************
		 *      PUBLISH PREDICATES	*
		 *******************************/

BeginPredDefs(proc)
  PRED_DEF("$time_source_file", 3, time_source_file, PL_FA_NONDETERMINISTIC)
  PRED_DEF("$clause_from_source", 3, clause_from_source, 0)
EndPredDefs<|MERGE_RESOLUTION|>--- conflicted
+++ resolved
@@ -153,10 +153,6 @@
     { unallocClauseIndexTable(def->hash_info);
       def->hash_info = NULL;
     }
-
-    freeCodesDefinition(def);		/* carefully sets to S_VIRGIN */
-  } else
-  { def->codes = SUPERVISOR(virgin);
   }
 
   freeCodesDefinition(def);		/* carefully sets to S_VIRGIN */
@@ -2229,12 +2225,6 @@
   DEBUG(2, Sdprintf("reindexDefinition(%s)\n", predicateName(def)));
   def->indexPattern &= ~NEED_REINDEX;
 
-<<<<<<< HEAD
-  if ( createSupervisor(def) )
-    goto out;
-
-=======
->>>>>>> d4340f22
   if ( true(def, AUTOINDEX) || pattern == 0x1 )
   { for(cref = def->definition.clauses; cref; cref = cref->next)
     { word key;
