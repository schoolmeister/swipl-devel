--- conflicted
+++ resolved
@@ -409,11 +409,7 @@
 	type = "F";
       hash_indirect:
       { Word d = addressIndirect(w);
-<<<<<<< HEAD
-	size_t n = wsizeofInd(w);
-=======
 	size_t n = wsizeofInd(*d)*sizeof(word);
->>>>>>> c449b5e0
 
         assert(tag(w) != TAG_FLOAT || n == sizeof(double));
 	HASH(type, 1);
