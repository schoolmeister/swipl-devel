/*  Part of SWI-Prolog

    Author:        Jan Wielemaker
    E-mail:        J.Wielemak@vu.nl
    WWW:           http://www.swi-prolog.org
    Copyright (C): 1985-2012, University of Amsterdam
			      VU University Amsterdam

    This library is free software; you can redistribute it and/or
    modify it under the terms of the GNU Lesser General Public
    License as published by the Free Software Foundation; either
    version 2.1 of the License, or (at your option) any later version.

    This library is distributed in the hope that it will be useful,
    but WITHOUT ANY WARRANTY; without even the implied warranty of
    MERCHANTABILITY or FITNESS FOR A PARTICULAR PURPOSE.  See the GNU
    Lesser General Public License for more details.

    You should have received a copy of the GNU Lesser General Public
    License along with this library; if not, write to the Free Software
    Foundation, Inc., 51 Franklin Street, Fifth Floor, Boston, MA  02110-1301  USA
*/

#ifndef _FLI_H_INCLUDED
#define _FLI_H_INCLUDED

#ifndef __SWI_PROLOG__	/* use this to switch on Prolog dialect */
#define __SWI_PROLOG__	/* normally defined by the swipl-ld compiler driver */
#endif

#ifndef __WINDOWS__
#if defined(_MSC_VER) || defined(__MINGW32__)
#define __WINDOWS__ 1
#endif
#endif

#include <stdarg.h>
#include <stdlib.h>			/* get size_t */
#include <stddef.h>
#ifdef _MSC_VER
typedef __int64 int64_t;
typedef unsigned __int64 uint64_t;
#if (_MSC_VER < 1300)
typedef long intptr_t;
typedef unsigned long uintptr_t;
#endif
#else
#include <inttypes.h>			/* more portable than stdint.h */
#endif

#ifdef __cplusplus
extern "C" {
#endif

/* PLVERSION: 10000 * <Major> + 100 * <Minor> + <Patch> */

#ifndef PLVERSION
<<<<<<< HEAD
#define PLVERSION 60401
=======
#define PLVERSION 60503
>>>>>>> 6247016b
#endif

		 /*******************************
		 *	       EXPORT		*
		 *******************************/

/* - - - - - - - - - - - - - - - - - - - - - - - - - - - - - - - - - - - - -
Traditional and ELF-based Unix systems  don't   need  all this, but COFF
based systems need  to  import  and   export  symbols  explicitely  from
executables and shared objects (DLL). On some systems (e.g. AIX) this is
achieved using import/export files, on Windows   this  is achieved using
special  declarations  on  exported  symbols.  So,  a  symbol  is  local
(static), shared between the objects building   an executable or DLL (no
special declaration) or exported from the executable or DLL.

Both using native Microsoft MSVC as well   as recent Cygwin (tested 1.1)
compilers support __declspec(...) for exporting symbols.

As SWI-Prolog.h can be included seperately or together with this file we
duplicated this stuff.
- - - - - - - - - - - - - - - - - - - - - - - - - - - - - - - - - - - - - */

#ifndef _PL_EXPORT_DONE
#define _PL_EXPORT_DONE

#if (defined(__WINDOWS__) || defined(__CYGWIN__)) && !defined(__LCC__)
#define HAVE_DECLSPEC
#endif

#ifdef HAVE_DECLSPEC
# ifdef PL_KERNEL
#define PL_EXPORT(type)		__declspec(dllexport) type
#define PL_EXPORT_DATA(type)	__declspec(dllexport) type
#define install_t		void
# else
#  ifdef __BORLANDC__
#define PL_EXPORT(type)		type _stdcall
#define PL_EXPORT_DATA(type)	extern type
#  else
#   ifdef __MINGW32__
#define PL_EXPORT(type)		extern type
#define PL_EXPORT_DATA(type)	extern type
#   else
#define PL_EXPORT(type)		extern type
#define PL_EXPORT_DATA(type)	__declspec(dllimport) type
#   endif
#  endif
#define install_t		__declspec(dllexport) void
# endif
#else /*HAVE_DECLSPEC*/
#define PL_EXPORT(type)		extern type
#define PL_EXPORT_DATA(type)	extern type
#define install_t		void
#endif /*HAVE_DECLSPEC*/
#endif /*_PL_EXPORT_DONE*/


		 /*******************************
		 *	  GCC ATTRIBUTES	*
		 *******************************/

#if __GNUC__ >= 4
#define WUNUSED __attribute__((warn_unused_result))
#else
#define WUNUSED
#endif


		 /*******************************
		 *	       TYPES		*
		 *******************************/

#ifdef _PL_INCLUDE_H
typedef Module		module_t;	/* a module */
typedef Procedure	predicate_t;	/* a predicate handle */
typedef Record		record_t;	/* handle to a recorded term */
typedef struct PL_local_data *PL_engine_t; /* handle to a engine */
#else
typedef	uintptr_t	atom_t;		/* Prolog atom */
typedef uintptr_t	functor_t;	/* Name/arity pair */
typedef void *		module_t;	/* Prolog module */
typedef void *		predicate_t;	/* Prolog procedure */
typedef void *		record_t;	/* Prolog recorded term */
#ifndef PL_HAVE_TERM_T
#define PL_HAVE_TERM_T
typedef uintptr_t	term_t;		/* opaque term handle */
#endif
typedef uintptr_t	qid_t;		/* opaque query handle */
typedef uintptr_t	PL_fid_t;	/* opaque foreign context handle */
typedef void *		control_t;	/* non-deterministic control arg */
typedef void *		PL_engine_t;	/* opaque engine handle */
#endif
typedef uintptr_t	PL_atomic_t;	/* same a word */
typedef uintptr_t	foreign_t;	/* return type of foreign functions */
typedef wchar_t	        pl_wchar_t;	/* Prolog wide character */
#ifdef __cplusplus
typedef void *		pl_function_t;	/* can only pass function as void * */
#else
typedef foreign_t	(*pl_function_t)(); /* foreign language functions */
#endif

#ifndef NORETURN
#define NORETURN
#endif

#define fid_t PL_fid_t			/* avoid AIX name-clash */

					/* values for PL_get_term_value() */
typedef union
{ int64_t i;				/* PL_INTEGER */
  double f;				/* PL_FLOAT */
  char * s;				/* PL_STRING */
  atom_t a;				/* PL_ATOM */
  struct				/* PL_TERM */
  { atom_t name;
    int    arity;
  } t;
} term_value_t;

#ifndef TRUE
#define TRUE	(1)
#define FALSE	(0)
#endif

		 /*******************************
		 *      TERM-TYPE CONSTANTS	*
		 *******************************/
					/* PL_unify_term() arguments */
#define	PL_VARIABLE	 (1)		/* nothing */
#define PL_ATOM		 (2)		/* const char * */
#define PL_INTEGER	 (3)		/* int */
#define PL_FLOAT	 (4)		/* double */
#define PL_STRING	 (5)		/* const char * */
#define PL_TERM		 (6)

					/* PL_unify_term() */
#define PL_FUNCTOR	 (10)		/* functor_t, arg ... */
#define PL_LIST		 (11)		/* length, arg ... */
#define PL_CHARS	 (12)		/* const char * */
#define PL_POINTER	 (13)		/* void * */
					/* PlArg::PlArg(text, type) */
#define PL_CODE_LIST	 (14)		/* [ascii...] */
#define PL_CHAR_LIST	 (15)		/* [h,e,l,l,o] */
#define PL_BOOL		 (16)		/* PL_set_prolog_flag() */
#define PL_FUNCTOR_CHARS (17)		/* PL_unify_term() */
#define _PL_PREDICATE_INDICATOR (18)	/* predicate_t (Procedure) */
#define PL_SHORT	 (19)		/* short */
#define PL_INT		 (20)		/* int */
#define PL_LONG		 (21)		/* long */
#define PL_DOUBLE	 (22)		/* double */
#define PL_NCHARS	 (23)		/* size_t, const char * */
#define PL_UTF8_CHARS	 (24)		/* const char * */
#define PL_UTF8_STRING	 (25)		/* const char * */
#define PL_INT64	 (26)		/* int64_t */
#define PL_NUTF8_CHARS	 (27)		/* size_t, const char * */
#define PL_NUTF8_CODES	 (29)		/* size_t, const char * */
#define PL_NUTF8_STRING	 (30)		/* size_t, const char * */
#define PL_NWCHARS	 (31)		/* size_t, const wchar_t * */
#define PL_NWCODES	 (32)		/* size_t, const wchar_t * */
#define PL_NWSTRING	 (33)		/* size_t, const wchar_t * */
#define PL_MBCHARS	 (34)		/* const char * */
#define PL_MBCODES	 (35)		/* const char * */
#define PL_MBSTRING	 (36)		/* const char * */
#define PL_INTPTR	 (37)		/* intptr_t */
#define PL_CHAR		 (38)		/* int */
#define PL_CODE		 (39)		/* int */
#define PL_BYTE		 (40)		/* int */
					/* PL_skip_list() */
#define PL_PARTIAL_LIST	 (41)		/* a partial list */
#define PL_CYCLIC_TERM	 (42)		/* a cyclic list/term */
#define PL_NOT_A_LIST	 (43)		/* Object is not a list */

/* Or'ed flags for PL_set_prolog_flag() */
/* MUST fit in a short int! */
#define FF_READONLY	 0x1000		/* Read-only prolog flag */
#define FF_KEEP		 0x2000		/* keep prolog flag if already set */
#define FF_NOCREATE	 0x4000		/* Fail if flag is non-existent */
#define FF_MASK		 0xf000


		/********************************
		*    DETERMINISTIC CALL/RETURN  *
		*********************************/

#define	PL_succeed	return TRUE	/* succeed deterministically */
#define PL_fail		return FALSE	/* fail */


		/********************************
		* NON-DETERMINISTIC CALL/RETURN *
		*********************************/

/*  Note 1: Non-deterministic foreign functions may also use the deterministic
    return methods PL_succeed and PL_fail.

    Note 2: The argument to PL_retry is a sizeof(ptr)-2 bits signed
    integer (use type intptr_t).
*/

#define PL_FIRST_CALL		(0)
#define PL_CUTTED		(1)	/* deprecated */
#define PL_PRUNED		(1)
#define PL_REDO			(2)

#define PL_retry(n)		return _PL_retry(n)
#define PL_retry_address(a)	return _PL_retry_address(a)

PL_EXPORT(foreign_t)	_PL_retry(intptr_t);
PL_EXPORT(foreign_t)	_PL_retry_address(void *);
PL_EXPORT(int)		PL_foreign_control(control_t);
PL_EXPORT(intptr_t)	PL_foreign_context(control_t);
PL_EXPORT(void *)	PL_foreign_context_address(control_t);


		/********************************
		*      REGISTERING FOREIGNS     *
		*********************************/

typedef struct PL_extension
{ const char   *predicate_name;		/* Name of the predicate */
  short		arity;			/* Arity of the predicate */
  pl_function_t	function;		/* Implementing functions */
  short		flags;			/* Or of PL_FA_... */
} PL_extension;

#define PL_FA_NOTRACE		(0x01)	/* foreign cannot be traced */
#define PL_FA_TRANSPARENT	(0x02)	/* foreign is module transparent */
#define PL_FA_NONDETERMINISTIC	(0x04)	/* foreign is non-deterministic */
#define PL_FA_VARARGS		(0x08)	/* call using t0, ac, ctx */
#define PL_FA_CREF		(0x10)	/* Internal: has clause-reference */
#define PL_FA_ISO		(0x20)	/* Internal: ISO core predicate */
#define PL_FA_META		(0x40)	/* Additional meta-argument spec */

extern			PL_extension PL_extensions[]; /* not Win32! */
PL_EXPORT(void)		PL_register_extensions(const PL_extension *e);
PL_EXPORT(void)		PL_register_extensions_in_module(const char *module, const PL_extension *e);
PL_EXPORT(int)		PL_register_foreign(const char *name, int arity,
					    pl_function_t func,
					    int flags, ...);
PL_EXPORT(int)		PL_register_foreign_in_module(const char *module,
						      const char *name, int arity,
						      pl_function_t func,
						      int flags, ...);
PL_EXPORT(void)		PL_load_extensions(const PL_extension *e);

		 /*******************************
		 *	      LICENSE		*
		 *******************************/

void			PL_license(const char *license, const char *module);

		/********************************
		*            MODULES            *
		*********************************/

PL_EXPORT(module_t)	PL_context(void);
PL_EXPORT(atom_t)	PL_module_name(module_t module);
PL_EXPORT(module_t)	PL_new_module(atom_t name);
PL_EXPORT(int)		PL_strip_module(term_t in, module_t *m, term_t out);


		 /*******************************
		 *	     CALL-BACK		*
		 *******************************/

#ifdef PL_KERNEL
#define PL_Q_DEBUG		0x01	/* = TRUE for backward compatibility */
#endif
#define PL_Q_NORMAL		0x02	/* normal usage */
#define PL_Q_NODEBUG		0x04	/* use this one */
#define PL_Q_CATCH_EXCEPTION	0x08	/* handle exceptions in C */
#define PL_Q_PASS_EXCEPTION	0x10	/* pass to parent environment */
#ifdef PL_KERNEL
#define PL_Q_DETERMINISTIC	0x20	/* call was deterministic */
#endif

			/* Foreign context frames */
PL_EXPORT(fid_t)	PL_open_foreign_frame(void);
PL_EXPORT(void)		PL_rewind_foreign_frame(fid_t cid);
PL_EXPORT(void)		PL_close_foreign_frame(fid_t cid);
PL_EXPORT(void)		PL_discard_foreign_frame(fid_t cid);

			/* Finding predicates */
PL_EXPORT(predicate_t)	PL_pred(functor_t f, module_t m);
PL_EXPORT(predicate_t)	PL_predicate(const char *name, int arity,
				     const char* module);
PL_EXPORT(int)		PL_predicate_info(predicate_t pred,
					  atom_t *name, int *arity,
					  module_t *module);

			/* Call-back */
PL_EXPORT(qid_t)	PL_open_query(module_t m, int flags,
				      predicate_t pred, term_t t0);
PL_EXPORT(int)		PL_next_solution(qid_t qid) WUNUSED;
PL_EXPORT(void)		PL_close_query(qid_t qid);
PL_EXPORT(void)		PL_cut_query(qid_t qid);

			/* Simplified (but less flexible) call-back */
PL_EXPORT(int)		PL_call(term_t t, module_t m);
PL_EXPORT(int)		PL_call_predicate(module_t m, int debug,
					  predicate_t pred, term_t t0);
			/* Handling exceptions */
PL_EXPORT(term_t)	PL_exception(qid_t qid);
PL_EXPORT(int)		PL_raise_exception(term_t exception);
PL_EXPORT(int)		PL_throw(term_t exception);
PL_EXPORT(void)		PL_clear_exception(void);


		 /*******************************
		 *        TERM-REFERENCES	*
		 *******************************/

			/* Creating and destroying term-refs */
PL_EXPORT(term_t)	PL_new_term_refs(int n);
PL_EXPORT(term_t)	PL_new_term_ref(void);
PL_EXPORT(term_t)	PL_copy_term_ref(term_t from);
PL_EXPORT(void)		PL_reset_term_refs(term_t r);

			/* Constants */
PL_EXPORT(atom_t)	PL_new_atom(const char *s);
PL_EXPORT(atom_t)	PL_new_atom_nchars(size_t len, const char *s);
PL_EXPORT(atom_t)	PL_new_atom_wchars(size_t len, const pl_wchar_t *s);
PL_EXPORT(const char *)	PL_atom_chars(atom_t a);
PL_EXPORT(const char *)	PL_atom_nchars(atom_t a, size_t *len);
PL_EXPORT(const wchar_t *)	PL_atom_wchars(atom_t a, size_t *len);
#ifndef O_DEBUG_ATOMGC
PL_EXPORT(void)		PL_register_atom(atom_t a);
PL_EXPORT(void)		PL_unregister_atom(atom_t a);
#endif
PL_EXPORT(functor_t)	PL_new_functor(atom_t f, int a);
PL_EXPORT(atom_t)	PL_functor_name(functor_t f);
PL_EXPORT(int)		PL_functor_arity(functor_t f);

			/* Get C-values from Prolog terms */
PL_EXPORT(int)		PL_get_atom(term_t t, atom_t *a) WUNUSED;
PL_EXPORT(int)		PL_get_bool(term_t t, int *value) WUNUSED;
PL_EXPORT(int)		PL_get_atom_chars(term_t t, char **a) WUNUSED;
#define PL_get_string_chars(t, s, l) PL_get_string(t,s,l)
					/* PL_get_string() is deprecated */
PL_EXPORT(int)		PL_get_string(term_t t, char **s, size_t *len) WUNUSED;
PL_EXPORT(int)		PL_get_chars(term_t t, char **s, unsigned int flags) WUNUSED;
PL_EXPORT(int)		PL_get_list_chars(term_t l, char **s,
					  unsigned int flags) WUNUSED;
PL_EXPORT(int)		PL_get_atom_nchars(term_t t, size_t *len, char **a) WUNUSED;
PL_EXPORT(int)		PL_get_list_nchars(term_t l,
					   size_t *len, char **s,
					   unsigned int flags) WUNUSED;
PL_EXPORT(int)		PL_get_nchars(term_t t,
				      size_t *len, char **s,
				      unsigned int flags) WUNUSED;
PL_EXPORT(int)		PL_get_integer(term_t t, int *i) WUNUSED;
PL_EXPORT(int)		PL_get_long(term_t t, long *i) WUNUSED;
PL_EXPORT(int)		PL_get_intptr(term_t t, intptr_t *i) WUNUSED;
PL_EXPORT(int)		PL_get_pointer(term_t t, void **ptr) WUNUSED;
PL_EXPORT(int)		PL_get_float(term_t t, double *f) WUNUSED;
PL_EXPORT(int)		PL_get_functor(term_t t, functor_t *f) WUNUSED;
PL_EXPORT(int)		PL_get_name_arity(term_t t, atom_t *name, int *arity) WUNUSED;
PL_EXPORT(int)		PL_get_module(term_t t, module_t *module) WUNUSED;
PL_EXPORT(int)		PL_get_arg(int index, term_t t, term_t a) WUNUSED;
PL_EXPORT(int)		PL_get_list(term_t l, term_t h, term_t t) WUNUSED;
PL_EXPORT(int)		PL_get_head(term_t l, term_t h) WUNUSED;
PL_EXPORT(int)		PL_get_tail(term_t l, term_t t) WUNUSED;
PL_EXPORT(int)		PL_get_nil(term_t l) WUNUSED;
PL_EXPORT(int)		PL_get_term_value(term_t t, term_value_t *v) WUNUSED;
PL_EXPORT(char *)	PL_quote(int chr, const char *data);

			/* Verify types */
PL_EXPORT(int)		PL_term_type(term_t t);
PL_EXPORT(int)		PL_is_variable(term_t t);
PL_EXPORT(int)		PL_is_ground(term_t t);
PL_EXPORT(int)		PL_is_atom(term_t t);
PL_EXPORT(int)		PL_is_integer(term_t t);
PL_EXPORT(int)		PL_is_string(term_t t);
PL_EXPORT(int)		PL_is_float(term_t t);
PL_EXPORT(int)		PL_is_rational(term_t t);
PL_EXPORT(int)		PL_is_compound(term_t t);
PL_EXPORT(int)		PL_is_callable(term_t t);
PL_EXPORT(int)		PL_is_functor(term_t t, functor_t f);
PL_EXPORT(int)		PL_is_list(term_t t);
PL_EXPORT(int)		PL_is_pair(term_t t);
PL_EXPORT(int)		PL_is_atomic(term_t t);
PL_EXPORT(int)		PL_is_number(term_t t);
PL_EXPORT(int)		PL_is_acyclic(term_t t);

			/* Assign to term-references */
PL_EXPORT(int)		PL_put_variable(term_t t);
PL_EXPORT(int)		PL_put_atom(term_t t, atom_t a);
PL_EXPORT(int)		PL_put_bool(term_t t, int val);
PL_EXPORT(int)		PL_put_atom_chars(term_t t, const char *chars);
PL_EXPORT(int)		PL_put_string_chars(term_t t, const char *chars) WUNUSED;
PL_EXPORT(int)		PL_put_list_chars(term_t t, const char *chars) WUNUSED;
PL_EXPORT(int)		PL_put_list_codes(term_t t, const char *chars) WUNUSED;
PL_EXPORT(int)		PL_put_atom_nchars(term_t t, size_t l, const char *chars);
PL_EXPORT(int)		PL_put_string_nchars(term_t t, size_t len, const char *chars) WUNUSED;
PL_EXPORT(int)		PL_put_list_nchars(term_t t, size_t l, const char *chars) WUNUSED;
PL_EXPORT(int)		PL_put_list_ncodes(term_t t, size_t l, const char *chars) WUNUSED;
PL_EXPORT(int)		PL_put_integer(term_t t, long i) WUNUSED;
PL_EXPORT(int)		PL_put_pointer(term_t t, void *ptr) WUNUSED;
PL_EXPORT(int)		PL_put_float(term_t t, double f) WUNUSED;
PL_EXPORT(int)		PL_put_functor(term_t t, functor_t functor) WUNUSED;
PL_EXPORT(int)		PL_put_list(term_t l) WUNUSED;
PL_EXPORT(int)		PL_put_nil(term_t l);
PL_EXPORT(int)		PL_put_term(term_t t1, term_t t2);

			/* construct a functor or list-cell */
PL_EXPORT(int)		PL_cons_functor(term_t h, functor_t f, ...) WUNUSED;
PL_EXPORT(int)		PL_cons_functor_v(term_t h, functor_t fd, term_t a0) WUNUSED;
PL_EXPORT(int)		PL_cons_list(term_t l, term_t h, term_t t) WUNUSED;

			/* Unify term-references */
PL_EXPORT(int)		PL_unify(term_t t1, term_t t2) WUNUSED;
PL_EXPORT(int)		PL_unify_atom(term_t t, atom_t a) WUNUSED;
PL_EXPORT(int)		PL_unify_atom_chars(term_t t, const char *chars) WUNUSED;
PL_EXPORT(int)		PL_unify_list_chars(term_t t, const char *chars) WUNUSED;
PL_EXPORT(int)		PL_unify_list_codes(term_t t, const char *chars) WUNUSED;
PL_EXPORT(int)		PL_unify_string_chars(term_t t, const char *chars) WUNUSED;
PL_EXPORT(int)		PL_unify_atom_nchars(term_t t, size_t l, const char *s) WUNUSED;
PL_EXPORT(int)		PL_unify_list_ncodes(term_t t, size_t l, const char *s) WUNUSED;
PL_EXPORT(int)		PL_unify_list_nchars(term_t t, size_t l, const char *s) WUNUSED;
PL_EXPORT(int)		PL_unify_string_nchars(term_t t,
					       size_t len,
					       const char *chars) WUNUSED;
PL_EXPORT(int)		PL_unify_bool(term_t t, int n) WUNUSED;
PL_EXPORT(int)		PL_unify_integer(term_t t, intptr_t n) WUNUSED;
PL_EXPORT(int)		PL_unify_float(term_t t, double f) WUNUSED;
PL_EXPORT(int)		PL_unify_pointer(term_t t, void *ptr) WUNUSED;
PL_EXPORT(int)		PL_unify_functor(term_t t, functor_t f) WUNUSED;
PL_EXPORT(int)		PL_unify_list(term_t l, term_t h, term_t t) WUNUSED;
PL_EXPORT(int)		PL_unify_nil(term_t l) WUNUSED;
PL_EXPORT(int)		PL_unify_arg(int index, term_t t, term_t a) WUNUSED;
PL_EXPORT(int)		PL_unify_term(term_t t, ...) WUNUSED;
PL_EXPORT(int)		PL_unify_chars(term_t t, int flags,
				       size_t len, const char *s) WUNUSED;

		 /*******************************
		 *	       LISTS		*
		 *******************************/

PL_EXPORT(int)		PL_skip_list(term_t list, term_t tail, size_t *len);


		 /*******************************
		 *    WIDE CHARACTER VERSIONS	*
		 *******************************/

PL_EXPORT(int)		PL_unify_wchars(term_t t, int type,
					size_t len, const pl_wchar_t *s) WUNUSED;
PL_EXPORT(int)		PL_unify_wchars_diff(term_t t, term_t tail, int type,
					size_t len, const pl_wchar_t *s) WUNUSED;
PL_EXPORT(int)		PL_get_wchars(term_t l,
				      size_t *length, pl_wchar_t **s,
				      unsigned flags) WUNUSED;
PL_EXPORT(size_t)	PL_utf8_strlen(const char *s, size_t len) WUNUSED;


		 /*******************************
		 *	   WIDE INTEGERS	*
		 *******************************/


PL_EXPORT(int)		PL_get_int64(term_t t, int64_t *i) WUNUSED;
PL_EXPORT(int)		PL_unify_int64(term_t t, int64_t value) WUNUSED;
PL_EXPORT(int)		PL_put_int64(term_t t, int64_t i) WUNUSED;


		 /*******************************
		 *     ATTRIBUTED VARIABLES	*
		 *******************************/

PL_EXPORT(int)		PL_is_attvar(term_t t);
PL_EXPORT(int)		PL_get_attr(term_t v, term_t a);


		 /*******************************
		 *	      ERRORS		*
		 *******************************/

PL_EXPORT(int)		PL_get_atom_ex(term_t t, atom_t *a);
PL_EXPORT(int)		PL_get_integer_ex(term_t t, int *i);
PL_EXPORT(int)		PL_get_long_ex(term_t t, long *i);
PL_EXPORT(int)		PL_get_int64_ex(term_t t, int64_t *i);
PL_EXPORT(int)		PL_get_intptr_ex(term_t t, intptr_t *i);
PL_EXPORT(int)		PL_get_size_ex(term_t t, size_t *i);
PL_EXPORT(int)		PL_get_bool_ex(term_t t, int *i);
PL_EXPORT(int)		PL_get_float_ex(term_t t, double *f);
PL_EXPORT(int)		PL_get_char_ex(term_t t, int *p, int eof);
PL_EXPORT(int)		PL_unify_bool_ex(term_t t, int val);
PL_EXPORT(int)		PL_get_pointer_ex(term_t t, void **addrp);
PL_EXPORT(int)		PL_unify_list_ex(term_t l, term_t h, term_t t);
PL_EXPORT(int)		PL_unify_nil_ex(term_t l);
PL_EXPORT(int)		PL_get_list_ex(term_t l, term_t h, term_t t);
PL_EXPORT(int)		PL_get_nil_ex(term_t l);

PL_EXPORT(int)		PL_instantiation_error(term_t culprit);
PL_EXPORT(int)		PL_uninstantiation_error(term_t culprit);
PL_EXPORT(int)		PL_representation_error(const char *resource);
PL_EXPORT(int)		PL_type_error(const char *expected, term_t culprit);
PL_EXPORT(int)		PL_domain_error(const char *expected, term_t culprit);
PL_EXPORT(int)		PL_existence_error(const char *type, term_t culprit);
PL_EXPORT(int)		PL_permission_error(const char *operation,
					    const char *type, term_t culprit);
PL_EXPORT(int)		PL_resource_error(const char *resource);


		 /*******************************
		 *	       BLOBS		*
		 *******************************/

#define PL_BLOB_MAGIC_B	0x75293a00	/* Magic to validate a blob-type */
#define PL_BLOB_VERSION 1		/* Current version */
#define PL_BLOB_MAGIC	(PL_BLOB_MAGIC_B|PL_BLOB_VERSION)

#define PL_BLOB_UNIQUE	0x01		/* Blob content is unique */
#define PL_BLOB_TEXT	0x02		/* blob contains text */
#define PL_BLOB_NOCOPY	0x04		/* do not copy the data */
#define PL_BLOB_WCHAR	0x08		/* wide character string */

typedef struct PL_blob_t
{ uintptr_t		magic;		/* PL_BLOB_MAGIC */
  uintptr_t		flags;		/* PL_BLOB_* */
  char *		name;		/* name of the type */
  int			(*release)(atom_t a);
  int			(*compare)(atom_t a, atom_t b);
#ifdef SIO_MAGIC
  int			(*write)(IOSTREAM *s, atom_t a, int flags);
#else
  int			(*write)(void *s, atom_t a, int flags);
#endif
  void			(*acquire)(atom_t a);
#ifdef SIO_MAGIC
  int			(*save)(atom_t a, IOSTREAM *s);
  atom_t		(*load)(IOSTREAM *s);
#else
  int			(*save)(atom_t a, void*);
  atom_t		(*load)(void *s);
#endif
					/* private */
  void *		reserved[10];	/* for future extension */
  int			registered;	/* Already registered? */
  int			rank;		/* Rank for ordering atoms */
  struct PL_blob_t *    next;		/* next in registered type-chain */
  atom_t		atom_name;	/* Name as atom */
} PL_blob_t;

PL_EXPORT(int)		PL_is_blob(term_t t, PL_blob_t **type);
PL_EXPORT(int)		PL_unify_blob(term_t t, void *blob, size_t len,
				      PL_blob_t *type);
PL_EXPORT(int)		PL_put_blob(term_t t, void *blob, size_t len,
				    PL_blob_t *type);
PL_EXPORT(int)		PL_get_blob(term_t t, void **blob, size_t *len,
				    PL_blob_t **type);

PL_EXPORT(void*)	PL_blob_data(atom_t a,
				     size_t *len,
				     struct PL_blob_t **type);

PL_EXPORT(void)		PL_register_blob_type(PL_blob_t *type);
PL_EXPORT(PL_blob_t*)	PL_find_blob_type(const char* name);
PL_EXPORT(int)		PL_unregister_blob_type(PL_blob_t *type);


#ifdef __GNU_MP__

		 /*******************************
		 *	       GMP		*
		 *******************************/

PL_EXPORT(int)	PL_get_mpz(term_t t, mpz_t mpz) WUNUSED;
PL_EXPORT(int)	PL_get_mpq(term_t t,  mpq_t mpq) WUNUSED;
PL_EXPORT(int)	PL_unify_mpz(term_t t, mpz_t mpz) WUNUSED;
PL_EXPORT(int)	PL_unify_mpq(term_t t, mpq_t mpq) WUNUSED;

#endif /*__GNU_MP__*/

		 /*******************************
		 *	  FILENAME SUPPORT	*
		 *******************************/

#define PL_FILE_ABSOLUTE	0x01	/* return absolute path */
#define PL_FILE_OSPATH		0x02	/* return path in OS notation */
#define PL_FILE_SEARCH		0x04	/* use file_search_path */
#define PL_FILE_EXIST		0x08	/* demand file to exist */
#define PL_FILE_READ		0x10	/* demand read-access */
#define PL_FILE_WRITE		0x20	/* demand write-access */
#define PL_FILE_EXECUTE		0x40	/* demand execute-access */
#define PL_FILE_NOERRORS	0x80	/* do not raise exceptions */

PL_EXPORT(int)		PL_get_file_name(term_t n, char **name, int flags);
PL_EXPORT(int)		PL_get_file_nameW(term_t n, wchar_t **name, int flags);
PL_EXPORT(void)		PL_changed_cwd(void); /* foreign code changed CWD */
PL_EXPORT(char *)	PL_cwd(char *buf, size_t buflen);


		 /*******************************
		 *    QUINTUS/SICSTUS WRAPPER	*
		 *******************************/

PL_EXPORT(int)		PL_cvt_i_int(term_t p, int *c);
PL_EXPORT(int)		PL_cvt_i_long(term_t p, long *c);
PL_EXPORT(int)		PL_cvt_i_size_t(term_t p, size_t *c);
PL_EXPORT(int)		PL_cvt_i_float(term_t p, double *c);
PL_EXPORT(int)		PL_cvt_i_single(term_t p, float *c);
PL_EXPORT(int)		PL_cvt_i_string(term_t p, char **c);
PL_EXPORT(int)		PL_cvt_i_codes(term_t p, char **c);
PL_EXPORT(int)		PL_cvt_i_atom(term_t p, atom_t *c);
PL_EXPORT(int)		PL_cvt_i_address(term_t p, void *c);
PL_EXPORT(int)		PL_cvt_o_int64(int64_t c, term_t p);
PL_EXPORT(int)		PL_cvt_o_float(double c, term_t p);
PL_EXPORT(int)		PL_cvt_o_single(float c, term_t p);
PL_EXPORT(int)		PL_cvt_o_string(const char *c, term_t p);
PL_EXPORT(int)		PL_cvt_o_codes(const char *c, term_t p);
PL_EXPORT(int)		PL_cvt_o_atom(atom_t c, term_t p);
PL_EXPORT(int)		PL_cvt_o_address(void *address, term_t p);
PL_EXPORT(term_t)	PL_new_nil_ref(void);

/* set/get encoding for PL_cvt_*_string() functions.  The default
   is UTF-8 (REP_UTF8)
*/

PL_EXPORT(int)		PL_cvt_encoding(void);
PL_EXPORT(int)		PL_cvt_set_encoding(int enc);
PL_EXPORT(void)		SP_set_state(int state);
PL_EXPORT(int)		SP_get_state(void);


		 /*******************************
		 *	     COMPARE		*
		 *******************************/

PL_EXPORT(int)		PL_compare(term_t t1, term_t t2);
PL_EXPORT(int)		PL_same_compound(term_t t1, term_t t2);

		 /*******************************
		 *	     MESSAGES		*
		 *******************************/

PL_EXPORT(int)		PL_warning(const char *fmt, ...);
PL_EXPORT(void)		PL_fatal_error(const char *fmt, ...);

		 /*******************************
		 *      RECORDED DATABASE	*
		 *******************************/

PL_EXPORT(record_t)	PL_record(term_t term);
PL_EXPORT(int)		PL_recorded(record_t record, term_t term);
PL_EXPORT(void)		PL_erase(record_t record);

PL_EXPORT(char *)	PL_record_external(term_t t, size_t *size);
PL_EXPORT(int)		PL_recorded_external(const char *rec, term_t term);
PL_EXPORT(int)		PL_erase_external(char *rec);

		 /*******************************
		 *	   PROLOG FLAGS		*
		 *******************************/

#define PL_set_feature  PL_set_prolog_flag /* compatibility */
PL_EXPORT(int)		PL_set_prolog_flag(const char *name, int type, ...);


		 /*******************************
		 *	INTERNAL FUNCTIONS	*
		 *******************************/

PL_EXPORT(PL_atomic_t)	_PL_get_atomic(term_t t);
PL_EXPORT(void)		_PL_put_atomic(term_t t, PL_atomic_t a);
PL_EXPORT(int)		_PL_unify_atomic(term_t t, PL_atomic_t a);
PL_EXPORT(void)		_PL_get_arg(int index, term_t t, term_t a);


		 /*******************************
		 *	    CHAR BUFFERS	*
		 *******************************/

#define CVT_ATOM	0x0001
#define CVT_STRING	0x0002
#define CVT_LIST	0x0004
#define CVT_INTEGER	0x0008
#define CVT_FLOAT	0x0010
#define CVT_VARIABLE	0x0020
#define CVT_NUMBER	(CVT_INTEGER|CVT_FLOAT)
#define CVT_ATOMIC	(CVT_NUMBER|CVT_ATOM|CVT_STRING)
#define CVT_WRITE	0x0040
#define CVT_WRITE_CANONICAL 0x0080
#define CVT_WRITEQ	0x00C0
#define CVT_ALL		(CVT_ATOMIC|CVT_LIST)
#define CVT_MASK	0x00ff

#define BUF_DISCARDABLE	0x0000
#define BUF_RING	0x0100
#define BUF_MALLOC	0x0200

#define CVT_EXCEPTION	0x10000		/* throw exception on error */
#define CVT_VARNOFAIL	0x20000		/* return 2 if argument is unbound */

/* - - - - - - - - - - - - - - - - - - - - - - - - - - - - - - - - - - - - -
Output   representation   for   PL_get_chars()     and    friends.   The
prepresentation type REP_FN is for   PL_get_file_name()  and friends. On
Windows we use UTF-8 which is translated   by the `XOS' layer to Windows
UNICODE file functions.
- - - - - - - - - - - - - - - - - - - - - - - - - - - - - - - - - - - - - */

#define REP_ISO_LATIN_1 0x0000		/* output representation */
#define REP_UTF8	0x1000
#define REP_MB		0x2000
#ifdef __WINDOWS__
#define REP_FN		REP_UTF8
#else
#define REP_FN		REP_MB
#endif

#define PL_DIFF_LIST	0x20000		/* PL_unify_chars() */


#ifdef SIO_MAGIC			/* defined from <SWI-Stream.h> */
		 /*******************************
		 *	  STREAM SUPPORT	*
		 *******************************/

					/* Make IOSTREAM known to Prolog */
#define PL_open_stream  PL_unify_stream	/* compatibility */
PL_EXPORT(int)		PL_unify_stream(term_t t, IOSTREAM *s);
PL_EXPORT(int)		PL_get_stream_handle(term_t t, IOSTREAM **s);
PL_EXPORT(int)		PL_release_stream(IOSTREAM *s);
PL_EXPORT(IOSTREAM *)	PL_open_resource(module_t m,
					 const char *name,
					 const char *rc_class,
					 const char *mode);

PL_EXPORT(IOSTREAM *)*_PL_streams(void);	/* base of streams */
#ifndef PL_KERNEL
#define Suser_input     (_PL_streams()[0])
#define Suser_output    (_PL_streams()[1])
#define Suser_error     (_PL_streams()[2])
#define Scurrent_input  (_PL_streams()[3])
#define Scurrent_output (_PL_streams()[4])
#endif

#define PL_WRT_QUOTED		0x01	/* quote atoms */
#define PL_WRT_IGNOREOPS	0x02	/* ignore list/operators */
#define PL_WRT_NUMBERVARS	0x04	/* print $VAR(N) as a variable */
#define PL_WRT_PORTRAY		0x08	/* call portray */
#define PL_WRT_CHARESCAPES	0x10	/* Output ISO escape sequences */
#define PL_WRT_BACKQUOTED_STRING 0x20	/* Write strings as `...` */
					/* Write attributed variables */
#define PL_WRT_ATTVAR_IGNORE	0x040	/* Default: just write the var */
#define PL_WRT_ATTVAR_DOTS	0x080	/* Write as Var{...} */
#define PL_WRT_ATTVAR_WRITE	0x100	/* Write as Var{Attributes} */
#define PL_WRT_ATTVAR_PORTRAY	0x200	/* Use Module:portray_attrs/2 */
#define PL_WRT_ATTVAR_MASK \
	(PL_WRT_ATTVAR_IGNORE | \
	 PL_WRT_ATTVAR_DOTS | \
	 PL_WRT_ATTVAR_WRITE | \
	 PL_WRT_ATTVAR_PORTRAY)
#define PL_WRT_BLOB_PORTRAY	0x400	/* Use portray to emit non-text blobs */
#define PL_WRT_NO_CYCLES	0x800	/* Never emit @(Template,Subst) */
#define PL_WRT_LIST	       0x1000	/* Write [...], even with ignoreops */
#define PL_WRT_NEWLINE	       0x2000	/* Add a newline */
#define PL_WRT_VARNAMES	       0x4000	/* Internal: variable_names(List)  */

PL_EXPORT(int)	PL_write_term(IOSTREAM *s,
			     term_t term,
			     int precedence,
			     int flags);

					/* PL_ttymode() results */
#define PL_NOTTY	0		/* -tty in effect */
#define PL_RAWTTY	1		/* get_single_char/1 */
#define PL_COOKEDTTY	2		/* normal input */

PL_EXPORT(int)		PL_ttymode(IOSTREAM *s);

#endif /*SIO_MAGIC*/

PL_EXPORT(int)	PL_chars_to_term(const char *chars,
				term_t term);
PL_EXPORT(int) PL_wchars_to_term(const pl_wchar_t *chars,
				 term_t term);


		 /*******************************
		 *	    EMBEDDING		*
		 *******************************/

PL_EXPORT(int)		PL_initialise(int argc, char **argv);
PL_EXPORT(int)		PL_is_initialised(int *argc, char ***argv);
#ifdef __CYGWIN__
PL_EXPORT(void)		PL_install_readline(void);
#else
install_t		PL_install_readline(void);
#endif
PL_EXPORT(int)		PL_toplevel(void);
PL_EXPORT(int)		PL_cleanup(int status);
PL_EXPORT(void)		PL_cleanup_fork();
PL_EXPORT(int)		PL_halt(int status);

		 /*******************************
		 *      INPUT/PROMPT/ETC	*
		 *******************************/

/* - - - - - - - - - - - - - - - - - - - - - - - - - - - - - - - - - - - - -
NOTE: the functions in this section are   not  documented, as as yet not
adviced for public usage.  They  are   intended  to  provide an abstract
interface for the GNU readline  interface   as  defined in pl-rl.c. This
abstract interface is necessary to make an embeddable system without the
readline overhead.
- - - - - - - - - - - - - - - - - - - - - - - - - - - - - - - - - - - - - */
					/* PL_dispatch() modes */
#define PL_DISPATCH_NOWAIT    0		/* Dispatch only once */
#define PL_DISPATCH_WAIT      1		/* Dispatch till input available */
#define PL_DISPATCH_INSTALLED 2		/* dispatch function installed? */

PL_EXPORT(int)		PL_dispatch(int fd, int wait);
PL_EXPORT(void)		PL_add_to_protocol(const char *buf, size_t count);
PL_EXPORT(char *)	PL_prompt_string(int fd);
PL_EXPORT(void)		PL_write_prompt(int dowrite);
PL_EXPORT(void)		PL_prompt_next(int fd);
PL_EXPORT(char *)	PL_atom_generator(const char *prefix, int state);
PL_EXPORT(pl_wchar_t*)	PL_atom_generator_w(const pl_wchar_t *pref,
					    pl_wchar_t *buffer,
					    size_t buflen,
					    int state);


		 /*******************************
		 *	MEMORY ALLOCATION	*
		 *******************************/

PL_EXPORT(void *)	PL_malloc(size_t size);
PL_EXPORT(void *)	PL_malloc_atomic(size_t size);
PL_EXPORT(void *)	PL_malloc_uncollectable(size_t size);
PL_EXPORT(void *)	PL_malloc_atomic_uncollectable(size_t size);
PL_EXPORT(void *)	PL_realloc(void *mem, size_t size);
PL_EXPORT(void *)	PL_malloc_unmanaged(size_t size);
PL_EXPORT(void *)	PL_malloc_atomic_unmanaged(size_t size);
PL_EXPORT(void)		PL_free(void *mem);
PL_EXPORT(int)		PL_linger(void *mem);


		/********************************
		*             HOOKS		*
		********************************/

#define PL_DISPATCH_INPUT   0		/* There is input available */
#define PL_DISPATCH_TIMEOUT 1		/* Dispatch timeout */

typedef int  (*PL_dispatch_hook_t)(int fd);
typedef void (*PL_abort_hook_t)(void);
typedef void (*PL_initialise_hook_t)(int argc, char **argv);
typedef int  (*PL_agc_hook_t)(atom_t a);

PL_EXPORT(PL_dispatch_hook_t)	PL_dispatch_hook(PL_dispatch_hook_t);
PL_EXPORT(void)			PL_abort_hook(PL_abort_hook_t);
PL_EXPORT(void)			PL_initialise_hook(PL_initialise_hook_t);
PL_EXPORT(int)			PL_abort_unhook(PL_abort_hook_t);
PL_EXPORT(PL_agc_hook_t)	PL_agc_hook(PL_agc_hook_t);


		/********************************
		*            SIGNALS            *
		*********************************/

#define PL_SIGSYNC	0x00010000	/* call handler synchronously */
#define PL_SIGNOFRAME	0x00020000	/* Do not create a Prolog frame */

PL_EXPORT(void) (*PL_signal(int sig, void (*func)(int)))(int);
PL_EXPORT(void)	PL_interrupt(int sig);
PL_EXPORT(int)	PL_raise(int sig);
PL_EXPORT(int)	PL_handle_signals(void);
PL_EXPORT(int)	PL_get_signum_ex(term_t sig, int *n);


		/********************************
		*      PROLOG ACTION/QUERY      *
		*********************************/

#define	PL_ACTION_TRACE		1	/* switch to trace mode */
#define PL_ACTION_DEBUG		2	/* switch to debug mode */
#define PL_ACTION_BACKTRACE	3	/* show a backtrace (stack dump) */
#define PL_ACTION_BREAK		4	/* create a break environment */
#define PL_ACTION_HALT		5	/* halt Prolog execution */
#define PL_ACTION_ABORT		6	/* generate a Prolog abort */
					/* 7: Obsolete PL_ACTION_SYMBOLFILE */
#define PL_ACTION_WRITE		8	/* write via Prolog i/o buffer */
#define PL_ACTION_FLUSH		9	/* Flush Prolog i/o buffer */
#define PL_ACTION_GUIAPP	10	/* Win32: set when this is a gui */
#define PL_ACTION_ATTACH_CONSOLE 11	/* MT: Attach a console */
#define PL_GMP_SET_ALLOC_FUNCTIONS 12	/* GMP: do not change allocation functions */

#define PL_BT_SAFE		0x1	/* Do not try to print goals */
#define PL_BT_USER		0x2	/* Only show user-goals */

PL_EXPORT(int)	PL_action(int, ...);	/* perform some action */
PL_EXPORT(void)	PL_on_halt(int (*)(int, void *), void *);
PL_EXPORT(void)	PL_exit_hook(int (*)(int, void *), void *);
PL_EXPORT(void)	PL_backtrace(int depth, int flags);
PL_EXPORT(int)	PL_check_data(term_t data);
PL_EXPORT(int)	PL_current_prolog_flag(atom_t name, int type, void *ptr);


		/********************************
		*         QUERY PROLOG          *
		*********************************/

#define PL_QUERY_ARGC		1	/* return main() argc */
#define PL_QUERY_ARGV		2	/* return main() argv */
					/* 3: Obsolete PL_QUERY_SYMBOLFILE */
					/* 4: Obsolete PL_QUERY_ORGSYMBOLFILE*/
#define PL_QUERY_GETC		5	/* Read character from terminal */
#define PL_QUERY_MAX_INTEGER	6	/* largest integer */
#define PL_QUERY_MIN_INTEGER	7	/* smallest integer */
#define PL_QUERY_MAX_TAGGED_INT	8	/* largest tagged integer */
#define PL_QUERY_MIN_TAGGED_INT	9	/* smallest tagged integer */
#define PL_QUERY_VERSION        10	/* 207006 = 2.7.6 */
#define PL_QUERY_MAX_THREADS	11	/* maximum thread count */
#define PL_QUERY_ENCODING	12	/* I/O encoding */
#define PL_QUERY_USER_CPU	13	/* User CPU in milliseconds */
#define PL_QUERY_HALTING	14	/* If TRUE, we are in PL_cleanup() */

PL_EXPORT(intptr_t)	PL_query(int);	/* get information from Prolog */


		 /*******************************
		 *	  PROLOG THREADS	*
		 *******************************/

#define PL_THREAD_NO_DEBUG	0x01	/* Start thread in nodebug mode */

typedef struct
{ long	    local_size;			/* Stack sizes (Kbytes) */
  long	    global_size;
  long	    trail_size;
  long	    argument_size;
  char *    alias;			/* alias name */
  int	  (*cancel)(int id);		/* cancel function */
  intptr_t  flags;			/* PL_THREAD_* flags */
  void *    reserved[4];		/* reserved for extensions */
} PL_thread_attr_t;


PL_EXPORT(int)	PL_thread_self(void);	/* Prolog thread id (-1 if none) */
PL_EXPORT(int)	PL_unify_thread_id(term_t t, int i);
PL_EXPORT(int)	PL_get_thread_id_ex(term_t t, int *idp);
PL_EXPORT(int)	PL_get_thread_alias(int tid, atom_t *alias);	/* Locks alias */
PL_EXPORT(int)	PL_thread_attach_engine(PL_thread_attr_t *attr);
PL_EXPORT(int)	PL_thread_destroy_engine(void);
PL_EXPORT(int)	PL_thread_at_exit(void (*function)(void *),
				  void *closure,
				  int global);
PL_EXPORT(int)	PL_thread_raise(int tid, int sig);
#if defined(_WINDOWS_) || defined(_WINDOWS_H)	/* <windows.h> is included */
PL_EXPORT(int)	PL_w32thread_raise(DWORD dwTid, int sig);
PL_EXPORT(int)	PL_wait_for_console_input(void *handle);
PL_EXPORT(int)	PL_w32_wrap_ansi_console(void);
#endif

		 /*******************************
		 *	 ENGINES (MT-ONLY)	*
		 *******************************/

#define PL_ENGINE_MAIN	  ((PL_engine_t)0x1)
#define PL_ENGINE_CURRENT ((PL_engine_t)0x2)

#define PL_ENGINE_SET   0		/* engine set successfully */
#define PL_ENGINE_INVAL	2		/* engine doesn't exist */
#define PL_ENGINE_INUSE	3		/* engine is in use */

PL_EXPORT(PL_engine_t)	PL_create_engine(PL_thread_attr_t *attributes);
PL_EXPORT(int)		PL_set_engine(PL_engine_t engine, PL_engine_t *old);
PL_EXPORT(int)		PL_destroy_engine(PL_engine_t engine);


		 /*******************************
		 *	     PROFILER		*
		 *******************************/

typedef struct
{ int	(*unify)(term_t t, void *handle);	/* implementation --> Prolog */
  int   (*get)(term_t t, void **handle);	/* Prolog --> implementation */
  void	(*activate)(int active);		/* (de)activate */
  intptr_t	magic;					/* PROFTYPE_MAGIC */
} PL_prof_type_t;

PL_EXPORT(int)		PL_register_profile_type(PL_prof_type_t *type);
PL_EXPORT(void*)	PL_prof_call(void *handle, PL_prof_type_t *type);
PL_EXPORT(void)		PL_prof_exit(void *node);


		 /*******************************
		 *	 WINDOWS MESSAGES	*
		 *******************************/

#if defined(_WINDOWS_) || defined(_WINDOWS_H)	/* <windows.h> is included */
#define PL_MSG_EXCEPTION_RAISED -1
#define PL_MSG_IGNORED 0
#define PL_MSG_HANDLED 1

PL_EXPORT(LRESULT)	PL_win_message_proc(HWND hwnd,
					    UINT message,
					    WPARAM wParam,
					    LPARAM lParam);
#endif /* _WINDOWS_/_WINDOWS_H */


		 /*******************************
		 *       FAST XPCE SUPPORT	*
		 *******************************/

typedef struct
{ int type;				/* PL_INTEGER or PL_ATOM */
  union
  { uintptr_t i;			/* integer reference value */
    atom_t	  a;			/* atom reference value */
  } value;
} xpceref_t;

PL_EXPORT(int)	_PL_get_xpce_reference(term_t t, xpceref_t *ref);
PL_EXPORT(int)	_PL_unify_xpce_reference(term_t t, xpceref_t *ref);
PL_EXPORT(int)	_PL_put_xpce_reference_i(term_t t, uintptr_t r);
PL_EXPORT(int)	_PL_put_xpce_reference_a(term_t t, atom_t name);



		 /*******************************
		 *         TRACE SUPPORT	*
		 *******************************/

#ifndef _PL_INCLUDE_H
typedef void *QueryFrame;
typedef void *LocalFrame;
typedef void *Code;
#endif

typedef struct pl_context_t
{ PL_engine_t   ld;			/* Engine */
  QueryFrame	qf;			/* Current query */
  LocalFrame	fr;			/* Current localframe */
  Code		pc;			/* Code pointer */
  void *	reserved[10];		/* Reserved for extensions */
} pl_context_t;

PL_EXPORT(int)	PL_get_context(struct pl_context_t *c, int thead_id);
PL_EXPORT(int)	PL_step_context(struct pl_context_t *c);
PL_EXPORT(int)	PL_describe_context(struct pl_context_t *c,
				    char *buf, size_t len);

#ifdef __cplusplus
}
#endif

#endif /*_FLI_H_INCLUDED*/<|MERGE_RESOLUTION|>--- conflicted
+++ resolved
@@ -55,11 +55,7 @@
 /* PLVERSION: 10000 * <Major> + 100 * <Minor> + <Patch> */
 
 #ifndef PLVERSION
-<<<<<<< HEAD
 #define PLVERSION 60401
-=======
-#define PLVERSION 60503
->>>>>>> 6247016b
 #endif
 
 		 /*******************************
