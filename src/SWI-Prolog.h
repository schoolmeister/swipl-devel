/*  $Id$

    Part of SWI-Prolog

    Author:        Jan Wielemaker
    E-mail:        J.Wielemak@cs.vu.nl
    WWW:           http://www.swi-prolog.org
    Copyright (C): 1985-2010, University of Amsterdam

    This library is free software; you can redistribute it and/or
    modify it under the terms of the GNU Lesser General Public
    License as published by the Free Software Foundation; either
    version 2.1 of the License, or (at your option) any later version.

    This library is distributed in the hope that it will be useful,
    but WITHOUT ANY WARRANTY; without even the implied warranty of
    MERCHANTABILITY or FITNESS FOR A PARTICULAR PURPOSE.  See the GNU
    Lesser General Public License for more details.

    You should have received a copy of the GNU Lesser General Public
    License along with this library; if not, write to the Free Software
    Foundation, Inc., 51 Franklin Street, Fifth Floor, Boston, MA  02110-1301  USA
*/

#ifndef _FLI_H_INCLUDED
#define _FLI_H_INCLUDED

#ifndef __SWI_PROLOG__	/* use this to switch on Prolog dialect */
#define __SWI_PROLOG__	/* normally defined by the swipl-ld compiler driver */
#endif

#ifndef __WINDOWS__
#if defined(_MSC_VER) || defined(__MINGW32__)
#define __WINDOWS__ 1
#endif
#endif

#include <stdarg.h>
#include <stdlib.h>			/* get size_t */
#include <stddef.h>
#ifdef _MSC_VER
typedef __int64 int64_t;
typedef unsigned __int64 uint64_t;
#if (_MSC_VER < 1300)
typedef long intptr_t;
typedef unsigned long uintptr_t;
#endif
#else
#include <inttypes.h>			/* more portable than stdint.h */
#endif

#ifdef __cplusplus
extern "C" {
#endif

/* PLVERSION: 10000 * <Major> + 100 * <Minor> + <Patch> */

#ifndef PLVERSION
<<<<<<< HEAD
#define PLVERSION 60001
=======
#define PLVERSION 60102
>>>>>>> 98aaf06e
#endif

		 /*******************************
		 *	       EXPORT		*
		 *******************************/

/* - - - - - - - - - - - - - - - - - - - - - - - - - - - - - - - - - - - - -
Traditional and ELF-based Unix systems  don't   need  all this, but COFF
based systems need  to  import  and   export  symbols  explicitely  from
executables and shared objects (DLL). On some systems (e.g. AIX) this is
achieved using import/export files, on Windows   this  is achieved using
special  declarations  on  exported  symbols.  So,  a  symbol  is  local
(static), shared between the objects building   an executable or DLL (no
special declaration) or exported from the executable or DLL.

Both using native Microsoft MSVC as well   as recent Cygwin (tested 1.1)
compilers support __declspec(...) for exporting symbols.

As SWI-Prolog.h can be included seperately or together with this file we
duplicated this stuff.
- - - - - - - - - - - - - - - - - - - - - - - - - - - - - - - - - - - - - */

#ifndef _PL_EXPORT_DONE
#define _PL_EXPORT_DONE

#if (defined(__WINDOWS__) || defined(__CYGWIN__)) && !defined(__LCC__)
#define HAVE_DECLSPEC
#endif

#ifdef HAVE_DECLSPEC
# ifdef PL_KERNEL
#define PL_EXPORT(type)		__declspec(dllexport) type
#define PL_EXPORT_DATA(type)	__declspec(dllexport) type
#define install_t		void
# else
#  ifdef __BORLANDC__
#define PL_EXPORT(type)		type _stdcall
#define PL_EXPORT_DATA(type)	extern type
#  else
#   ifdef __MINGW32__
#define PL_EXPORT(type)		extern type
#define PL_EXPORT_DATA(type)	extern type
#   else
#define PL_EXPORT(type)		extern type
#define PL_EXPORT_DATA(type)	__declspec(dllimport) type
#   endif
#  endif
#define install_t		__declspec(dllexport) void
# endif
#else /*HAVE_DECLSPEC*/
#define PL_EXPORT(type)		extern type
#define PL_EXPORT_DATA(type)	extern type
#define install_t		void
#endif /*HAVE_DECLSPEC*/
#endif /*_PL_EXPORT_DONE*/


		 /*******************************
		 *	  GCC ATTRIBUTES	*
		 *******************************/

#if __GNUC__ >= 4
#define WUNUSED __attribute__((warn_unused_result))
#else
#define WUNUSED
#endif


		 /*******************************
		 *	       TYPES		*
		 *******************************/

#ifdef _PL_INCLUDE_H
typedef Module		module_t;	/* a module */
typedef Procedure	predicate_t;	/* a predicate handle */
typedef Record		record_t;	/* handle to a recorded term */
typedef struct PL_local_data *PL_engine_t; /* handle to a engine */
#else
typedef	uintptr_t	atom_t;		/* Prolog atom */
typedef uintptr_t	functor_t;	/* Name/arity pair */
typedef void *		module_t;	/* Prolog module */
typedef void *		predicate_t;	/* Prolog procedure */
typedef void *		record_t;	/* Prolog recorded term */
#ifndef PL_HAVE_TERM_T
#define PL_HAVE_TERM_T
typedef uintptr_t	term_t;		/* opaque term handle */
#endif
typedef uintptr_t	qid_t;		/* opaque query handle */
typedef uintptr_t	PL_fid_t;	/* opaque foreign context handle */
typedef void *		control_t;	/* non-deterministic control arg */
typedef void *		PL_engine_t;	/* opaque engine handle */
#endif
typedef uintptr_t	PL_atomic_t;	/* same a word */
typedef uintptr_t	foreign_t;	/* return type of foreign functions */
typedef wchar_t	        pl_wchar_t;	/* Prolog wide character */
#ifdef __cplusplus
typedef void *		pl_function_t;	/* can only pass function as void * */
#else
typedef foreign_t	(*pl_function_t)(); /* foreign language functions */
#endif

#ifndef NORETURN
#define NORETURN
#endif

#define fid_t PL_fid_t			/* avoid AIX name-clash */

					/* values for PL_get_term_value() */
typedef union
{ int64_t i;				/* PL_INTEGER */
  double f;				/* PL_FLOAT */
  char * s;				/* PL_STRING */
  atom_t a;				/* PL_ATOM */
  struct				/* PL_TERM */
  { atom_t name;
    int    arity;
  } t;
} term_value_t;

#ifndef TRUE
#define TRUE	(1)
#define FALSE	(0)
#endif

		 /*******************************
		 *      TERM-TYPE CONSTANTS	*
		 *******************************/
					/* PL_unify_term() arguments */
#define	PL_VARIABLE	 (1)		/* nothing */
#define PL_ATOM		 (2)		/* const char * */
#define PL_INTEGER	 (3)		/* int */
#define PL_FLOAT	 (4)		/* double */
#define PL_STRING	 (5)		/* const char * */
#define PL_TERM		 (6)

					/* PL_unify_term() */
#define PL_FUNCTOR	 (10)		/* functor_t, arg ... */
#define PL_LIST		 (11)		/* length, arg ... */
#define PL_CHARS	 (12)		/* const char * */
#define PL_POINTER	 (13)		/* void * */
					/* PlArg::PlArg(text, type) */
#define PL_CODE_LIST	 (14)		/* [ascii...] */
#define PL_CHAR_LIST	 (15)		/* [h,e,l,l,o] */
#define PL_BOOL		 (16)		/* PL_set_prolog_flag() */
#define PL_FUNCTOR_CHARS (17)		/* PL_unify_term() */
#define _PL_PREDICATE_INDICATOR (18)	/* predicate_t (Procedure) */
#define PL_SHORT	 (19)		/* short */
#define PL_INT		 (20)		/* int */
#define PL_LONG		 (21)		/* long */
#define PL_DOUBLE	 (22)		/* double */
#define PL_NCHARS	 (23)		/* size_t, const char * */
#define PL_UTF8_CHARS	 (24)		/* const char * */
#define PL_UTF8_STRING	 (25)		/* const char * */
#define PL_INT64	 (26)		/* int64_t */
#define PL_NUTF8_CHARS	 (27)		/* size_t, const char * */
#define PL_NUTF8_CODES	 (29)		/* size_t, const char * */
#define PL_NUTF8_STRING	 (30)		/* size_t, const char * */
#define PL_NWCHARS	 (31)		/* size_t, const wchar_t * */
#define PL_NWCODES	 (32)		/* size_t, const wchar_t * */
#define PL_NWSTRING	 (33)		/* size_t, const wchar_t * */
#define PL_MBCHARS	 (34)		/* const char * */
#define PL_MBCODES	 (35)		/* const char * */
#define PL_MBSTRING	 (36)		/* const char * */
#define PL_INTPTR	 (37)		/* intptr_t */
#define PL_CHAR		 (38)		/* int */
#define PL_CODE		 (39)		/* int */
#define PL_BYTE		 (40)		/* int */
					/* PL_skip_list() */
#define PL_PARTIAL_LIST	 (41)		/* a partial list */
#define PL_CYCLIC_TERM	 (42)		/* a cyclic list/term */
#define PL_NOT_A_LIST	 (43)		/* Object is not a list */

/* Or'ed flags for PL_set_prolog_flag() */
/* MUST fit in a short int! */
#define FF_READONLY	 0x1000		/* Read-only prolog flag */
#define FF_KEEP		 0x2000		/* keep prolog flag if already set */
#define FF_NOCREATE	 0x4000		/* Fail if flag is non-existent */
#define FF_MASK		 0xf000


		/********************************
		*    DETERMINISTIC CALL/RETURN  *
		*********************************/

#define	PL_succeed	return TRUE	/* succeed deterministically */
#define PL_fail		return FALSE	/* fail */


		/********************************
		* NON-DETERMINISTIC CALL/RETURN *
		*********************************/

/*  Note 1: Non-deterministic foreign functions may also use the deterministic
    return methods PL_succeed and PL_fail.

    Note 2: The argument to PL_retry is a sizeof(ptr)-2 bits signed
    integer (use type intptr_t).
*/

#define PL_FIRST_CALL		(0)
#define PL_CUTTED		(1)	/* deprecated */
#define PL_PRUNED		(1)
#define PL_REDO			(2)

#define PL_retry(n)		return _PL_retry(n)
#define PL_retry_address(a)	return _PL_retry_address(a)

PL_EXPORT(foreign_t)	_PL_retry(intptr_t);
PL_EXPORT(foreign_t)	_PL_retry_address(void *);
PL_EXPORT(int)		PL_foreign_control(control_t);
PL_EXPORT(intptr_t)	PL_foreign_context(control_t);
PL_EXPORT(void *)	PL_foreign_context_address(control_t);


		/********************************
		*      REGISTERING FOREIGNS     *
		*********************************/

typedef struct PL_extension
{ const char   *predicate_name;		/* Name of the predicate */
  short		arity;			/* Arity of the predicate */
  pl_function_t	function;		/* Implementing functions */
  short		flags;			/* Or of PL_FA_... */
} PL_extension;

#define PL_FA_NOTRACE		(0x01)	/* foreign cannot be traced */
#define PL_FA_TRANSPARENT	(0x02)	/* foreign is module transparent */
#define PL_FA_NONDETERMINISTIC	(0x04)	/* foreign is non-deterministic */
#define PL_FA_VARARGS		(0x08)	/* call using t0, ac, ctx */
#define PL_FA_CREF		(0x10)	/* Internal: has clause-reference */
#define PL_FA_ISO		(0x20)	/* Internal: ISO core predicate */
#define PL_FA_META		(0x40)	/* Additional meta-argument spec */

extern			PL_extension PL_extensions[]; /* not Win32! */
PL_EXPORT(void)		PL_register_extensions(const PL_extension *e);
PL_EXPORT(void)		PL_register_extensions_in_module(const char *module, const PL_extension *e);
PL_EXPORT(int)		PL_register_foreign(const char *name, int arity,
					    pl_function_t func,
					    int flags, ...);
PL_EXPORT(int)		PL_register_foreign_in_module(const char *module,
						      const char *name, int arity,
						      pl_function_t func,
						      int flags, ...);
PL_EXPORT(void)		PL_load_extensions(const PL_extension *e);

		 /*******************************
		 *	      LICENSE		*
		 *******************************/

void			PL_license(const char *license, const char *module);

		/********************************
		*            MODULES            *
		*********************************/

PL_EXPORT(module_t)	PL_context(void);
PL_EXPORT(atom_t)	PL_module_name(module_t module);
PL_EXPORT(module_t)	PL_new_module(atom_t name);
PL_EXPORT(int)		PL_strip_module(term_t in, module_t *m, term_t out);


		 /*******************************
		 *	     CALL-BACK		*
		 *******************************/

#ifdef PL_KERNEL
#define PL_Q_DEBUG		0x01	/* = TRUE for backward compatibility */
#endif
#define PL_Q_NORMAL		0x02	/* normal usage */
#define PL_Q_NODEBUG		0x04	/* use this one */
#define PL_Q_CATCH_EXCEPTION	0x08	/* handle exceptions in C */
#define PL_Q_PASS_EXCEPTION	0x10	/* pass to parent environment */
#ifdef PL_KERNEL
#define PL_Q_DETERMINISTIC	0x20	/* call was deterministic */
#endif

			/* Foreign context frames */
PL_EXPORT(fid_t)	PL_open_foreign_frame(void);
PL_EXPORT(void)		PL_rewind_foreign_frame(fid_t cid);
PL_EXPORT(void)		PL_close_foreign_frame(fid_t cid);
PL_EXPORT(void)		PL_discard_foreign_frame(fid_t cid);

			/* Finding predicates */
PL_EXPORT(predicate_t)	PL_pred(functor_t f, module_t m);
PL_EXPORT(predicate_t)	PL_predicate(const char *name, int arity,
				     const char* module);
PL_EXPORT(int)		PL_predicate_info(predicate_t pred,
					  atom_t *name, int *arity,
					  module_t *module);

			/* Call-back */
PL_EXPORT(qid_t)	PL_open_query(module_t m, int flags,
				      predicate_t pred, term_t t0);
PL_EXPORT(int)		PL_next_solution(qid_t qid) WUNUSED;
PL_EXPORT(void)		PL_close_query(qid_t qid);
PL_EXPORT(void)		PL_cut_query(qid_t qid);

			/* Simplified (but less flexible) call-back */
PL_EXPORT(int)		PL_call(term_t t, module_t m);
PL_EXPORT(int)		PL_call_predicate(module_t m, int debug,
					  predicate_t pred, term_t t0);
			/* Handling exceptions */
PL_EXPORT(term_t)	PL_exception(qid_t qid);
PL_EXPORT(int)		PL_raise_exception(term_t exception);
PL_EXPORT(int)		PL_throw(term_t exception);
PL_EXPORT(void)		PL_clear_exception(void);


		 /*******************************
		 *        TERM-REFERENCES	*
		 *******************************/

			/* Creating and destroying term-refs */
PL_EXPORT(term_t)	PL_new_term_refs(int n);
PL_EXPORT(term_t)	PL_new_term_ref(void);
PL_EXPORT(term_t)	PL_copy_term_ref(term_t from);
PL_EXPORT(void)		PL_reset_term_refs(term_t r);

			/* Constants */
PL_EXPORT(atom_t)	PL_new_atom(const char *s);
PL_EXPORT(atom_t)	PL_new_atom_nchars(size_t len, const char *s);
PL_EXPORT(atom_t)	PL_new_atom_wchars(size_t len, const wchar_t *s);
PL_EXPORT(const char *)	PL_atom_chars(atom_t a);
PL_EXPORT(const char *) PL_atom_nchars(atom_t a, size_t *len);
PL_EXPORT(const wchar_t *) PL_atom_wchars(atom_t a, size_t *len);
#ifndef O_DEBUG_ATOMGC
PL_EXPORT(void)		PL_register_atom(atom_t a);
PL_EXPORT(void)		PL_unregister_atom(atom_t a);
#endif
PL_EXPORT(functor_t)	PL_new_functor(atom_t f, int a);
PL_EXPORT(atom_t)	PL_functor_name(functor_t f);
PL_EXPORT(int)		PL_functor_arity(functor_t f);

			/* Get C-values from Prolog terms */
PL_EXPORT(int)		PL_get_atom(term_t t, atom_t *a) WUNUSED;
PL_EXPORT(int)		PL_get_bool(term_t t, int *value) WUNUSED;
PL_EXPORT(int)		PL_get_atom_chars(term_t t, char **a) WUNUSED;
#define PL_get_string_chars(t, s, l) PL_get_string(t,s,l)
					/* PL_get_string() is deprecated */
PL_EXPORT(int)		PL_get_string(term_t t, char **s, size_t *len); WUNUSED
PL_EXPORT(int)		PL_get_chars(term_t t, char **s, unsigned int flags) WUNUSED;
PL_EXPORT(int)		PL_get_list_chars(term_t l, char **s,
					  unsigned int flags) WUNUSED;
PL_EXPORT(int)		PL_get_atom_nchars(term_t t, size_t *len, char **a) WUNUSED;
PL_EXPORT(int)		PL_get_list_nchars(term_t l,
					   size_t *len, char **s,
					   unsigned int flags) WUNUSED;
PL_EXPORT(int)		PL_get_nchars(term_t t,
				      size_t *len, char **s,
				      unsigned int flags) WUNUSED;
PL_EXPORT(int)		PL_get_integer(term_t t, int *i) WUNUSED;
PL_EXPORT(int)		PL_get_long(term_t t, long *i) WUNUSED;
PL_EXPORT(int)		PL_get_intptr(term_t t, intptr_t *i) WUNUSED;
PL_EXPORT(int)		PL_get_pointer(term_t t, void **ptr) WUNUSED;
PL_EXPORT(int)		PL_get_float(term_t t, double *f) WUNUSED;
PL_EXPORT(int)		PL_get_functor(term_t t, functor_t *f) WUNUSED;
PL_EXPORT(int)		PL_get_name_arity(term_t t, atom_t *name, int *arity) WUNUSED;
PL_EXPORT(int)		PL_get_module(term_t t, module_t *module) WUNUSED;
PL_EXPORT(int)		PL_get_arg(int index, term_t t, term_t a) WUNUSED;
PL_EXPORT(int)		PL_get_list(term_t l, term_t h, term_t t) WUNUSED;
PL_EXPORT(int)		PL_get_head(term_t l, term_t h) WUNUSED;
PL_EXPORT(int)		PL_get_tail(term_t l, term_t t) WUNUSED;
PL_EXPORT(int)		PL_get_nil(term_t l) WUNUSED;
PL_EXPORT(int)		PL_get_term_value(term_t t, term_value_t *v) WUNUSED;
PL_EXPORT(char *)	PL_quote(int chr, const char *data);

			/* Verify types */
PL_EXPORT(int)		PL_term_type(term_t t);
PL_EXPORT(int)		PL_is_variable(term_t t);
PL_EXPORT(int)		PL_is_ground(term_t t);
PL_EXPORT(int)		PL_is_atom(term_t t);
PL_EXPORT(int)		PL_is_integer(term_t t);
PL_EXPORT(int)		PL_is_string(term_t t);
PL_EXPORT(int)		PL_is_float(term_t t);
PL_EXPORT(int)		PL_is_rational(term_t t);
PL_EXPORT(int)		PL_is_compound(term_t t);
PL_EXPORT(int)		PL_is_callable(term_t t);
PL_EXPORT(int)		PL_is_functor(term_t t, functor_t f);
PL_EXPORT(int)		PL_is_list(term_t t);
PL_EXPORT(int)		PL_is_pair(term_t t);
PL_EXPORT(int)		PL_is_atomic(term_t t);
PL_EXPORT(int)		PL_is_number(term_t t);
PL_EXPORT(int)		PL_is_acyclic(term_t t);

			/* Assign to term-references */
PL_EXPORT(int)		PL_put_variable(term_t t);
PL_EXPORT(int)		PL_put_atom(term_t t, atom_t a);
PL_EXPORT(int)		PL_put_bool(term_t t, int val);
PL_EXPORT(int)		PL_put_atom_chars(term_t t, const char *chars);
PL_EXPORT(int)		PL_put_string_chars(term_t t, const char *chars) WUNUSED;
PL_EXPORT(int)		PL_put_list_chars(term_t t, const char *chars) WUNUSED;
PL_EXPORT(int)		PL_put_list_codes(term_t t, const char *chars) WUNUSED;
PL_EXPORT(int)		PL_put_atom_nchars(term_t t, size_t l, const char *chars);
PL_EXPORT(int)		PL_put_string_nchars(term_t t, size_t len, const char *chars) WUNUSED;
PL_EXPORT(int)		PL_put_list_nchars(term_t t, size_t l, const char *chars) WUNUSED;
PL_EXPORT(int)		PL_put_list_ncodes(term_t t, size_t l, const char *chars) WUNUSED;
PL_EXPORT(int)		PL_put_integer(term_t t, long i) WUNUSED;
PL_EXPORT(int)		PL_put_pointer(term_t t, void *ptr) WUNUSED;
PL_EXPORT(int)		PL_put_float(term_t t, double f) WUNUSED;
PL_EXPORT(int)		PL_put_functor(term_t t, functor_t functor) WUNUSED;
PL_EXPORT(int)		PL_put_list(term_t l) WUNUSED;
PL_EXPORT(void)		PL_put_nil(term_t l);
PL_EXPORT(int)		PL_put_term(term_t t1, term_t t2);

			/* construct a functor or list-cell */
PL_EXPORT(int)		PL_cons_functor(term_t h, functor_t f, ...) WUNUSED;
PL_EXPORT(int)		PL_cons_functor_v(term_t h, functor_t fd, term_t a0) WUNUSED;
PL_EXPORT(int)		PL_cons_list(term_t l, term_t h, term_t t) WUNUSED;

			/* Unify term-references */
PL_EXPORT(int)		PL_unify(term_t t1, term_t t2) WUNUSED;
PL_EXPORT(int)		PL_unify_atom(term_t t, atom_t a) WUNUSED;
PL_EXPORT(int)		PL_unify_atom_chars(term_t t, const char *chars) WUNUSED;
PL_EXPORT(int)		PL_unify_list_chars(term_t t, const char *chars) WUNUSED;
PL_EXPORT(int)		PL_unify_list_codes(term_t t, const char *chars) WUNUSED;
PL_EXPORT(int)		PL_unify_string_chars(term_t t, const char *chars) WUNUSED;
PL_EXPORT(int)		PL_unify_atom_nchars(term_t t, size_t l, const char *s) WUNUSED;
PL_EXPORT(int)		PL_unify_list_ncodes(term_t t, size_t l, const char *s) WUNUSED;
PL_EXPORT(int)		PL_unify_list_nchars(term_t t, size_t l, const char *s) WUNUSED;
PL_EXPORT(int)		PL_unify_string_nchars(term_t t,
					       size_t len,
					       const char *chars) WUNUSED;
PL_EXPORT(int)		PL_unify_bool(term_t t, int n) WUNUSED;
PL_EXPORT(int)		PL_unify_integer(term_t t, intptr_t n) WUNUSED;
PL_EXPORT(int)		PL_unify_float(term_t t, double f) WUNUSED;
PL_EXPORT(int)		PL_unify_pointer(term_t t, void *ptr) WUNUSED;
PL_EXPORT(int)		PL_unify_functor(term_t t, functor_t f) WUNUSED;
PL_EXPORT(int)		PL_unify_list(term_t l, term_t h, term_t t) WUNUSED;
PL_EXPORT(int)		PL_unify_nil(term_t l) WUNUSED;
PL_EXPORT(int)		PL_unify_arg(int index, term_t t, term_t a) WUNUSED;
PL_EXPORT(int)		PL_unify_term(term_t t, ...) WUNUSED;
PL_EXPORT(int)		PL_unify_chars(term_t t, int flags,
				       size_t len, const char *s) WUNUSED;

		 /*******************************
		 *	       LISTS		*
		 *******************************/

PL_EXPORT(int)		PL_skip_list(term_t list, term_t tail, size_t *len);


		 /*******************************
		 *    WIDE CHARACTER VERSIONS	*
		 *******************************/

PL_EXPORT(int)		PL_unify_wchars(term_t t, int type,
					size_t len, const pl_wchar_t *s) WUNUSED;
PL_EXPORT(int)		PL_unify_wchars_diff(term_t t, term_t tail, int type,
					size_t len, const pl_wchar_t *s) WUNUSED;
PL_EXPORT(int)		PL_get_wchars(term_t l,
				      size_t *length, pl_wchar_t **s,
				      unsigned flags) WUNUSED;
PL_EXPORT(size_t)	PL_utf8_strlen(const char *s, size_t len) WUNUSED;


		 /*******************************
		 *	   WIDE INTEGERS	*
		 *******************************/


PL_EXPORT(int)		PL_get_int64(term_t t, int64_t *i) WUNUSED;
PL_EXPORT(int)		PL_unify_int64(term_t t, int64_t value) WUNUSED;
PL_EXPORT(int)		PL_put_int64(term_t t, int64_t i) WUNUSED;


		 /*******************************
		 *     ATTRIBUTED VARIABLES	*
		 *******************************/

PL_EXPORT(int)		PL_is_attvar(term_t t);
PL_EXPORT(int)		PL_get_attr(term_t v, term_t a);


		 /*******************************
		 *	      ERRORS		*
		 *******************************/

PL_EXPORT(int)		PL_get_atom_ex(term_t t, atom_t *a);
PL_EXPORT(int)		PL_get_integer_ex(term_t t, int *i);
PL_EXPORT(int)		PL_get_long_ex(term_t t, long *i);
PL_EXPORT(int)		PL_get_int64_ex(term_t t, int64_t *i);
PL_EXPORT(int)		PL_get_intptr_ex(term_t t, intptr_t *i);
PL_EXPORT(int)		PL_get_size_ex(term_t t, size_t *i);
PL_EXPORT(int)		PL_get_bool_ex(term_t t, int *i);
PL_EXPORT(int)		PL_get_float_ex(term_t t, double *f);
PL_EXPORT(int)		PL_get_char_ex(term_t t, int *p, int eof);
PL_EXPORT(int)		PL_unify_bool_ex(term_t t, int val);
PL_EXPORT(int)		PL_get_pointer_ex(term_t t, void **addrp);
PL_EXPORT(int)		PL_unify_list_ex(term_t l, term_t h, term_t t);
PL_EXPORT(int)		PL_unify_nil_ex(term_t l);
PL_EXPORT(int)		PL_get_list_ex(term_t l, term_t h, term_t t);
PL_EXPORT(int)		PL_get_nil_ex(term_t l);

PL_EXPORT(int)		PL_instantiation_error(term_t culprit);
PL_EXPORT(int)		PL_representation_error(const char *resource);
PL_EXPORT(int)		PL_type_error(const char *expected, term_t culprit);
PL_EXPORT(int)		PL_domain_error(const char *expected, term_t culprit);
PL_EXPORT(int)		PL_existence_error(const char *type, term_t culprit);
PL_EXPORT(int)		PL_permission_error(const char *operation,
					    const char *type, term_t culprit);
PL_EXPORT(int)		PL_resource_error(const char *resource);


		 /*******************************
		 *	       BLOBS		*
		 *******************************/

#define PL_BLOB_MAGIC_B	0x75293a00	/* Magic to validate a blob-type */
#define PL_BLOB_VERSION 1		/* Current version */
#define PL_BLOB_MAGIC	(PL_BLOB_MAGIC_B|PL_BLOB_VERSION)

#define PL_BLOB_UNIQUE	0x01		/* Blob content is unique */
#define PL_BLOB_TEXT	0x02		/* blob contains text */
#define PL_BLOB_NOCOPY	0x04		/* do not copy the data */
#define PL_BLOB_WCHAR	0x08		/* wide character string */

typedef struct PL_blob_t
{ uintptr_t		magic;		/* PL_BLOB_MAGIC */
  uintptr_t		flags;		/* PL_BLOB_* */
  char *		name;		/* name of the type */
  int			(*release)(atom_t a);
  int			(*compare)(atom_t a, atom_t b);
#ifdef SIO_MAGIC
  int			(*write)(IOSTREAM *s, atom_t a, int flags);
#else
  int			(*write)(void *s, atom_t a, int flags);
#endif
  void			(*acquire)(atom_t a);
#ifdef SIO_MAGIC
  int			(*save)(atom_t a, IOSTREAM *s);
  atom_t		(*load)(IOSTREAM *s);
#else
  int			(*save)(atom_t a, void*);
  atom_t		(*load)(void *s);
#endif
					/* private */
  void *		reserved[10];	/* for future extension */
  int			registered;	/* Already registered? */
  int			rank;		/* Rank for ordering atoms */
  struct PL_blob_t *    next;		/* next in registered type-chain */
  atom_t		atom_name;	/* Name as atom */
} PL_blob_t;

PL_EXPORT(int)		PL_is_blob(term_t t, PL_blob_t **type);
PL_EXPORT(int)		PL_unify_blob(term_t t, void *blob, size_t len,
				      PL_blob_t *type);
PL_EXPORT(int)		PL_put_blob(term_t t, void *blob, size_t len,
				    PL_blob_t *type);
PL_EXPORT(int)		PL_get_blob(term_t t, void **blob, size_t *len,
				    PL_blob_t **type);

PL_EXPORT(void*)	PL_blob_data(atom_t a,
				     size_t *len,
				     struct PL_blob_t **type);

PL_EXPORT(void)		PL_register_blob_type(PL_blob_t *type);
PL_EXPORT(PL_blob_t*)	PL_find_blob_type(const char* name);
PL_EXPORT(int)		PL_unregister_blob_type(PL_blob_t *type);


#ifdef __GNU_MP__

		 /*******************************
		 *	       GMP		*
		 *******************************/

PL_EXPORT(int)	PL_get_mpz(term_t t, mpz_t mpz) WUNUSED;
PL_EXPORT(int)	PL_get_mpq(term_t t,  mpq_t mpq) WUNUSED;
PL_EXPORT(int)	PL_unify_mpz(term_t t, mpz_t mpz) WUNUSED;
PL_EXPORT(int)	PL_unify_mpq(term_t t, mpq_t mpq) WUNUSED;

#endif /*__GNU_MP__*/

		 /*******************************
		 *	  FILENAME SUPPORT	*
		 *******************************/

#define PL_FILE_ABSOLUTE	0x01	/* return absolute path */
#define PL_FILE_OSPATH		0x02	/* return path in OS notation */
#define PL_FILE_SEARCH		0x04	/* use file_search_path */
#define PL_FILE_EXIST		0x08	/* demand file to exist */
#define PL_FILE_READ		0x10	/* demand read-access */
#define PL_FILE_WRITE		0x20	/* demand write-access */
#define PL_FILE_EXECUTE		0x40	/* demand execute-access */
#define PL_FILE_NOERRORS	0x80	/* do not raise exceptions */

PL_EXPORT(int)		PL_get_file_name(term_t n, char **name, int flags);
PL_EXPORT(int)		PL_get_file_nameW(term_t n, wchar_t **name, int flags);
PL_EXPORT(void)		PL_changed_cwd(void); /* foreign code changed CWD */
PL_EXPORT(const char *) PL_cwd(void);


		 /*******************************
		 *    QUINTUS/SICSTUS WRAPPER	*
		 *******************************/

PL_EXPORT(int)		PL_cvt_i_int(term_t p, int *c);
PL_EXPORT(int)		PL_cvt_i_long(term_t p, long *c);
PL_EXPORT(int)		PL_cvt_i_size_t(term_t p, size_t *c);
PL_EXPORT(int)		PL_cvt_i_float(term_t p, double *c);
PL_EXPORT(int)		PL_cvt_i_single(term_t p, float *c);
PL_EXPORT(int)		PL_cvt_i_string(term_t p, char **c);
PL_EXPORT(int)		PL_cvt_i_codes(term_t p, char **c);
PL_EXPORT(int)		PL_cvt_i_atom(term_t p, atom_t *c);
PL_EXPORT(int)		PL_cvt_i_address(term_t p, void *c);
PL_EXPORT(int)		PL_cvt_o_int64(int64_t c, term_t p);
PL_EXPORT(int)		PL_cvt_o_float(double c, term_t p);
PL_EXPORT(int)		PL_cvt_o_single(float c, term_t p);
PL_EXPORT(int)		PL_cvt_o_string(const char *c, term_t p);
PL_EXPORT(int)		PL_cvt_o_codes(const char *c, term_t p);
PL_EXPORT(int)		PL_cvt_o_atom(atom_t c, term_t p);
PL_EXPORT(int)		PL_cvt_o_address(void *address, term_t p);
PL_EXPORT(term_t)	PL_new_nil_ref(void);

/* set/get encoding for PL_cvt_*_string() functions.  The default
   is UTF-8 (REP_UTF8)
*/

PL_EXPORT(int)		PL_cvt_encoding(void);
PL_EXPORT(int)		PL_cvt_set_encoding(int enc);
PL_EXPORT(void)		SP_set_state(int state);
PL_EXPORT(int)		SP_get_state(void);


		 /*******************************
		 *	     COMPARE		*
		 *******************************/

PL_EXPORT(int)		PL_compare(term_t t1, term_t t2);
PL_EXPORT(int)		PL_same_compound(term_t t1, term_t t2);

		 /*******************************
		 *	     MESSAGES		*
		 *******************************/

PL_EXPORT(int)		PL_warning(const char *fmt, ...);
PL_EXPORT(void)		PL_fatal_error(const char *fmt, ...);

		 /*******************************
		 *      RECORDED DATABASE	*
		 *******************************/

PL_EXPORT(record_t)	PL_record(term_t term);
PL_EXPORT(int)		PL_recorded(record_t record, term_t term);
PL_EXPORT(void)		PL_erase(record_t record);

PL_EXPORT(char *)	PL_record_external(term_t t, size_t *size);
PL_EXPORT(int)		PL_recorded_external(const char *rec, term_t term);
PL_EXPORT(int)		PL_erase_external(char *rec);

		 /*******************************
		 *	   PROLOG FLAGS		*
		 *******************************/

#define PL_set_feature  PL_set_prolog_flag /* compatibility */
PL_EXPORT(int)		PL_set_prolog_flag(const char *name, int type, ...);


		 /*******************************
		 *	INTERNAL FUNCTIONS	*
		 *******************************/

PL_EXPORT(PL_atomic_t)	_PL_get_atomic(term_t t);
PL_EXPORT(void)		_PL_put_atomic(term_t t, PL_atomic_t a);
PL_EXPORT(int)		_PL_unify_atomic(term_t t, PL_atomic_t a);
PL_EXPORT(void)		_PL_get_arg(int index, term_t t, term_t a);


		 /*******************************
		 *	    CHAR BUFFERS	*
		 *******************************/

#define CVT_ATOM	0x0001
#define CVT_STRING	0x0002
#define CVT_LIST	0x0004
#define CVT_INTEGER	0x0008
#define CVT_FLOAT	0x0010
#define CVT_VARIABLE	0x0020
#define CVT_NUMBER	(CVT_INTEGER|CVT_FLOAT)
#define CVT_ATOMIC	(CVT_NUMBER|CVT_ATOM|CVT_STRING)
#define CVT_WRITE	0x0040
#define CVT_WRITE_CANONICAL 0x0080
#define CVT_ALL		(CVT_ATOMIC|CVT_LIST)
#define CVT_MASK	0x00ff

#define BUF_DISCARDABLE	0x0000
#define BUF_RING	0x0100
#define BUF_MALLOC	0x0200

#define CVT_EXCEPTION	0x10000		/* throw exception on error */
#define CVT_VARNOFAIL	0x20000		/* return 2 if argument is unbound */

/* - - - - - - - - - - - - - - - - - - - - - - - - - - - - - - - - - - - - -
Output   representation   for   PL_get_chars()     and    friends.   The
prepresentation type REP_FN is for   PL_get_file_name()  and friends. On
Windows we use UTF-8 which is translated   by the `XOS' layer to Windows
UNICODE file functions.
- - - - - - - - - - - - - - - - - - - - - - - - - - - - - - - - - - - - - */

#define REP_ISO_LATIN_1 0x0000		/* output representation */
#define REP_UTF8	0x1000
#define REP_MB		0x2000
#ifdef __WINDOWS__
#define REP_FN		REP_UTF8
#else
#define REP_FN		REP_MB
#endif

#define PL_DIFF_LIST	0x20000		/* PL_unify_chars() */


#ifdef SIO_MAGIC			/* defined from <SWI-Stream.h> */
		 /*******************************
		 *	  STREAM SUPPORT	*
		 *******************************/

					/* Make IOSTREAM known to Prolog */
#define PL_open_stream  PL_unify_stream	/* compatibility */
PL_EXPORT(int)		PL_unify_stream(term_t t, IOSTREAM *s);
PL_EXPORT(int)		PL_get_stream_handle(term_t t, IOSTREAM **s);
PL_EXPORT(int)		PL_release_stream(IOSTREAM *s);
PL_EXPORT(IOSTREAM *)	PL_open_resource(module_t m,
					 const char *name,
					 const char *rc_class,
					 const char *mode);

PL_EXPORT(IOSTREAM *)*_PL_streams(void);	/* base of streams */
#ifndef PL_KERNEL
#define Suser_input  (_PL_streams()[0])
#define Suser_output (_PL_streams()[1])
#define Suser_error  (_PL_streams()[2])
#endif

#define PL_WRT_QUOTED		0x01	/* quote atoms */
#define PL_WRT_IGNOREOPS	0x02	/* ignore list/operators */
#define PL_WRT_NUMBERVARS	0x04	/* print $VAR(N) as a variable */
#define PL_WRT_PORTRAY		0x08	/* call portray */
#define PL_WRT_CHARESCAPES	0x10	/* Output ISO escape sequences */
#define PL_WRT_BACKQUOTED_STRING 0x20	/* Write strings as `...` */
					/* Write attributed variables */
#define PL_WRT_ATTVAR_IGNORE	0x040	/* Default: just write the var */
#define PL_WRT_ATTVAR_DOTS	0x080	/* Write as Var{...} */
#define PL_WRT_ATTVAR_WRITE	0x100	/* Write as Var{Attributes} */
#define PL_WRT_ATTVAR_PORTRAY	0x200	/* Use Module:portray_attrs/2 */
#define PL_WRT_ATTVAR_MASK \
	(PL_WRT_ATTVAR_IGNORE | \
	 PL_WRT_ATTVAR_DOTS | \
	 PL_WRT_ATTVAR_WRITE | \
	 PL_WRT_ATTVAR_PORTRAY)
#define PL_WRT_BLOB_PORTRAY	0x400	/* Use portray to emit non-text blobs */
#define PL_WRT_NO_CYCLES	0x800	/* Never emit @(Template,Subst) */
#define PL_WRT_LIST	       0x1000	/* Write [...], even with ignoreops */
#define PL_WRT_NEWLINE	       0x2000	/* Add a newline */

PL_EXPORT(int) PL_write_term(IOSTREAM *s,
			     term_t term,
			     int precedence,
			     int flags);

					/* PL_ttymode() results */
#define PL_NOTTY	0		/* -tty in effect */
#define PL_RAWTTY	1		/* get_single_char/1 */
#define PL_COOKEDTTY	2		/* normal input */

PL_EXPORT(int)		PL_ttymode(IOSTREAM *s);

#endif /*SIO_MAGIC*/

PL_EXPORT(int) PL_chars_to_term(const char *chars,
				 term_t term);


		 /*******************************
		 *	    EMBEDDING		*
		 *******************************/

PL_EXPORT(int)		PL_initialise(int argc, char **argv);
PL_EXPORT(int)		PL_is_initialised(int *argc, char ***argv);
#ifdef __CYGWIN__
PL_EXPORT(void)		PL_install_readline(void);
#else
install_t		PL_install_readline(void);
#endif
PL_EXPORT(int)		PL_toplevel(void);
PL_EXPORT(int)		PL_cleanup(int status);
PL_EXPORT(void)		PL_cleanup_fork();
PL_EXPORT(void)		PL_halt(int status) NORETURN;

		 /*******************************
		 *      INPUT/PROMPT/ETC	*
		 *******************************/

/* - - - - - - - - - - - - - - - - - - - - - - - - - - - - - - - - - - - - -
NOTE: the functions in this section are   not  documented, as as yet not
adviced for public usage.  They  are   intended  to  provide an abstract
interface for the GNU readline  interface   as  defined in pl-rl.c. This
abstract interface is necessary to make an embeddable system without the
readline overhead.
- - - - - - - - - - - - - - - - - - - - - - - - - - - - - - - - - - - - - */
					/* PL_dispatch() modes */
#define PL_DISPATCH_NOWAIT    0		/* Dispatch only once */
#define PL_DISPATCH_WAIT      1		/* Dispatch till input available */
#define PL_DISPATCH_INSTALLED 2		/* dispatch function installed? */

PL_EXPORT(int)		PL_dispatch(int fd, int wait);
PL_EXPORT(void)		PL_add_to_protocol(const char *buf, size_t count);
PL_EXPORT(char *)	PL_prompt_string(int fd);
PL_EXPORT(void)		PL_write_prompt(int dowrite);
PL_EXPORT(void)		PL_prompt_next(int fd);
PL_EXPORT(char *)	PL_atom_generator(const char *prefix, int state);
PL_EXPORT(pl_wchar_t*)  PL_atom_generator_w(const pl_wchar_t *pref,
					    pl_wchar_t *buffer,
					    size_t buflen,
					    int state);


		 /*******************************
		 *	MEMORY ALLOCATION	*
		 *******************************/

PL_EXPORT(void *)	PL_malloc(size_t size);
PL_EXPORT(void *)	PL_malloc_atomic(size_t size);
PL_EXPORT(void *)	PL_malloc_uncollectable(size_t size);
PL_EXPORT(void *)	PL_malloc_atomic_uncollectable(size_t size);
PL_EXPORT(void *)	PL_realloc(void *mem, size_t size);
PL_EXPORT(void *)	PL_malloc_unmanaged(size_t size);
PL_EXPORT(void *)	PL_malloc_atomic_unmanaged(size_t size);
PL_EXPORT(void)		PL_free(void *mem);
PL_EXPORT(int)		PL_linger(void *mem);


		/********************************
		*             HOOKS		*
		********************************/

#define PL_DISPATCH_INPUT   0		/* There is input available */
#define PL_DISPATCH_TIMEOUT 1		/* Dispatch timeout */

typedef int  (*PL_dispatch_hook_t)(int fd);
typedef void (*PL_abort_hook_t)(void);
typedef void (*PL_initialise_hook_t)(int argc, char **argv);
typedef int  (*PL_agc_hook_t)(atom_t a);

PL_EXPORT(PL_dispatch_hook_t)	PL_dispatch_hook(PL_dispatch_hook_t);
PL_EXPORT(void)			PL_abort_hook(PL_abort_hook_t);
PL_EXPORT(void)			PL_initialise_hook(PL_initialise_hook_t);
PL_EXPORT(int)			PL_abort_unhook(PL_abort_hook_t);
PL_EXPORT(PL_agc_hook_t)	PL_agc_hook(PL_agc_hook_t);


		/********************************
		*            SIGNALS            *
		*********************************/

#define PL_SIGSYNC	0x00010000	/* call handler synchronously */
#define PL_SIGNOFRAME	0x00020000	/* Do not create a Prolog frame */

PL_EXPORT(void) (*PL_signal(int sig, void (*func)(int)))(int);
PL_EXPORT(void) PL_interrupt(int sig);
PL_EXPORT(int)  PL_raise(int sig);
PL_EXPORT(int)  PL_handle_signals(void);
PL_EXPORT(int)	PL_get_signum_ex(term_t sig, int *n);


		/********************************
		*      PROLOG ACTION/QUERY      *
		*********************************/

#define	PL_ACTION_TRACE		1	/* switch to trace mode */
#define PL_ACTION_DEBUG		2	/* switch to debug mode */
#define PL_ACTION_BACKTRACE	3	/* show a backtrace (stack dump) */
#define PL_ACTION_BREAK		4	/* create a break environment */
#define PL_ACTION_HALT		5	/* halt Prolog execution */
#define PL_ACTION_ABORT		6	/* generate a Prolog abort */
					/* 7: Obsolete PL_ACTION_SYMBOLFILE */
#define PL_ACTION_WRITE		8	/* write via Prolog i/o buffer */
#define PL_ACTION_FLUSH		9	/* Flush Prolog i/o buffer */
#define PL_ACTION_GUIAPP	10	/* Win32: set when this is a gui */
#define PL_ACTION_ATTACH_CONSOLE 11	/* MT: Attach a console */
#define PL_GMP_SET_ALLOC_FUNCTIONS 12	/* GMP: do not change allocation functions */

PL_EXPORT(int)	 PL_action(int, ...);	/* perform some action */
PL_EXPORT(void) PL_on_halt(void (*)(int, void *), void *);

		/********************************
		*         QUERY PROLOG          *
		*********************************/

#define PL_QUERY_ARGC		1	/* return main() argc */
#define PL_QUERY_ARGV		2	/* return main() argv */
					/* 3: Obsolete PL_QUERY_SYMBOLFILE */
					/* 4: Obsolete PL_QUERY_ORGSYMBOLFILE*/
#define PL_QUERY_GETC		5	/* Read character from terminal */
#define PL_QUERY_MAX_INTEGER	6	/* largest integer */
#define PL_QUERY_MIN_INTEGER	7	/* smallest integer */
#define PL_QUERY_MAX_TAGGED_INT	8	/* largest tagged integer */
#define PL_QUERY_MIN_TAGGED_INT	9	/* smallest tagged integer */
#define PL_QUERY_VERSION        10	/* 207006 = 2.7.6 */
#define PL_QUERY_MAX_THREADS	11	/* maximum thread count */
#define PL_QUERY_ENCODING	12	/* I/O encoding */
#define PL_QUERY_USER_CPU	13	/* User CPU in milliseconds */
#define PL_QUERY_HALTING	14	/* If TRUE, we are in PL_cleanup() */

PL_EXPORT(intptr_t)	PL_query(int);	/* get information from Prolog */


		 /*******************************
		 *	  PROLOG THREADS	*
		 *******************************/

typedef struct
{ long	    local_size;			/* Stack sizes (Kbytes) */
  long	    global_size;
  long	    trail_size;
  long	    argument_size;
  char *    alias;			/* alias name */
  int	  (*cancel)(int id);		/* cancel function */
  void *    reserved[5];		/* reserved for extensions */
} PL_thread_attr_t;


PL_EXPORT(int)	PL_thread_self(void);	/* Prolog thread id (-1 if none) */
PL_EXPORT(int)  PL_unify_thread_id(term_t t, int i);
PL_EXPORT(int)	PL_get_thread_id_ex(term_t t, int *idp);
PL_EXPORT(int)	PL_get_thread_alias(int tid, atom_t *alias);	/* Locks alias */
PL_EXPORT(int)	PL_thread_attach_engine(PL_thread_attr_t *attr);
PL_EXPORT(int)	PL_thread_destroy_engine(void);
PL_EXPORT(int)	PL_thread_at_exit(void (*function)(void *),
				  void *closure,
				  int global);
PL_EXPORT(int)	PL_thread_raise(int tid, int sig);
#if defined(_WINDOWS_) || defined(_WINDOWS_H)	/* <windows.h> is included */
PL_EXPORT(int) PL_w32thread_raise(DWORD dwTid, int sig);
PL_EXPORT(int) PL_wait_for_console_input(void *handle);
PL_EXPORT(int) PL_w32_wrap_ansi_console(void);
#endif

		 /*******************************
		 *	 ENGINES (MT-ONLY)	*
		 *******************************/

#define PL_ENGINE_MAIN	  ((PL_engine_t)0x1)
#define PL_ENGINE_CURRENT ((PL_engine_t)0x2)

#define PL_ENGINE_SET   0		/* engine set successfully */
#define PL_ENGINE_INVAL	2		/* engine doesn't exist */
#define PL_ENGINE_INUSE	3		/* engine is in use */

PL_EXPORT(PL_engine_t)	PL_create_engine(PL_thread_attr_t *attributes);
PL_EXPORT(int)		PL_set_engine(PL_engine_t engine, PL_engine_t *old);
PL_EXPORT(int)		PL_destroy_engine(PL_engine_t engine);


		 /*******************************
		 *	     PROFILER		*
		 *******************************/

typedef struct
{ int	(*unify)(term_t t, void *handle);	/* implementation --> Prolog */
  int   (*get)(term_t t, void **handle);	/* Prolog --> implementation */
  void	(*activate)(int active);		/* (de)activate */
  intptr_t	magic;					/* PROFTYPE_MAGIC */
} PL_prof_type_t;

PL_EXPORT(int)		PL_register_profile_type(PL_prof_type_t *type);
PL_EXPORT(void*)	PL_prof_call(void *handle, PL_prof_type_t *type);
PL_EXPORT(void)		PL_prof_exit(void *node);


		 /*******************************
		 *	 WINDOWS MESSAGES	*
		 *******************************/

#if defined(_WINDOWS_) || defined(_WINDOWS_H)	/* <windows.h> is included */
#define PL_MSG_EXCEPTION_RAISED -1
#define PL_MSG_IGNORED 0
#define PL_MSG_HANDLED 1

PL_EXPORT(LRESULT)	PL_win_message_proc(HWND hwnd,
					    UINT message,
					    WPARAM wParam,
					    LPARAM lParam);
#endif /* _WINDOWS_/_WINDOWS_H */


		 /*******************************
		 *       FAST XPCE SUPPORT	*
		 *******************************/

typedef struct
{ int type;				/* PL_INTEGER or PL_ATOM */
  union
  { uintptr_t i;			/* integer reference value */
    atom_t	  a;			/* atom reference value */
  } value;
} xpceref_t;

PL_EXPORT(int) _PL_get_xpce_reference(term_t t, xpceref_t *ref);
PL_EXPORT(int) _PL_unify_xpce_reference(term_t t, xpceref_t *ref);
PL_EXPORT(int) _PL_put_xpce_reference_i(term_t t, uintptr_t r);
PL_EXPORT(int) _PL_put_xpce_reference_a(term_t t, atom_t name);



		 /*******************************
		 *         TRACE SUPPORT	*
		 *******************************/

#ifndef _PL_INCLUDE_H
typedef void *QueryFrame;
typedef void *LocalFrame;
typedef void *Code;
#endif

typedef struct pl_context_t
{ PL_engine_t   ld;			/* Engine */
  QueryFrame	qf;			/* Current query */
  LocalFrame	fr;			/* Current localframe */
  Code		pc;			/* Code pointer */
  void *	reserved[10];		/* Reserved for extensions */
} pl_context_t;

PL_EXPORT(int)	PL_get_context(struct pl_context_t *c, int thead_id);
PL_EXPORT(int)	PL_step_context(struct pl_context_t *c);
PL_EXPORT(int)	PL_describe_context(struct pl_context_t *c,
				    char *buf, size_t len);

#ifdef __cplusplus
}
#endif

#endif /*_FLI_H_INCLUDED*/<|MERGE_RESOLUTION|>--- conflicted
+++ resolved
@@ -56,11 +56,7 @@
 /* PLVERSION: 10000 * <Major> + 100 * <Minor> + <Patch> */
 
 #ifndef PLVERSION
-<<<<<<< HEAD
-#define PLVERSION 60001
-=======
-#define PLVERSION 60102
->>>>>>> 98aaf06e
+#define PLVERSION 60002
 #endif
 
 		 /*******************************
