/*  Part of SWI-Prolog

    Author:        Jan Wielemaker
    E-mail:        J.Wielemaker@vu.nl
    WWW:           http://www.swi-prolog.org
    Copyright (c)  2016-2017, VU University Amsterdam
    All rights reserved.

    Redistribution and use in source and binary forms, with or without
    modification, are permitted provided that the following conditions
    are met:

    1. Redistributions of source code must retain the above copyright
       notice, this list of conditions and the following disclaimer.

    2. Redistributions in binary form must reproduce the above copyright
       notice, this list of conditions and the following disclaimer in
       the documentation and/or other materials provided with the
       distribution.

    THIS SOFTWARE IS PROVIDED BY THE COPYRIGHT HOLDERS AND CONTRIBUTORS
    "AS IS" AND ANY EXPRESS OR IMPLIED WARRANTIES, INCLUDING, BUT NOT
    LIMITED TO, THE IMPLIED WARRANTIES OF MERCHANTABILITY AND FITNESS
    FOR A PARTICULAR PURPOSE ARE DISCLAIMED. IN NO EVENT SHALL THE
    COPYRIGHT OWNER OR CONTRIBUTORS BE LIABLE FOR ANY DIRECT, INDIRECT,
    INCIDENTAL, SPECIAL, EXEMPLARY, OR CONSEQUENTIAL DAMAGES (INCLUDING,
    BUT NOT LIMITED TO, PROCUREMENT OF SUBSTITUTE GOODS OR SERVICES;
    LOSS OF USE, DATA, OR PROFITS; OR BUSINESS INTERRUPTION) HOWEVER
    CAUSED AND ON ANY THEORY OF LIABILITY, WHETHER IN CONTRACT, STRICT
    LIABILITY, OR TORT (INCLUDING NEGLIGENCE OR OTHERWISE) ARISING IN
    ANY WAY OUT OF THE USE OF THIS SOFTWARE, EVEN IF ADVISED OF THE
    POSSIBILITY OF SUCH DAMAGE.
*/

#include "pl-incl.h"
#include "pl-dbref.h"

/* - - - - - - - - - - - - - - - - - - - - - - - - - - - - - - - - - - - - -
Implementation of `delimited continuation'.  Implements

  * reset(:Goal, ?Ball, -Cont)
  * shift(+Ball)
  * call_continuation(+Cont)

reset/3 is implemented as:

  reset(_Goal, _Cont, _Ball) :-
	'$reset'.

Where the compiler translates '$reset' into

  I_RESET
  I_EXITRESET
  I_EXIT

## Future optimizations

  - Continuations probably appear in a relatively small number of
    places.  We can have a hash table for each program pointer
    that can act as a continuation.  The value can include the
    variable activation map.
  - As put_environment() documents, we should also find the
    active non-Prolog slots.
- - - - - - - - - - - - - - - - - - - - - - - - - - - - - - - - - - - - - */

static term_t
findReset(LocalFrame fr, term_t ball ARG_LD)
{ Definition reset3  = PROCEDURE_reset3->definition;

  for(; fr; fr = fr->parent)
  { int rc;
    term_t tref;

    if ( fr->predicate != reset3 )
      continue;

    tref = consTermRef(fr);
    rc = PL_unify(consTermRef(argFrameP(fr, 1)), ball);
    fr = (LocalFrame)valTermRef(tref);

    if ( rc )
    { return consTermRef(fr);
    }
  }

  return 0;
}


/* - - - - - - - - - - - - - - - - - - - - - - - - - - - - - - - - - - - - -
put_environment() puts a term into env   that represents the environment
for fr when started from pc.

Note that if the environment contains a  variable on the local stack, we
must trail this. This is not needed   for  variables on the global stack
because the environment structure we create is newer.

(*) This loop stores all  non-prolog   variables.  These are pointers to
choice points for if-then-else and related control structures. These are
stored as offsets  to  the  local  stack   base.  We  put  them  in  the
environment as integers.
- - - - - - - - - - - - - - - - - - - - - - - - - - - - - - - - - - - - - */

#define FAST_FUNCTORS 256

static functor_t fast_functors[FAST_FUNCTORS] = {0};

static functor_t
env_functor(int slots)
{ int arity = slots+2;				/* clause and PC */

  if ( arity < FAST_FUNCTORS )
  { if ( likely(fast_functors[arity]) )
      return fast_functors[arity];
    fast_functors[arity] = PL_new_functor(ATOM_dcont, arity);
    return fast_functors[arity];
  }

  return PL_new_functor(ATOM_dcont, arity);
}


static int
put_environment(term_t env, LocalFrame fr, Code pc)
{ GET_LD
  term_t fr_ref   = consTermRef(fr);
  const Clause cl = fr->clause->value.clause;
  int i, slots    = cl->variables;
  size_t bv_bytes = sizeof_bitvector(slots);
  char tmp[128];
  char *buf;
  bit_vector *active;
  int rc = TRUE;
  Word p;
  atom_t cref;

  if ( bv_bytes <= sizeof(tmp) )
    buf = tmp;
  else
    buf = PL_malloc(bv_bytes);

  DEBUG(MSG_CONTINUE,
	Sdprintf("put_environment() for %s, clause %d@PC=%ld\n",
		 predicateName(fr->predicate),
		 clauseNo(fr->predicate, cl, 0),
		 (long)(pc-cl->codes)));

  active = (bit_vector*)buf;
  init_bitvector(active, slots);
  mark_active_environment(active, fr, pc);

  if ( gTop+1+slots >= gMax )
  { int rc;
    term_t fr_ref = consTermRef(fr);

    if ( (rc=ensureGlobalSpace(1+slots, ALLOW_GC|ALLOW_SHIFT)) != TRUE )
      return raiseStackOverflow(rc);

    fr = (LocalFrame)valTermRef(fr_ref);
  }

  fr = (LocalFrame)valTermRef(fr_ref);
  p = gTop;

  cref = lookup_clref(cl);
  *p++ = env_functor(slots);
  *p++ = cref;
  *p++ = consInt(pc - cl->codes);

  for(i=0; i<cl->prolog_vars; i++, p++)
  { if ( true_bit(active, i) )
    { Word vp = argFrameP(fr, i);
      DEBUG(CHK_SECURE, checkData(vp));

      deRef(vp);
      if ( isVar(*vp) && vp > (Word)lBase )
      { setVar(*p);
	LTrail(vp);
	*vp = makeRefG(p);
      } else
      { *p = linkVal(vp);
      }
    } else
    { *p = ATOM_cont_inactive;
    }
  }
					/* Store choice points (*) */
  if ( rc )
  { for(i=cl->prolog_vars; i<cl->variables; i++)
    { if ( true_bit(active, i) )
      { DEBUG(MSG_CONTINUE,
	      Sdprintf("%s: add choice-point reference from slot %d\n",
		       predicateName(fr->predicate), i));

	*p++ = consInt(argFrame(fr, i));
      } else
	*p++ = 0;
    }
  }

  if ( buf != tmp )
    PL_free(buf);

  if ( rc )
  { Word tp = gTop;
    gTop = p;

    *valTermRef(env) = consPtr(tp, TAG_COMPOUND|STG_GLOBAL);
  }

  PL_unregister_atom(cref);

  return rc;
}


static functor_t
env3_predicate(Definition def)
{ if ( def == PROCEDURE_catch3->definition )
    return FUNCTOR_catch3;
  if ( def == PROCEDURE_reset3->definition )
    return FUNCTOR_reset3;
  return 0;
}


/* - - - - - - - - - - - - - - - - - - - - - - - - - - - - - - - - - - - - -
The continuation may be empty. This is  typically the case in debug mode
when last-call optimization is enabled. It  can also happen in optimized
mode if the last call was not optimized   away due to a choice point. As
the choice point is not part of the   continuation we do not need to add
an empty continuation. Samer  Abdallah   discovered  that  without this,
continuations are quite often empty.
- - - - - - - - - - - - - - - - - - - - - - - - - - - - - - - - - - - - - */

static int
is_last_call(Code PC)
{ for( ; ; PC = stepPC(PC) )
  { code c = fetchop(PC);

  again:
    switch( c )
    { case I_EXIT:
      case I_EXITFACT:
	return TRUE;
      case C_JMP:
	PC += (int)PC[1]+2;
        c = fetchop(PC);
	goto again;
      default:
	return FALSE;
    }
  }
}


static int
put_continuation(term_t cont, LocalFrame resetfr, LocalFrame fr, Code pc)
{ GET_LD
  term_t reset_ref = consTermRef(resetfr);
  term_t fr_ref    = consTermRef(fr);
  term_t contv;
  LocalFrame fr2;
  int depth = 0;

  resetfr = (LocalFrame)valTermRef(reset_ref);
  fr      = (LocalFrame)valTermRef(fr_ref);
  for(fr2=fr; fr2 != resetfr; fr2=fr2->parent)
    depth++;
  if ( !(contv = PL_new_term_refs(depth)) )
    return FALSE;
  resetfr = (LocalFrame)valTermRef(reset_ref);
  fr      = (LocalFrame)valTermRef(fr_ref);

  for( depth=0;
       fr != resetfr;
       pc = fr->programPointer, fr=fr->parent)
  { Clause cl = fr->clause->value.clause;

<<<<<<< HEAD
    if ( onStackArea(local, cl) )
      return PL_representation_error("continuation");
    fr_ref = consTermRef(fr);
=======
    if ( !is_last_call(pc) )
    { functor_t env_f;
>>>>>>> 7fa94fa8

      if ( onStackArea(local, cl) )
	return PL_representation_error("continuation");
      fr_ref = consTermRef(fr);

      if ( (env_f=env3_predicate(fr->predicate)) )
      { term_t av = PL_new_term_refs(2);

	fr = (LocalFrame)valTermRef(fr_ref);
	PL_put_term(av+0, consTermRef(argFrameP(fr, 1)));
	PL_put_term(av+1, consTermRef(argFrameP(fr, 2)));

	if ( PL_cons_list_v(contv, depth, contv) &&
	     PL_cons_functor(contv, FUNCTOR_call_continuation1, contv) &&
	     PL_cons_functor(contv, env_f, contv, av+0, av+1) &&
	     PL_cons_functor(contv, FUNCTOR_call1, contv) )
	  depth = 0;
	else
	  return FALSE;
      } else if ( !put_environment(contv+depth, fr, pc) )
	return FALSE;

      resetfr = (LocalFrame)valTermRef(reset_ref);
      fr      = (LocalFrame)valTermRef(fr_ref);
      depth++;
    }
  }

  return ( PL_cons_list_v(cont, depth, contv) &&
	   PL_cons_functor_v(cont, FUNCTOR_call_continuation1, cont)
	 );
}


/** shift(+Ball)

Performs the following steps:

  1. Search the stack, similar to throw/1 for reset/3 and
     unify Ball.
  2. Collect the continuation as a list of terms, each
     term is of the form

	'$cont'(Clause, PC, EnvArg1, ...)

     Here, Clause is the clause, PC is the program counter inside
     the clause, EnvArg1 is an array holding the frame argumnets
     in the same order as the frame layout.  The atom '<inactive>'
     is used for frame slots that are not accessed by the remainder
     of the continuation.
  3. Unify Cont of the reset/2 goal with the continuation
  4. Return the program counter for contueing in the parent of the
     reset/3. Sets environment_frame to the parent of the reset frame.
     These parameters are used by I_SHIFT to continue in the reset
     frame.
*/

Code
shift(term_t ball ARG_LD)
{ term_t reset;

  if ( (reset=findReset(environment_frame, ball PASS_LD)) )
  { term_t cont = PL_new_term_ref();
    LocalFrame resetfr;
    LocalFrame fr;

    DEBUG(MSG_CONTINUE, Sdprintf("Found reset/3 at %ld\n", reset));
    PL_put_nil(cont);
    resetfr = (LocalFrame)valTermRef(reset);
    if ( !put_continuation(cont, resetfr,
			   environment_frame->parent,
			   environment_frame->programPointer) )
    { DEBUG(MSG_CONTINUE, Sdprintf("Failed to collect continuation\n"));
      return FALSE;			/* resource error */
    }

    DEBUG(CHK_SECURE, PL_check_data(cont));

    resetfr = (LocalFrame)valTermRef(reset);
    if ( !PL_unify(consTermRef(argFrameP(resetfr, 2)), cont) )
    { DEBUG(MSG_CONTINUE, Sdprintf("Failed to unify continuation\n"));
      if ( !PL_exception(0) )
	PL_error(NULL, 0, NULL, ERR_UNINSTANTIATION,
		 0, consTermRef(argFrameP(resetfr, 1)));
      return NULL;
    }
    resetfr = (LocalFrame)valTermRef(reset);

					/* Find parent to keep and trim lTop */
    for( fr = environment_frame->parent; ; fr = fr->parent )
    { if ( fr <= (LocalFrame)LD->choicepoints )
      { lTop = (LocalFrame)(LD->choicepoints+1);
	break;				/* found newer choicepoint */
      } else if ( fr == resetfr )
      { fr = fr->parent;
	lTop = (LocalFrame)argFrameP(fr, fr->clause->value.clause->variables);
        break;
      }
      assert(fr > resetfr);
    }
					/* return as from reset/3 */
    environment_frame = resetfr->parent;
    return resetfr->programPointer;
  }

  PL_existence_error("reset/3", ball);
  return NULL;
}


Code
push_continuation(term_t continuation, LocalFrame pfr, Code pcret ARG_LD)
{ LocalFrame top, fr;
  Word cont;

retry:
  cont = valTermRef(continuation);
  top  = lTop;

  deRef(cont);

  if ( isTerm(*cont) )
  { Functor f = valueTerm(*cont);
    Word ep = f->arguments;
    Word ap;
    Clause cl;
    ClauseRef cref;
    intptr_t pcoffset;
    size_t lneeded, lroom;
    int i;

    if ( !(cl = clause_clref(*ep++)) ||
	 arityFunctor(f->definition) != cl->variables + 2 )
    { PL_type_error("continuation", continuation);
      return NULL;
    }

    pcoffset = valInt(*ep++);

    lneeded = SIZEOF_CREF_CLAUSE +
	      (size_t)argFrameP((LocalFrame)NULL, cl->variables);
    lroom   = roomStack(local);
    if ( unlikely(lroom < lneeded) )	/* resize the stack */
    { int rc;

      if ( (rc=growLocalSpace__LD(roomStack(local)*2, ALLOW_SHIFT PASS_LD))
	   != TRUE )
      { raiseStackOverflow(rc);
	return NULL;
      }
      goto retry;
    }

    cref = (ClauseRef)top;
    fr   = addPointer(cref, SIZEOF_CREF_CLAUSE);
    top  = addPointer(top, lneeded);

    ap = argFrameP(fr, 0);

    for(i=0; i<cl->prolog_vars; i++, ep++, ap++)
    { *ap = linkVal(ep);
    }

    for(; i<cl->variables; i++, ep++, ap++)
    { if ( isTaggedInt(*ep) )
      { intptr_t i = valInt(*ep);
	Choice ch, chp;

	ch = (Choice)valTermRef(i);
	for ( chp = LD->choicepoints; chp > ch; chp = chp->parent )
	  ;
	if ( ch == chp )
	  *ap = i;
	else
	  *ap = consTermRef(LD->choicepoints);
      } else
      { *ap = consTermRef(LD->choicepoints);
      }
    }

    lTop = top;

    cref->next         = NULL;
    cref->d.key        = 0;
    cref->value.clause = cl;

<<<<<<< HEAD
    fr->programPointer = me->programPointer;
    fr->parent         = me->parent;
    fr->clause         = cref;
    fr->predicate      = cl->predicate;
    fr->context	       = fr->predicate->module;
    setNextFrameFlags(fr, me);
=======
    fr->programPointer = pcret;
    fr->parent         = pfr;
    fr->clause         = cref;
    fr->predicate      = cl->predicate;
    fr->context	       = fr->predicate->module;
    setNextFrameFlags(fr, pfr);
>>>>>>> 7fa94fa8
#ifdef O_PROFILE
    fr->prof_node      = NULL;
#endif
    setGenerationFrame(fr, global_generation());
    enterDefinition(fr->predicate);
    environment_frame = fr;

    DEBUG(MSG_CONTINUE,
	  Sdprintf("Resume clause %d of %s at PC=%ld\n",
		   clauseNo(fr->predicate, cl, 0),
		   predicateName(fr->predicate),
		   pcoffset));

    return cl->codes + pcoffset;
  } else
  { PL_type_error("continuation", continuation);
    return NULL;
  }
}


		 /*******************************
		 *      PUBLISH PREDICATES	*
		 *******************************/

BeginPredDefs(cont)
EndPredDefs<|MERGE_RESOLUTION|>--- conflicted
+++ resolved
@@ -277,14 +277,8 @@
        pc = fr->programPointer, fr=fr->parent)
   { Clause cl = fr->clause->value.clause;
 
-<<<<<<< HEAD
-    if ( onStackArea(local, cl) )
-      return PL_representation_error("continuation");
-    fr_ref = consTermRef(fr);
-=======
     if ( !is_last_call(pc) )
     { functor_t env_f;
->>>>>>> 7fa94fa8
 
       if ( onStackArea(local, cl) )
 	return PL_representation_error("continuation");
@@ -471,21 +465,12 @@
     cref->d.key        = 0;
     cref->value.clause = cl;
 
-<<<<<<< HEAD
-    fr->programPointer = me->programPointer;
-    fr->parent         = me->parent;
-    fr->clause         = cref;
-    fr->predicate      = cl->predicate;
-    fr->context	       = fr->predicate->module;
-    setNextFrameFlags(fr, me);
-=======
     fr->programPointer = pcret;
     fr->parent         = pfr;
     fr->clause         = cref;
     fr->predicate      = cl->predicate;
     fr->context	       = fr->predicate->module;
     setNextFrameFlags(fr, pfr);
->>>>>>> 7fa94fa8
 #ifdef O_PROFILE
     fr->prof_node      = NULL;
 #endif
