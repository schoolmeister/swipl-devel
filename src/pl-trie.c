--- conflicted
+++ resolved
@@ -139,10 +139,7 @@
 static void		max_nvar(unsigned int *nvars, word key);
 static size_t		key_gsize(trie *trie, word key);
 static void		max_gsize(size_t *gsize, trie *trie, word key);
-<<<<<<< HEAD
-=======
 static inline void	release_value(word value);
->>>>>>> 7fa94fa8
 
 
 static inline void
