--- conflicted
+++ resolved
@@ -219,35 +219,6 @@
     return AT_SPECIAL;
 
   return AT_QUOTE;
-}
-
-
-static int
-atomIsVarName(atom_t a)
-{ Atom atom = atomValue(a);
-
-  if ( false(atom->type, PL_BLOB_TEXT) || atom->length == 0 )
-    fail;
-  if ( isUCSAtom(atom) )
-  { pl_wchar_t *w = (pl_wchar_t*)atom->name;
-    size_t len = atom->length / sizeof(pl_wchar_t);
-
-    return atom_varnameW(w, len);
-  } else
-  { const char *s = atom->name;
-    size_t len = atom->length;
-
-    if ( isUpper(*s) || *s == '_' )
-    { for(s++; --len > 0; s++)
-      { if ( !isAlpha(*s) )
-	  return FALSE;
-      }
-
-      return TRUE;
-    }
-
-    return FALSE;
-  }
 }
 
 
@@ -1154,42 +1125,12 @@
   if ( !PL_get_name_arity(t, &functor, &arity) )
   { return writePrimitive(t, options);
   } else
-<<<<<<< HEAD
-  { if ( arity == 1 &&
-	 functor == ATOM_isovar &&			/* $VAR/1 */
-	 true(options, PL_WRT_NUMBERVARS) )
-    { int n;
-      atom_t a;
-      term_t arg = PL_new_term_ref();
-
-      _PL_get_arg(1, t, arg);
-      if ( PL_get_integer(arg, &n) && n >= 0 )
-      { int i = n % 26;
-	int j = n / 26;
-	char buf[16];
-
-	if ( j == 0 )
-	{ buf[0] = i+'A';
-	  buf[1] = EOS;
-	} else
-	{ sprintf(buf, "%c%d", i+'A', j);
-	}
-
-	return PutToken(buf, out);
-      }
-      if ( PL_get_atom(arg, &a) && atomIsVarName(a) )
-      { write_options o2 = *options;
-	clear(&o2, PL_WRT_QUOTED);
-
-	return writeAtom(a, &o2);
-=======
   { if ( true(options, PL_WRT_NUMBERVARS) )
     { switch( writeNumberVar(t, options PASS_LD) )
       { case -1:
 	  return FALSE;
 	case TRUE:
 	  return TRUE;
->>>>>>> af6aec9a
       }
     }
 
