/*  Part of SWI-Prolog

    Author:        Jan Wielemaker
    E-mail:        J.Wielemaker@vu.nl
    WWW:           http://www.swi-prolog.org
    Copyright (C): 1985-2012, University of Amsterdam
			      VU University Amsterdam

    This library is free software; you can redistribute it and/or
    modify it under the terms of the GNU Lesser General Public
    License as published by the Free Software Foundation; either
    version 2.1 of the License, or (at your option) any later version.

    This library is distributed in the hope that it will be useful,
    but WITHOUT ANY WARRANTY; without even the implied warranty of
    MERCHANTABILITY or FITNESS FOR A PARTICULAR PURPOSE.  See the GNU
    Lesser General Public License for more details.

    You should have received a copy of the GNU Lesser General Public
    License along with this library; if not, write to the Free Software
    Foundation, Inc., 51 Franklin Street, Fifth Floor, Boston, MA  02110-1301  USA
*/

/*#define O_DEBUG 1*/
#include "pl-incl.h"
#include "pl-inline.h"
#include "pl-dbref.h"
#include "pl-prof.h"
#ifdef _MSC_VER
#pragma warning(disable: 4102)		/* unreferenced labels */
#endif

#define	     BFR (LD->choicepoints)	/* choicepoint registration */

#if sun
#include <prof.h>			/* in-function profiling */
#else
#define MARK(label)
#endif

static Choice	newChoice(choice_type type, LocalFrame fr ARG_LD);

#if COUNTING

/* - - - - - - - - - - - - - - - - - - - - - - - - - - - - - - - - - - - - -
The counting code has been added   while investigating the time critical
WAM  instructions.  The  current  implementation  runs  on  top  of  the
information  provided  by  code_info   (from    pl-comp.c)   and  should
automatically addapt to modifications in the VM instruction set.
- - - - - - - - - - - - - - - - - - - - - - - - - - - - - - - - - - - - - */

typedef struct
{ code  code;
  int	times;
  int  *vartimesptr;
} count_info;

#define MAXVAR 8

static count_info counting[I_HIGHEST];

static void
count(code c, Code PC)
{ const code_info *info = &codeTable[c];

  counting[c].times++;
  switch(info->argtype)
  { case CA1_VAR:
    case CA1_FVAR:
    case CA1_CHP:
    { int v = (int)*PC;

      v -= ARGOFFSET/sizeof(word);
      assert(v>=0);
      if ( v >= MAXVAR )
	v = MAXVAR-1;

      if ( !counting[c].vartimesptr )
      { int bytes = sizeof(int)*MAXVAR;

	counting[c].vartimesptr = allocHeapOrHalt(bytes);
	memset(counting[c].vartimesptr, 0, bytes);
      }
      counting[c].vartimesptr[v]++;
    }
  }
}


static void
countHeader()
{ int m;
  int amax = MAXVAR;
  char last[20];

  Sfprintf(Scurout, "%-13s %8s ", "Instruction", "times");
  for(m=0; m < amax-1; m++)
    Sfprintf(Scurout, " %8d", m);
  Ssprintf(last, ">%d", m);
  Sfprintf(Scurout, " %8s\n", last);
  for(m=0; m<(31+amax*8); m++)
    Sputc('=', Scurout);
  Sfprintf(Scurout, "\n");
}


static int
cmpcounts(const void *p1, const void *p2)
{ const count_info *c1 = p1;
  const count_info *c2 = p2;

  return c2->times - c1->times;
}


word
pl_count()
{ int i;
  count_info counts[I_HIGHEST];
  count_info *c;

  countHeader();

  memcpy(counts, counting, sizeof(counts));
  for(i=0, c=counts; i<I_HIGHEST; i++, c++)
    c->code = i;
  qsort(counts, I_HIGHEST, sizeof(count_info), cmpcounts);

  for(c = counts, i=0; i<I_HIGHEST; i++, c++)
  { const code_info *info = &codeTable[c->code];

    Sfprintf(Scurout, "%-13s %8d ", info->name, c->times);
    if ( c->vartimesptr )
    { int n, m=MAXVAR;

      while(m>0 && c->vartimesptr[m-1] == 0 )
	m--;
      for(n=0; n<m; n++)
	Sfprintf(Scurout, " %8d", c->vartimesptr[n]);
    }
    Sfprintf(Scurout, "\n");
  }

  succeed;
}

#else /* ~COUNTING */

#define count(id, pc)			/* no debugging not counting */

#endif /* COUNTING */

		 /*******************************
		 *	     DEBUGGING		*
		 *******************************/

#if defined(O_DEBUG) || defined(SECURE_GC) || defined(O_MAINTENANCE)
#define loffset(p) loffset__LD(p PASS_LD)
static intptr_t
loffset__LD(void *p ARG_LD)
{ if ( p == NULL )
    return 0;

  assert((intptr_t)p % sizeof(word) == 0);
  return (Word)p-(Word)lBase;
}
#endif

#ifdef O_DEBUG

static void
DbgPrintInstruction(LocalFrame FR, Code PC)
{ GET_LD
  static LocalFrame ofr = NULL;		/* not thread-safe */

  if ( DEBUGGING(MSG_VMI) )
  { if ( ofr != FR )
    { Sfprintf(Serror, "#%ld at [%ld] predicate %s\n",
	       loffset(FR),
	       levelFrame(FR),
	       predicateName(FR->predicate));
      ofr = FR;
    }

    { Code relto = NULL;
      intptr_t offset;

      if ( FR->predicate->codes &&
	   (offset = (PC - FR->predicate->codes)) >= 0 &&
	   (offset < (intptr_t)FR->predicate->codes[-1] ||
	    (offset == 0 && FR->predicate->codes[-1] == 0)) ) /* see initSupervisors() */
      { relto = FR->predicate->codes;
      } else if ( FR->clause )
      { relto = FR->clause->value.clause->codes;
      } else
	relto = NULL;

      Sdprintf("\t%4ld %s\n", (long)(PC-relto), codeTable[decode(*PC)].name);
    }
  }
}

#else

#define DbgPrintInstruction(fr, pc)

#endif




#include "pl-alloc.c"
#include "pl-index.c"


		 /*******************************
		 *	     SIGNALS		*
		 *******************************/

/* - - - - - - - - - - - - - - - - - - - - - - - - - - - - - - - - - - - - -
LD->alerted indicates the system is running in  some sort of `safe' mode
and therefore should perform various checks. It   is  a disjunction of a
number of conditions that would ortherwise  have to be tested one-by-one
in several virtual machine instructions.  Currently covers:

	* Pending signals
	* pthread_cancel() requested
        * Activation of the profiler
	* out-of-stack signalled
	* active depth-limit
	* attributed variable wakeup
	* debugmode active
- - - - - - - - - - - - - - - - - - - - - - - - - - - - - - - - - - - - - */

void
updateAlerted(PL_local_data_t *ld)
{ int mask = 0;

  if ( is_signalled(ld) )			mask |= ALERT_SIGNAL;
#ifdef O_PROFILE
  if ( ld->profile.active )			mask |= ALERT_PROFILE;
#endif
#ifdef O_PLMT
  if ( ld->exit_requested )			mask |= ALERT_EXITREQ;
#endif
#ifdef O_LIMIT_DEPTH
  if ( ld->depth_info.limit != DEPTH_NO_LIMIT ) mask |= ALERT_DEPTHLIMIT;
#endif
#ifdef O_INFERENCE_LIMIT
  if ( ld->inference_limit.limit != INFERENCE_NO_LIMIT )
						mask |= ALERT_INFERENCELIMIT;
#endif
#ifdef O_ATTVAR
					/* is valTermRef(ld->attvar.head) */
  if ( ld->stacks.local.base &&
       !isVar(((Word)ld->stacks.local.base)[ld->attvar.head]) )
						mask |= ALERT_WAKEUP;
#endif
#ifdef O_DEBUGGER
  if ( ld->_debugstatus.debugging )		mask |= ALERT_DEBUG;
#endif

  ld->alerted = mask;

  if ( (mask&ALERT_DEBUG) || ld->prolog_flag.occurs_check != OCCURS_CHECK_FALSE )
    ld->slow_unify = TRUE;		/* see VMI B_UNIFY_VAR */
}


/* raiseSignal() sets a signal in a target thread.  This implies manipulating
   the mask and setting ld->alerted. Note that we cannot call
   updateAlerted() because the O_ATTVAR might go wrong if the target
   thread performs a stack-shift.
*/

int
raiseSignal(PL_local_data_t *ld, int sig)
{ if ( sig > 0 && sig <= MAXSIGNAL && ld )
  { int off = (sig-1) / 32;
    int mask = (1 << ((sig-1)%32));
<<<<<<< HEAD

    __sync_or_and_fetch(&ld->signal.pending[off], mask);
    updateAlerted(ld);
=======
    int alerted;

    __sync_or_and_fetch(&ld->signal.pending[off], mask);

    do
    { alerted = ld->alerted;
    } while ( !COMPARE_AND_SWAP(&ld->alerted, alerted, alerted|ALERT_SIGNAL) );

>>>>>>> c449b5e0
    return TRUE;
  }

  return FALSE;
}


		 /*******************************
		 *	   STACK-LAYOUT		*
		 *******************************/

/* - - - - - - - - - - - - - - - - - - - - - - - - - - - - - - - - - - - - -
Brief description of the local stack-layout.  This stack contains:

	* struct localFrame structures for the Prolog stackframes.
	* argument vectors and local variables for Prolog goals.
	* choice-points (struct choice)
	* term-references for foreign code.  The layout:


	lTop  -->| first free location |
		 -----------------------
		 | local variables     |
		 |        ...	       |
		 | arguments for goal  |
		 | localFrame struct   |
		 | queryFrame struct   |
		 -----------------------
		 |        ...	       |
		 | term-references     |
		 -----------------------
	lBase -->| # fliFrame struct   |
		 -----------------------

- - - - - - - - - - - - - - - - - - - - - - - - - - - - - - - - - - - - - */


		 /*******************************
		 *	 LOCAL ALLOCATION	*
		 *******************************/

/* Note that lTop can be >= lMax when calling ENSURE_LOCAL_SPACE() */

#define ENSURE_LOCAL_SPACE(bytes, ifnot) \
	if ( addPointer(lTop, (bytes)) > (void*)lMax ) \
        { int rc; \
	  SAVE_REGISTERS(qid); \
	  rc = ensureLocalSpace(bytes, ALLOW_SHIFT); \
	  LOAD_REGISTERS(qid); \
	  if ( rc != TRUE ) \
	  { rc = raiseStackOverflow(rc); \
	    ifnot; \
	  } \
	}



		 /*******************************
		 *	    FOREIGN FRAME	*
		 *******************************/

static fid_t
open_foreign_frame(ARG1_LD)
{ FliFrame fr = (FliFrame) lTop;

  assert((LocalFrame)(fr+1) <= lMax);
  lTop = (LocalFrame)(fr+1);
  fr->size = 0;
  Mark(fr->mark);
  DEBUG(CHK_SECURE, assert(fr>fli_context));
  fr->parent = fli_context;
  fr->magic = FLI_MAGIC;
  fli_context = fr;

  return consTermRef(fr);
}


void
PL_close_foreign_frame__LD(fid_t id ARG_LD)
{ FliFrame fr = (FliFrame) valTermRef(id);

  if ( !id || fr->magic != FLI_MAGIC )
    sysError("PL_close_foreign_frame(): illegal frame: %d", id);
  DiscardMark(fr->mark);
  fr->magic = FLI_MAGIC_CLOSED;
  fli_context = fr->parent;
  lTop = (LocalFrame) fr;
}


fid_t
PL_open_foreign_frame__LD(ARG1_LD)
{ size_t lneeded = sizeof(struct fliFrame) + MINFOREIGNSIZE*sizeof(word);

  if ( (char*)lTop + lneeded > (char*)lMax )
  { int rc;

    if ( (rc=ensureLocalSpace(lneeded, ALLOW_SHIFT)) != TRUE )
    { raiseStackOverflow(rc);
      return 0;
    }
  }

  return open_foreign_frame(PASS_LD1);
}


#undef PL_open_foreign_frame
fid_t
PL_open_foreign_frame(void)
{ GET_LD

  return PL_open_foreign_frame__LD(PASS_LD1);
}
				/* This local definition was here before */
#define PL_open_foreign_frame() open_foreign_frame(PASS_LD1)


/* - - - - - - - - - - - - - - - - - - - - - - - - - - - - - - - - - - - - -
Open a foreign frame to handle a signal.  We must skip MAXARITY words to
deal with the fact that the WAM write-mode   writes above the top of the
stack.
- - - - - - - - - - - - - - - - - - - - - - - - - - - - - - - - - - - - - */

fid_t
PL_open_signal_foreign_frame(int sync)
{ GET_LD
  FliFrame fr;
  size_t minspace = sizeof(struct localFrame) + MINFOREIGNSIZE*sizeof(word);
  size_t margin   = sync ? 0 : MAXARITY*sizeof(word);

  if ( (char*)lTop + minspace + margin  > (char*)lMax )
  { if ( sync )
    { int rc;

      if ( (rc=ensureLocalSpace(minspace, ALLOW_SHIFT)) != TRUE )
	return 0;
    } else
    { return 0;
    }
  }

  fr = addPointer(lTop, margin);
  fr->magic = FLI_MAGIC;
  fr->size = 0;
  Mark(fr->mark);
  fr->parent = fli_context;
  lTop = (LocalFrame)(fr+1);
  fli_context = fr;

  return consTermRef(fr);
}


#undef PL_close_foreign_frame
void
PL_close_foreign_frame(fid_t id)
{ GET_LD

  PL_close_foreign_frame__LD(id PASS_LD);
}
#define PL_close_foreign_frame(id) PL_close_foreign_frame__LD(id PASS_LD)


void
PL_rewind_foreign_frame(fid_t id)
{ GET_LD
  FliFrame fr = (FliFrame) valTermRef(id);

  Undo(fr->mark);
  lTop = addPointer(fr, sizeof(struct fliFrame));
  fr->size = 0;
}


void
PL_discard_foreign_frame(fid_t id)
{ GET_LD
  FliFrame fr = (FliFrame) valTermRef(id);

  DEBUG(8, Sdprintf("Discarding foreign frame %p\n", fr));
  fli_context = fr->parent;
  Undo(fr->mark);
  DiscardMark(fr->mark);
  lTop = (LocalFrame) fr;
}

		/********************************
		*         FOREIGN CALLS         *
		*********************************/

#define CALL_FCUTTED(argc, f, c) \
  { switch(argc) \
    { case 0: \
	f(c); \
        break; \
      case 1: \
	f(0,(c)); \
	break; \
      case 2: \
	f(0,0,(c)); \
        break; \
      case 3: \
	f(0,0,0,(c)); \
        break; \
      case 4: \
	f(0,0,0,0,(c)); \
        break; \
      case 5: \
	f(0,0,0,0,0,(c)); \
        break; \
      case 6: \
	f(0,0,0,0,0,0,(c)); \
        break; \
      case 7: \
	f(0,0,0,0,0,0,0,(c)); \
        break; \
      case 8: \
	f(0,0,0,0,0,0,0,0,(c)); \
        break; \
      case 9: \
	f(0,0,0,0,0,0,0,0,0,(c)); \
        break; \
      case 10: \
	f(0,0,0,0,0,0,0,0,0,0,(c)); \
        break; \
      default: \
	assert(0); \
    } \
  }

static void
discardForeignFrame(LocalFrame fr ARG_LD)
{ Definition def = fr->predicate;
  int argc       = def->functor->arity;
  Func function  = def->impl.function;
  struct foreign_context context;
  fid_t fid;

  DEBUG(5, Sdprintf("\tCut %s, context = %p\n",
		    predicateName(def), fr->clause));

  context.context = (word)fr->clause;
  context.control = FRG_CUTTED;
  context.engine  = LD;

  fid = PL_open_foreign_frame();
  if ( true(def, P_VARARG) )
  { (*function)(0, argc, &context);
  } else
  { CALL_FCUTTED(argc, (*function), &context);
  }
  PL_close_foreign_frame(fid);
}


typedef struct finish_reason
{ atom_t	name;			/* name of the reason */
  int		is_exception;		/* is an exception reason */
} finish_reason;

enum finished
{ FINISH_EXIT = 0,			/* keep consistent with reason_decls[] */
  FINISH_FAIL,
  FINISH_CUT,
  FINISH_EXITCLEANUP,
  FINISH_EXTERNAL_EXCEPT_UNDO,
  FINISH_EXTERNAL_EXCEPT,
  FINISH_EXCEPT
};

static const finish_reason reason_decls[] =
{ { ATOM_exit,               FALSE },	/* keep consistent with enum finished */
  { ATOM_fail,               FALSE },
  { ATOM_cut,                FALSE },
  { ATOM_exit,               FALSE },
  { ATOM_external_exception, TRUE },
  { ATOM_external_exception, TRUE },
  { ATOM_exception,          TRUE }
};


static inline int
is_exception_finish(enum finished reason)
{ return reason_decls[reason].is_exception;
}


static int
unify_finished(term_t catcher, enum finished reason)
{ GET_LD

  /* make sure declaration is consistent */
  DEBUG(0, assert(reason_decls[FINISH_EXCEPT].name == ATOM_exception));

  if ( is_exception_finish(reason) )
  { functor_t f = (reason == FINISH_EXCEPT ? FUNCTOR_exception1
					   : FUNCTOR_external_exception1);

    DEBUG(CHK_SECURE, checkData(valTermRef(exception_bin)));

    return PL_unify_term(catcher,
			 PL_FUNCTOR, f,
			   PL_TERM, exception_bin);
  } else if ( reason == FINISH_EXIT )
  { fail;
  } else
  { return PL_unify_atom(catcher, reason_decls[reason].name);
  }
}


/* - - - - - - - - - - - - - - - - - - - - - - - - - - - - - - - - - - - - -
frameFinished() is used for two reasons:   providing hooks for the (GUI)
debugger  for  updating   the   stack-view    and   for   dealing   with
call_cleanup/3.  Both may call-back the Prolog engine.

Note that the cleanup handler is called while protected against signals.
- - - - - - - - - - - - - - - - - - - - - - - - - - - - - - - - - - - - - */

static void
callCleanupHandler(LocalFrame fr, enum finished reason ARG_LD)
{ if ( false(fr, FR_CATCHED) )		/* from handler */
  { size_t fref = consTermRef(fr);
    fid_t cid;
    term_t catcher;

    assert(fr->predicate == PROCEDURE_setup_call_catcher_cleanup4->definition);

    if ( !(cid=PL_open_foreign_frame()) )
      return;

    fr = (LocalFrame)valTermRef(fref);
    catcher = consTermRef(argFrameP(fr, 2));

    set(fr, FR_CATCHED);
    if ( unify_finished(catcher, reason) )
    { term_t clean;
      term_t ex = 0;
      int rval;
      wakeup_state wstate;

      fr = (LocalFrame)valTermRef(fref);
      clean = consTermRef(argFrameP(fr, 3));
      if ( saveWakeup(&wstate, FALSE PASS_LD) )
      { rval = callProlog(contextModule(fr), clean, PL_Q_CATCH_EXCEPTION, &ex);
	restoreWakeup(&wstate PASS_LD);
      } else
      { rval = FALSE;
      }

      if ( !rval && ex && !exception_term )
	PL_raise_exception(ex);
    }

    PL_close_foreign_frame(cid);
  }
}


static void
frameFinished(LocalFrame fr, enum finished reason ARG_LD)
{ if ( true(fr, FR_CLEANUP) )
  { size_t fref = consTermRef(fr);
    callCleanupHandler(fr, reason PASS_LD);
    fr = (LocalFrame)valTermRef(fref);
  }

  callEventHook(PLEV_FRAMEFINISHED, fr);
}


static int
mustBeCallable(term_t call ARG_LD)
{ Word p = valTermRef(call);
  Word ap;

  deRef(p);
  if ( isVar(*p) )
  { instantiation_error:
    return PL_error(NULL, 0, NULL, ERR_INSTANTIATION);
  }
  if ( !hasFunctor(*p, FUNCTOR_colon2) )
  { type_error:
    return PL_error(NULL, 0, NULL, ERR_TYPE, ATOM_callable, call);
  }
  ap = argTermP(*p, 0);
  deRef(ap);
  if ( isVar(*ap) )
    goto instantiation_error;
  if ( !isAtom(*ap) )
    goto type_error;
  ap = argTermP(*p, 1);
  deRef(ap);
  if ( isVar(*ap) )
    goto instantiation_error;
  if ( !(isTerm(*ap) || isTextAtom(*ap)) )
    goto type_error;

  succeed;
}


		 /*******************************
		 *	   BREAKPOINTS		*
		 *******************************/

typedef enum
{ BRK_ERROR = 0,			/* Exception */
  BRK_CONTINUE,				/* continue execution */
  BRK_TRACE,				/* trace from here */
  BRK_DEBUG,				/* debug from here */
  BRK_CALL				/* Call returned term */
} break_action;

#define SAVE_PTRS() \
	frameref = consTermRef(frame); \
	chref    = consTermRef(bfr); \
	pcref    = (onStack(local, PC) ? consTermRef(PC) : 0);
#define RESTORE_PTRS() \
	frame = (LocalFrame)valTermRef(frameref); \
	bfr   = (Choice)valTermRef(chref); \
	PC    = (pcref ? (Code)valTermRef(pcref) : PC);

/* - - - - - - - - - - - - - - - - - - - - - - - - - - - - - - - - - - - - -
Unify a pointer into a new  global  term   (g)  with  a  pointer into an
environment as obtained from some instruction VAR argument. This assumes
we have allocated enough trail stack.
- - - - - - - - - - - - - - - - - - - - - - - - - - - - - - - - - - - - - */

static void
protect_var(Word v ARG_LD)
{ term_t t = PL_new_term_ref_noshift();

  if ( t )
    *valTermRef(t) = makeRefL(v);
  else
    assert(0);		/* cannot happen due to MINFOREIGNSIZE */
}


static void
unify_gl(Word g, Word l, int has_firstvar ARG_LD)
{ if ( has_firstvar )
    protect_var(l PASS_LD);

  deRef(l);
  if ( isVar(*l) )
  { setVar(*g);
    *l = makeRefG(g);
    assert(tTop+1 < tMax);
    LTrail(l);
  } else if ( needsRef(*l) )
  { *g = makeRef(l);
  } else
  { *g = *l;
  }
}


static int
put_call_goal(term_t t, Procedure proc ARG_LD)
{ FunctorDef fd  = proc->definition->functor;

  if ( fd->arity > 0 )
  { Word        gt = allocGlobal(fd->arity+1);
    LocalFrame NFR = LD->query->next_environment;
    Word ap        = argFrameP(NFR, 0);
    Word gp	   = gt;
    int i;

    if ( !gt )
      return FALSE;			/* could not allocate */

    DEBUG(MSG_TRACE,
	  Sdprintf("Copy %d call args from %p\n", fd->arity, ap));

    *gp++ = fd->functor;
    for(i=0; i<fd->arity; i++)
      unify_gl(gp++, ap++, FALSE PASS_LD);
    *valTermRef(t) = consPtr(gt, STG_GLOBAL|TAG_COMPOUND);
  } else
  { *valTermRef(t) = fd->name;
  }

  return TRUE;
}


/* - - - - - - - - - - - - - - - - - - - - - - - - - - - - - - - - - - - - -
put_vm_call() creates a description of  the   instruction  to  which the
break applied.
- - - - - - - - - - - - - - - - - - - - - - - - - - - - - - - - - - - - - */

static int
put_vm_call(term_t t, term_t frref, Code PC, code op, int has_firstvar,
	    int *pop ARG_LD)
{ atom_t simple_goal;
  functor_t ftor;
  int clean;

  switch(op)
  { case I_CALL:			/* procedure */
    case I_DEPART:
    { return ( put_call_goal(t, (Procedure) PC[1] PASS_LD) &&
	       PL_cons_functor_v(t, FUNCTOR_call1, t) );
    }
    case I_CALLM:			/* module, procedure */
    case I_DEPARTM:
    { Module m = (Module)PC[1];
      term_t av;

      return ( (av = PL_new_term_refs(2)) &&
	       PL_put_atom(av+0, m->name) &&
	       put_call_goal(av+1, (Procedure) PC[2] PASS_LD) &&
	       PL_cons_functor_v(t, FUNCTOR_colon2, av) &&
	       PL_cons_functor_v(t, FUNCTOR_call1, t) );
    }
    case I_CALLATM:			/* procm, contextm, proc */
    case I_DEPARTATM:			/* call(@(procm:g, contextm)) */
    { Module procm    = (Module)PC[1];
      Module contextm = (Module)PC[2];
      term_t av;

      return ( (av = PL_new_term_refs(2)) &&
	       PL_put_atom(av+0, procm->name) &&
	       put_call_goal(av+1, (Procedure) PC[3] PASS_LD) &&
	       PL_cons_functor_v(av+0, FUNCTOR_colon2, av) &&
	       PL_put_atom(av+1, contextm->name) &&
	       PL_cons_functor_v(t, FUNCTOR_xpceref2, av) &&
	       PL_cons_functor_v(t, FUNCTOR_call1, t) );
    }
    case I_CALLATMV:			/* procm, contextm, proc */
    case I_DEPARTATMV:			/* call(@(procm:g, contextm)) */
    { Module procm    = (Module)PC[1];
      LocalFrame   fr = (LocalFrame)valTermRef(frref);
      term_t      cmv = consTermRef(varFrameP(fr, (int)PC[2]));
      term_t av;

      return ( (av = PL_new_term_refs(2)) &&
	       PL_put_atom(av+0, procm->name) &&
	       put_call_goal(av+1, (Procedure) PC[3] PASS_LD) &&
	       PL_cons_functor_v(av+0, FUNCTOR_colon2, av) &&
	       PL_put_term(av+1, cmv) &&
	       PL_cons_functor_v(t, FUNCTOR_xpceref2, av) &&
	       PL_cons_functor_v(t, FUNCTOR_call1, t) );
    }
    case I_USERCALL0:
    { LocalFrame NFR = LD->query->next_environment;
      term_t       g = consTermRef(argFrameP(NFR, 0));

      return PL_cons_functor_v(t, FUNCTOR_call1, g);
    }
    case I_USERCALLN:			/* call(call(G, ...)) */
    { int      extra = (int)PC[1];
      functor_t   cf = PL_new_functor(ATOM_call, 1+extra);
      LocalFrame NFR = LD->query->next_environment;
      term_t       g = consTermRef(argFrameP(NFR, 0));

      return ( PL_cons_functor_v(t, cf, g) &&
	       PL_cons_functor_v(t, FUNCTOR_call1, t) );
    }
    case I_FAIL:	simple_goal = ATOM_fail; goto simple;
    case I_TRUE:	simple_goal = ATOM_true; goto simple;
    simple:
    { Word gt = allocGlobal(2);

      gt[0] = FUNCTOR_call1;
      gt[1] = simple_goal;
      *valTermRef(t) = consPtr(gt, STG_GLOBAL|TAG_COMPOUND);

      return TRUE;
    }
    case B_EQ_VC:    clean = 0x0; ftor = FUNCTOR_strict_equal2;     goto vc_2;
    case B_NEQ_VC:   clean = 0x0; ftor = FUNCTOR_not_strict_equal2; goto vc_2;
    case B_UNIFY_VC: clean = 0x0; ftor = FUNCTOR_equals2;           goto vc_2;
    case B_UNIFY_FC: clean = 0x1; ftor = FUNCTOR_equals2;           goto vc_2;
    vc_2:
    { Word gt       = allocGlobal(2+1+2);	/* call(f(V,C)) */
      LocalFrame fr = (LocalFrame)valTermRef(frref);
      Word       v1 = varFrameP(fr, (int)PC[1]);

      if ( !gt )
	return FALSE;

      if ( clean&0x1 ) setVar(*v1);

      gt[0] = ftor;
      unify_gl(&gt[1], v1, has_firstvar PASS_LD);
      gt[2] = (word)PC[2];
      gt[3] = FUNCTOR_call1;
      gt[4] = consPtr(gt, STG_GLOBAL|TAG_COMPOUND);
      *valTermRef(t) = consPtr(&gt[3], STG_GLOBAL|TAG_COMPOUND);

      return TRUE;
    }
    case B_EQ_VV:    clean = 0x0; ftor = FUNCTOR_strict_equal2;     goto fa_2;
    case B_NEQ_VV:   clean = 0x0; ftor = FUNCTOR_not_strict_equal2; goto fa_2;
    case B_UNIFY_FF: clean = 0x3; ftor = FUNCTOR_equals2;	    goto fa_2;
    case B_UNIFY_VF:
    case B_UNIFY_FV: clean = 0x1; ftor = FUNCTOR_equals2;           goto fa_2;
    case B_UNIFY_VV: clean = 0x0; ftor = FUNCTOR_equals2;           goto fa_2;
    fa_2:
    { Word gt       = allocGlobal(2+1+2);	/* call(A=B) */
      LocalFrame fr = (LocalFrame)valTermRef(frref);
      Word v1       = varFrameP(fr, (int)PC[1]);
      Word v2       = varFrameP(fr, (int)PC[2]);

      if ( !gt )
	return FALSE;

      if ( clean&0x1 ) setVar(*v1);
      if ( clean&0x2 ) setVar(*v2);

      gt[0] = ftor;
      unify_gl(&gt[1], v1, has_firstvar PASS_LD);
      unify_gl(&gt[2], v2, has_firstvar PASS_LD);
      gt[3] = FUNCTOR_call1;
      gt[4] = consPtr(gt, STG_GLOBAL|TAG_COMPOUND);
      *valTermRef(t) = consPtr(&gt[3], STG_GLOBAL|TAG_COMPOUND);

      return TRUE;
    }
    case B_UNIFY_EXIT:
    { if ( debugstatus.debugging )
      { return ( put_call_goal(t, GD->procedures.equals2 PASS_LD) &&
		 PL_cons_functor_v(t, FUNCTOR_call1, t) );
      } else
      { return PL_put_atom_chars(t, "unify_exit");
      }
    }
    case I_VAR:		ftor = FUNCTOR_var1;    goto fa_1;
    case I_NONVAR:	ftor = FUNCTOR_nonvar1; goto fa_1;
    fa_1:
    { Word gt       = allocGlobal(1+1+2);	/* call(f(A)) */
      LocalFrame fr = (LocalFrame)valTermRef(frref);
      Word       v1 = varFrameP(fr, (int)PC[1]);

      if ( !gt )
	return FALSE;

      gt[0] = ftor;
      unify_gl(&gt[1], v1, has_firstvar PASS_LD);
      gt[2] = FUNCTOR_call1;
      gt[3] = consPtr(gt, STG_GLOBAL|TAG_COMPOUND);
      *valTermRef(t) = consPtr(&gt[2], STG_GLOBAL|TAG_COMPOUND);

      return TRUE;
    }
    case A_LT:	ftor = FUNCTOR_smaller2;       goto ar_2;
    case A_LE:	ftor = FUNCTOR_smaller_equal2; goto ar_2;
    case A_GT:	ftor = FUNCTOR_larger2;        goto ar_2;
    case A_GE:	ftor = FUNCTOR_larger_equal2;  goto ar_2;
    case A_EQ:	ftor = FUNCTOR_ar_equals2;     goto ar_2;
    case A_NE:	ftor = FUNCTOR_ar_not_equal2;  goto ar_2;
    ar_2:
    { Number n1, n2;
      term_t av;
      int rc;

      n1 = argvArithStack(2 PASS_LD);
      n2 = n1+1;

      rc = ((av = PL_new_term_refs(2)) &&
	    PL_put_number(av+0, n1) &&
	    PL_put_number(av+1, n2) &&
	    PL_cons_functor_v(t, ftor, av) &&
	    PL_cons_functor_v(t, FUNCTOR_call1, t));

      *pop = 2;
      return rc;
    }
    case A_IS:
    { Number     val = argvArithStack(1 PASS_LD);
      LocalFrame NFR = LD->query->next_environment;
      term_t       r = consTermRef(argFrameP(NFR, 0));
      term_t av;
      int rc;

      rc = ((av = PL_new_term_refs(2)) &&
	    PL_put_term(av+0, r) &&
	    PL_put_number(av+1, val) &&
	    PL_cons_functor_v(t, FUNCTOR_is2, av) &&
	    PL_cons_functor_v(t, FUNCTOR_call1, t));

      *pop = 1;
      return rc;
    }
    case A_FIRSTVAR_IS:			/* call(A is B) */
    { Number     val = argvArithStack(1 PASS_LD);
      LocalFrame  fr = (LocalFrame)valTermRef(frref);
      Word A         = varFrameP(fr, (int)PC[1]);
      term_t       r = consTermRef(A);
      term_t av;
      int rc;

      setVar(*A);
      rc = ((av = PL_new_term_refs(2)) &&
	    PL_put_term(av+0, r) &&
	    PL_put_number(av+1, val) &&
	    PL_cons_functor_v(t, FUNCTOR_is2, av) &&
	    PL_cons_functor_v(t, FUNCTOR_call1, t));

      *pop = 1;
      return rc;
    }
    case A_ADD_FC:
    { Word gt       = allocGlobal(2+1+2+1+2);	/* call(A is B+Int) */
      LocalFrame fr = (LocalFrame)valTermRef(frref);
      Word A        = varFrameP(fr, (int)PC[1]);
      Word B        = varFrameP(fr, (int)PC[2]);
      intptr_t add  = (intptr_t)PC[3];

      if ( !gt )
	return FALSE;

      setVar(*A);
      gt[0] = FUNCTOR_plus2;
      unify_gl(&gt[1], B, has_firstvar PASS_LD);
      gt[2] = consInt(add);
      gt[3] = FUNCTOR_is2;
      unify_gl(&gt[4], A, has_firstvar PASS_LD);
      gt[5] = consPtr(&gt[0], STG_GLOBAL|TAG_COMPOUND);
      gt[6] = FUNCTOR_call1;
      gt[7] = consPtr(&gt[3], STG_GLOBAL|TAG_COMPOUND);
      *valTermRef(t) = consPtr(&gt[6], STG_GLOBAL|TAG_COMPOUND);

      return TRUE;
    }
    case I_CUT:
      return PL_put_atom(t, ATOM_cut);
    case I_ENTER:
      return PL_put_atom(t, ATOM_prove);
    case I_EXIT:
      return PL_put_atom(t, ATOM_exit);
    default:
      assert(0);
      return PL_put_atom_chars(t, codeTable[op].name);
  }
}


/* - - - - - - - - - - - - - - - - - - - - - - - - - - - - - - - - - - - - -
callBreakHook() calls prolog:break_hook/6 as

    prolog:break_hook(+Clause, +PC, +Frame, +Choice, +Goal, -Action) is semidet.

(*) If put_vm_call() addresses  `F`  (first   var)  variables,  it  will
initialise these to bind to the  goal.   However,  if GC comes along, it
will reset these variables.  Therefore,  we   fake  GC  that  we already
executed this instruction. The price is   that  V (normal var) arguments
are not marked as used, and GC migh   thus  clean them. We fix that with
protect_var(), which creates a  term-reference   to  the local variable,
such that it is marked from the foreign environment.
- - - - - - - - - - - - - - - - - - - - - - - - - - - - - - - - - - - - - */

static break_action
callBreakHook(LocalFrame frame, Choice bfr,
	      Code PC, code op, int *pop ARG_LD)
{ predicate_t proc;
  fid_t cid;
  term_t frameref, chref, pcref;
  wakeup_state wstate;
  size_t pc_offset;

  *pop = 0;
  if (op == B_UNIFY_VAR || op == B_UNIFY_FIRSTVAR)
  { LD->slow_unify = TRUE;
    goto default_action;
  }
  proc = _PL_predicate("break_hook", 6, "prolog",
		       &GD->procedures.prolog_break_hook6);
  if ( !getProcDefinition(proc)->impl.any )
    goto default_action;

  if ( strchr(codeTable[op].argtype, CA1_FVAR) )
    pc_offset = stepPC(PC)-PC;
  else
    pc_offset = 0;

  SAVE_PTRS();

  /* make enough space to avoid GC/shift in the	critical region*/
  if ( !hasGlobalSpace(10) )
  { int rc;

    if ( (rc=ensureGlobalSpace(10, ALLOW_GC)) != TRUE )
    { raiseStackOverflow(rc);
      return BRK_ERROR;
    }
  }

  if ( saveWakeup(&wstate, FALSE PASS_LD) )
  { if ( (cid=PL_open_foreign_frame()) )
    { term_t argv = PL_new_term_refs(6);
      Clause clause = frame->clause->value.clause;
      qid_t qid;

      RESTORE_PTRS();
      PL_put_clref(argv+0, clause);
      PL_put_intptr(argv+1, PC - clause->codes);
      PL_put_frame(argv+2, frame);
      PL_put_choice(argv+3, bfr);
      if ( ( op == B_UNIFY_EXIT &&
             put_call_goal(argv+4, GD->procedures.equals2 PASS_LD) &&
             PL_cons_functor_v(argv+4, FUNCTOR_call1, argv+4) ) ||
           put_vm_call(argv+4, frameref, PC, op, pc_offset != 0, pop PASS_LD) )
      { DEBUG(CHK_SECURE, checkStacks(NULL));
	if ( (qid = PL_open_query(MODULE_user,
				  PL_Q_NODEBUG|PL_Q_PASS_EXCEPTION, proc, argv)) )
	{ int rc;

	  LD->query->parent->registers.pc += pc_offset; /* see (*) */
	  rc = PL_next_solution(qid);
	  LD->query->parent->registers.pc -= pc_offset;
	  PL_cut_query(qid);

	  if ( rc )
	  { atom_t a_action;
	    break_action action;

	    if ( PL_get_atom(argv+5, &a_action) )
	    { if ( a_action == ATOM_continue )
	      { action = BRK_CONTINUE;
	      } else if ( a_action == ATOM_trace )
	      { action = BRK_TRACE;
	      } else if ( a_action == ATOM_debug )
	      { action = BRK_DEBUG;
	      } else
		goto invalid_action;

	      PL_close_foreign_frame(cid);
	      restoreWakeup(&wstate PASS_LD);

	      return action;
	    } else if ( PL_is_functor(argv+5, FUNCTOR_call1) )
	    { LocalFrame NFR = LD->query->next_environment;
	      Word p = valTermRef(argv+5);

	      deRef(p);
	      assert(hasFunctor(p[0], FUNCTOR_call1));
	      p = argTermP(*p, 0);
	      deRef(p);
	      argFrame(NFR, 0) = *p;

	      PL_close_foreign_frame(cid);
	      restoreWakeup(&wstate PASS_LD);

	      return BRK_CALL;
	    } else
	    { invalid_action:
	      PL_warning("prolog:break_hook/6: invalid action");
	    }
	  }
	}
      }

      PL_discard_foreign_frame(cid);
    }
    restoreWakeup(&wstate PASS_LD);
  }

default_action:
  if ( exception_term )
    return BRK_ERROR;
  if ( debugstatus.debugging )
    return BRK_TRACE;

  return BRK_CONTINUE;
}

#undef SAVE_PTRS
#undef RESTORE_PTRS


		 /*******************************
		 *    DESTRUCTIVE ASSIGNMENT	*
		 *******************************/

#ifdef O_DESTRUCTIVE_ASSIGNMENT

/* - - - - - - - - - - - - - - - - - - - - - - - - - - - - - - - - - - - - -
Trailing of destructive assignments. This feature   is  used by setarg/3
and put_attr/2.

Such an assignment is trailed by first  pushing the assigned address (as
normal) and then pushing a marked pointer to  a cell on the global stack
holding the old (overwritten) value.

Undo is slightly more complicated as it has to check for these special
cells on the trailstack.

The garbage collector has to take care in  a number of places: it has to
pass through the trail-stack, marking   the  global-stack references for
assigned data and the sweep_trail() must be   careful about this type of
marks.

Typically, this is only called to modify   values in terms in the global
stack. Unfortunately it is also called  for   the  head  and tail of the
wakeup list which is allocated on the local stack.

TBD: allocate the head and tail of the  wakeup list on the global stack.
Possibly this should also hold for the other `special term references'.
- - - - - - - - - - - - - - - - - - - - - - - - - - - - - - - - - - - - - */

void
TrailAssignment__LD(Word p ARG_LD)
{ assert(gTop+1 <= gMax && tTop+2 <= tMax);
  assert(!(*p & (MARK_MASK|FIRST_MASK)));

  if ( p < LD->mark_bar || p >= (Word)lBase )
  { Word old = gTop;

    gTop++;
    *old = *p;				/* save the old value on the global */
    (tTop++)->address = p;
    (tTop++)->address = tagTrailPtr(old);
  }
}


static inline void
__do_undo(mark *m ARG_LD)
{ TrailEntry tt = tTop;
  TrailEntry mt = m->trailtop;

  while(--tt >= mt)
  { Word p = tt->address;

    if ( isTrailVal(p) )
    { DEBUG(2, Sdprintf("Undoing a trailed assignment\n"));
      tt--;
      *tt->address = trailVal(p);
      assert(!(*tt->address & (MARK_MASK|FIRST_MASK)));
    } else
      setVar(*p);
  }

  tTop = mt;
  if ( LD->frozen_bar > m->globaltop )
  { DEBUG(CHK_SECURE, assert(gTop >= LD->frozen_bar));
    gTop = LD->frozen_bar;
  } else
  { gTop = m->globaltop;
  }
}


void
do_undo(mark *m)
{ GET_LD
  __do_undo(m PASS_LD);
}

#undef Undo
#define Undo(m) __do_undo(&m PASS_LD)
#endif /*O_DESTRUCTIVE_ASSIGNMENT*/


		 /*******************************
		 *	    PROCEDURES		*
		 *******************************/

/* Note that we use PL_malloc_uncollectable() here because the pointer in
   our block is not the real memory pointer.
*/

static Definition
localDefinition(Definition def ARG_LD)
{ unsigned int tid = LD->thread.info->pl_tid;
  size_t idx = MSB(tid);
  LocalDefinitions v = def->impl.local;

  if ( !v->blocks[idx] )
  { LOCKDYNDEF(def);
    if ( !v->blocks[idx] )
    { size_t bs = (size_t)1<<idx;
      Definition *newblock;

      if ( !(newblock=PL_malloc_uncollectable(bs*sizeof(Definition))) )
	outOfCore();

      memset(newblock, 0, bs*sizeof(Definition));
      MemoryBarrier();
      v->blocks[idx] = newblock-bs;
    }
    UNLOCKDYNDEF(def);
  }

  if ( !v->blocks[idx][tid] )
    v->blocks[idx][tid] = localiseDefinition(def);

  return v->blocks[idx][tid];
}


void
destroyLocalDefinition(Definition def, unsigned int tid)
{ size_t idx = MSB(tid);
  LocalDefinitions v = def->impl.local;
  Definition local;

  local = v->blocks[idx][tid];
  v->blocks[idx][tid] = NULL;
  destroyDefinition(local);
}


Definition
getProcDefinition__LD(Definition def ARG_LD)
{
#ifdef O_PLMT
  if ( true(def, P_THREAD_LOCAL) )
  { return localDefinition(def PASS_LD);
  }
#endif

  return def;
}


Definition
getProcDefinitionForThread(Definition def, unsigned int tid)
{ size_t idx = MSB(tid);
  LocalDefinitions v = def->impl.local;

  if ( !v->blocks[idx] )
    return NULL;

  return v->blocks[idx][tid];
}


static inline Definition
getProcDefinedDefinition(Definition def ARG_LD)
{ if ( !def->impl.any && false(def, PROC_DEFINED) )
    def = trapUndefined(def PASS_LD);

#ifdef O_PLMT
  if ( true(def, P_THREAD_LOCAL) )
    return getProcDefinition__LD(def PASS_LD);
#endif

  return def;
}


Module
contextModule(LocalFrame fr)
{ for(; fr; fr = fr->parent)
  { if ( true(fr, FR_CONTEXT) )
      return fr->context;
    if ( false(fr->predicate, P_TRANSPARENT) )
      return fr->predicate->module;
  }

  return MODULE_user;
}


static inline void
setContextModule__(LocalFrame fr, Module context)
{ fr->context = context;
  set(fr, FR_CONTEXT);
}


void
setContextModule(LocalFrame fr, Module context)
{ setContextModule__(fr, context);
}
#define setContextModule(fr, ctx) setContextModule__(fr, ctx)


/* Earlier versions tested for <atom>:X, but this makes it very hard
   to write predicates such as current_resource/3. This is also
   compatible to at least SICStus and YAP.
*/

static inline int
is_qualified(Word p ARG_LD)
{ return hasFunctor(*p, FUNCTOR_colon2);
}


static int
m_qualify_argument(LocalFrame fr, int arg ARG_LD)
{ Word k = varFrameP(fr, arg);
  Word p;

  deRef2(k, p);
  if ( !is_qualified(p PASS_LD) )
  { Word p2;

    if ( !hasGlobalSpace(3) )
    { int rc;
      term_t fref = consTermRef(fr);

      lTop = (LocalFrame)argFrameP(fr, fr->predicate->functor->arity);
      if ( (rc=ensureGlobalSpace(3, ALLOW_GC)) != TRUE )
	return rc;

      fr = (LocalFrame)valTermRef(fref);
      k = varFrameP(fr, arg);
      deRef2(k, p);
    }

    p2 = gTop;
    gTop += 3;
    p2[0] = FUNCTOR_colon2;
    p2[1] = contextModule(fr)->name;
    if ( isVar(*p) && p > (Word)lBase )
    { setVar(p2[2]);
      *p = makeRefG(&p2[2]);
    } else
    { p2[2] = (needsRef(*p) ? makeRef(p) : *p);
    }
    *k = consPtr(p2, STG_GLOBAL|TAG_COMPOUND);
  } else
  { int depth = 100;

    for(;;)
    { Word p2 = argTermP(*p, 1);
      Word ap;

      deRef2(p2, ap);
      if ( is_qualified(ap PASS_LD) )
      { Word a1 = argTermP(*p, 0);
	deRef(a1);
	if (! isAtom(*a1))
	  break;
	p = ap;
	if ( --depth == 0 && !is_acyclic(p PASS_LD) )
	{ term_t t = pushWordAsTermRef(p);
	  PL_error(NULL, 0, NULL, ERR_TYPE, ATOM_acyclic_term, t);
	  popTermRef();
	  return FALSE;
	}
      } else
      { break;
      }
    }

    *k = *p;
  }

  return TRUE;
}


/* - - - - - - - - - - - - - - - - - - - - - - - - - - - - - - - - - - - - -
foreignWakeup() calls delayed goals while executing a foreign procedure.
Note that the  choicepoints  of  the   awoken  code  are  destroyed  and
therefore this code can only be used in places introducing an (implicit)
cut such as \=/2 (implemented as A \= B :- ( A = B -> fail ; true )).

Can perform GC/shift and may leave overflow exceptions.
- - - - - - - - - - - - - - - - - - - - - - - - - - - - - - - - - - - - - */

bool
foreignWakeup(term_t ex ARG_LD)
{ if ( unlikely(LD->alerted & ALERT_WAKEUP) )
  { LD->alerted &= ~ALERT_WAKEUP;

    if ( *valTermRef(LD->attvar.head) )
    { fid_t fid;

      if ( (fid=PL_open_foreign_frame()) )
      { term_t a0 = PL_new_term_ref();
	int rval = FALSE;
	qid_t qid;

	PL_put_term(a0, LD->attvar.head);
	if ( (qid = PL_open_query(NULL, PL_Q_CATCH_EXCEPTION, PROCEDURE_dwakeup1, a0)) )
	{ setVar(*valTermRef(LD->attvar.head));
	  setVar(*valTermRef(LD->attvar.tail));
	  rval = PL_next_solution(qid);
	  if ( rval == FALSE )
	  { term_t t = PL_exception(qid);

	    if ( t )
	      PL_put_term(ex, t);
	  }
	  PL_cut_query(qid);
	}

	PL_close_foreign_frame(fid);

	return rval;
      }

      PL_put_term(ex, exception_term);
      return FALSE;
    }
  }

  return TRUE;
}


		 /*******************************
		 *	     EXCEPTIONS		*
		 *******************************/

/* - - - - - - - - - - - - - - - - - - - - - - - - - - - - - - - - - - - - -
Called at the end of handling an exception. We cannot do GC, however, we
can request it, after it will be executed   at the start of the recovery
handler. If no GC is needed, we call trimStacks() to re-enable the spare
stack-space if applicable.
- - - - - - - - - - - - - - - - - - - - - - - - - - - - - - - - - - - - - */

static void
resumeAfterException(int clear, Stack outofstack)
{ GET_LD

  if ( clear )
  { exception_term = 0;
    setVar(*valTermRef(LD->exception.bin));
    setVar(*valTermRef(LD->exception.printed));
    setVar(*valTermRef(LD->exception.pending));
  }

  if ( outofstack && outofstack->gc )
    outofstack->gced_size = 0;

  if ( !considerGarbageCollect((Stack)NULL) )
  { trimStacks((outofstack != NULL) PASS_LD);
  } else if ( outofstack != NULL )
  { trimStacks(FALSE PASS_LD);		/* just re-enable the spare stacks */
    LD->trim_stack_requested = TRUE;	/* next time with resize */
  }

  LD->exception.processing = FALSE;
}


static void
exceptionUnwindGC(Stack outofstack)
{ if ( outofstack && outofstack->gc )
  { GET_LD

    outofstack->gced_size = 0;
    LD->trim_stack_requested = TRUE;
    if ( considerGarbageCollect(outofstack) )
    { garbageCollect();
      if ( roomStackP(outofstack) < outofstack->def_spare )
	enableSpareStack(outofstack);
    }
  }
}


		 /*******************************
		 *   FOREIGN-LANGUAGE INTERFACE *
		 *******************************/

#include "pl-fli.c"

#ifdef O_DEBUGGER
/* - - - - - - - - - - - - - - - - - - - - - - - - - - - - - - - - - - - - -
findStartChoice(LocalFrame fr, Choice ch)
    Within the same query, find the choice-point that was created at the
    start of this frame.  This is used for the debugger at the fail-port
    as well as for realising retry.

    Note that older versions also considered the initial choicepoint a
    choicepoint for the initial frame, but this is not correct as the
    frame may be replaced due to last-call optimisation.
- - - - - - - - - - - - - - - - - - - - - - - - - - - - - - - - - - - - - */

static Choice
findStartChoice(LocalFrame fr, Choice ch)
{ for( ; (void *)ch > (void *)fr; ch = ch->parent )
  { if ( ch->frame == fr )
    { switch ( ch->type )
      { case CHP_JUMP:
	  continue;			/* might not be at start */
	default:
	  return ch;
      }
    }
  }

  return NULL;
}
#endif /*O_DEBUGGER*/


#if O_CATCHTHROW
		/********************************
		*        EXCEPTION SUPPORT      *
		*********************************/

/* - - - - - - - - - - - - - - - - - - - - - - - - - - - - - - - - - - - - -
Find the I_EXIT of catch/3. We use this as the return address of catch/3
when running the handler. Maybe we can remove the catch/3 in the future?
This would also fix the problem that  we   need  to be sure not to catch
exceptions from the handler.
- - - - - - - - - - - - - - - - - - - - - - - - - - - - - - - - - - - - - */

static Code
findCatchExit()
{ if ( !GD->exceptions.catch_exit_address )
  { Definition catch3 = PROCEDURE_catch3->definition;
    Clause cl = catch3->impl.clauses.first_clause->value.clause;
    Code Exit = &cl->codes[cl->code_size-1];
    assert(*Exit == encode(I_EXIT));

    GD->exceptions.catch_exit_address = Exit;
  }

  return GD->exceptions.catch_exit_address;
}


/* - - - - - - - - - - - - - - - - - - - - - - - - - - - - - - - - - - - - -
Find the frame running catch/3. If we found  it, we will mark this frame
and not find it again, as a catcher   can  only catch once from the 1-st
argument goal. Exceptions from the  recover   goal  should be passed (to
avoid a loop and allow for re-throwing).   With  thanks from Gertjan van
Noord.

findCatchExit() can do GC/shift!  The  return   value  is  a local-frame
reference, so we can deal with relocation of the local stack.
- - - - - - - - - - - - - - - - - - - - - - - - - - - - - - - - - - - - - */

static term_t
findCatcher(LocalFrame fr, Choice ch, term_t ex ARG_LD)
{ Definition catch3  = PROCEDURE_catch3->definition;

  for(; fr; fr = fr->parent)
  { int rc;
    term_t tref;

    if ( fr->predicate != catch3 )
      continue;
    if ( true(fr, FR_CATCHED) )
      continue;				/* thrown from recover */
    if ( (void*)fr > (void*)ch )
      continue;				/* call-port of catch/3 */

    tref = consTermRef(fr);
    rc = PL_unify(consTermRef(argFrameP(fr, 1)), ex);
    fr = (LocalFrame)valTermRef(tref);

    if ( rc )
    { set(fr, FR_CATCHED);
      return consTermRef(fr);
    }
  }

  return 0;
}


/* - - - - - - - - - - - - - - - - - - - - - - - - - - - - - - - - - - - - -
See whether some outer  environment  will   catch  this  exception. I.e.
catch(Goal, ...), where Goal calls C, calls   Prolog  and then raises an
exception somewhere.
- - - - - - - - - - - - - - - - - - - - - - - - - - - - - - - - - - - - - */

#ifndef offset
#define offset(s, f) ((size_t)(&((struct s *)NULL)->f))
#endif

#ifdef O_DEBUGGER
static int
isCaughtInOuterQuery(qid_t qid, term_t ball ARG_LD)
{ Definition catch3 = PROCEDURE_catch3->definition;
  QueryFrame qf = QueryFromQid(qid);

  while( qf && true(qf, PL_Q_PASS_EXCEPTION) )
  { LocalFrame fr = qf->saved_environment;

    while( fr )
    { if ( fr->predicate == catch3 )
      { term_t fref = consTermRef(fr);

	if ( can_unify(argFrameP(fr, 1), /* may shift */
		       valTermRef(ball),
		       0) )
	  return TRUE;
	fr = (LocalFrame)valTermRef(fref);
      }

      if ( fr->parent )
      { fr = fr->parent;
      } else
      { qf = queryOfFrame(fr);
	break;
      }
    }
  }

  return (qf && true(qf, PL_Q_CATCH_EXCEPTION));
}


static word
uncachableException(term_t t ARG_LD)
{ Word p = valTermRef(t);

  deRef(p);
  if ( *p == ATOM_aborted )
    return *p;

  return 0;
}



static inline int
slotsInFrame(LocalFrame fr, Code PC)
{ Definition def = fr->predicate;

  if ( !PC || true(def, P_FOREIGN) || !fr->clause )
    return def->functor->arity;

  return fr->clause->value.clause->prolog_vars;
}


/* - - - - - - - - - - - - - - - - - - - - - - - - - - - - - - - - - - - - -
dbgRedoFrame(LocalFrame fr)

Find the frame we report  for  a  retry.   If  the  current  frame  is a
debugable frame, we only debug if it is a user predicate.

If the current frame  is  not  debuggable   we  have  a  choicepoint  in
non-debug code. We walk up the stack to   find  a debug frame. If we are
already in the box of this frame, we   have  an internal retry of called
system predicate, which we should not trace. If we are outside the `box'
however, we must trace the toplevel visible predicate.

FR_INBOX is maintained when the debugger is   active.  It is set on CALL
and REDO and reset on EXIT. So, if we find this set, we are dealing with
an internal retry and otherwise we have an external retry.

The cht argument is one of CHP_CLAUSE   or CHP_JUMP, indicating the type
of redo.  We always show redo for an external redo.
- - - - - - - - - - - - - - - - - - - - - - - - - - - - - - - - - - - - - */

static LocalFrame
dbgRedoFrame(LocalFrame fr, choice_type cht ARG_LD)
{ DEBUG(MSG_TRACE, Sdprintf("REDO on [%d] %s\n",
			    (int)levelFrame(fr), predicateName(fr->predicate)));

  if ( SYSTEM_MODE )
    return fr;				/* system mode; debug everything */
  if ( isDebugFrame(fr) && false(fr->predicate, HIDE_CHILDS) )
    return fr;				/* normal user code */
  for( ; fr && !isDebugFrame(fr); fr = fr->parent)
    ;					/* find top of hidden children */
  DEBUG(MSG_TRACE, if ( fr )
	Sdprintf("REDO user frame of [%d] %s%s\n",
		 (int)levelFrame(fr),
		 predicateName(fr->predicate),
		 true(fr, FR_INBOX) ? " (inbox)" : ""));
  if ( fr && false(fr, FR_INBOX) )
  { set(fr, FR_INBOX);			/* External retry */
    return fr;
  }

  return NULL;
}

#endif /*O_DEBUGGER*/

static int
exception_hook(LocalFrame fr, term_t catchfr_ref ARG_LD)
{ if ( PROCEDURE_exception_hook4->definition->impl.clauses.first_clause )
  { if ( !LD->exception.in_hook )
    { wakeup_state wstate;
      qid_t qid;
      term_t av;
      int debug, trace, rc;

      LD->exception.in_hook++;
      if ( !saveWakeup(&wstate, TRUE PASS_LD) )
	return FALSE;

      av = PL_new_term_refs(4);
      PL_put_term(av+0, exception_bin);
      PL_put_frame(av+2, fr);
      if ( catchfr_ref )
      { LocalFrame cfr = (LocalFrame)valTermRef(catchfr_ref);
	cfr = parentFrame(cfr);
	PL_put_frame(av+3, cfr);
      } else
	PL_put_frame(av+3, NULL);	/* puts 'none' */

      qid = PL_open_query(MODULE_user, PL_Q_NODEBUG,
			  PROCEDURE_exception_hook4, av);
      rc = PL_next_solution(qid);
      debug = debugstatus.debugging;
      trace = debugstatus.tracing;
      PL_cut_query(qid);
      if ( rc )				/* pass user setting trace/debug */
      { if ( debug ) debugstatus.debugging = TRUE;
	if ( trace ) debugstatus.tracing = TRUE;
      }

      if ( rc )
	rc = !PL_is_variable(av+1);
      if ( rc )
      {	PL_raise_exception(av+1);	/* copy term again */
	wstate.flags |= WAKEUP_STATE_SKIP_EXCEPTION;
      }
      restoreWakeup(&wstate PASS_LD);

      LD->exception.in_hook--;

      return rc;
    } else
    { PL_warning("Recursive exception in prolog_exception_hook/4");
    }
  }

  return FALSE;
}


#endif /*O_CATCHTHROW*/


		 /*******************************
		 *	  TAIL-RECURSION	*
		 *******************************/

/* - - - - - - - - - - - - - - - - - - - - - - - - - - - - - - - - - - - - -
Tail recursion copy of the arguments of the new frame back into the  old
one.   This  should  be  optimised  by the compiler someday, but for the
moment this will do.

The new arguments block can contain the following types:
  - Instantiated data (atoms, ints, reals, strings, terms
    These can just be copied.
  - Plain variables
    These can just be copied.
  - References to frames older than the `to' frame
    These can just be copied.
  - 1-deep references into the `to' frame.
    This is hard as there might be two of  them  pointing  to  the  same
    location  in  the  `to' frame, indicating sharing variables.  In the
    first pass we will fill the  variable  in  the  `to'  frame  with  a
    reference  to the new variable.  If we get another reference to this
    field we will copy the reference saved in the `to'  field.   Because
    on  entry  references into this frame are always 1 deep we KNOW this
    is a saved reference.  The critical program for this is:

	a :- b(X, X).
	b(X, Y) :- X == Y.
	b(X, Y) :- write(bug), nl.

					This one costed me 1/10 bottle of
					brandy to Huub Knops, SWI
- - - - - - - - - - - - - - - - - - - - - - - - - - - - - - - - - - - - - */

static void
copyFrameArguments(LocalFrame from, LocalFrame to, int argc ARG_LD)
{ Word ARGD, ARGS, ARGE;

  if ( argc == 0 )
    return;

  ARGS = argFrameP(from, 0);
  ARGE = ARGS+argc;
  ARGD = argFrameP(to, 0);
  for( ; ARGS < ARGE; ARGS++, ARGD++) /* dereference the block */
  { word k = *ARGS;

    if ( isRefL(k) )
    { Word p = unRefL(k);

      if ( p > (Word)to )
      { if ( isVar(*p) )
	{ *p = makeRefL(ARGD);
	  setVar(*ARGS);
	} else
	  *ARGS = *p;
      }
    }
  }
  ARGS = argFrameP(from, 0);
  ARGD = argFrameP(to, 0);
  while( ARGS < ARGE )			/* now copy them */
    *ARGD++ = *ARGS++;
}

		/********************************
		*          INTERPRETER          *
		*********************************/

/* - - - - - - - - - - - - - - - - - - - - - - - - - - - - - - - - - - - - -
			 MACHINE REGISTERS

  - DEF
    Definition structure of current procedure.
  - PC
    Virtual machine `program counter': pointer to the next byte code  to
    interpret.
  - ARGP
    Argument pointer.  Pointer to the next argument to be matched  (when
    in the clause head) or next argument to be instantiated (when in the
    clause  body).   Saved  and  restored  via  the  argument  stack for
    functors.
  - FR
    Current environment frame
  - BFR
    Frame where execution should continue if  the  current  goal  fails.
    Used by I_CALL and deviates to fill the backtrackFrame slot of a new
    frame and set by various instructions.
  - deterministic
    Last clause has been found deterministically
- - - - - - - - - - - - - - - - - - - - - - - - - - - - - - - - - - - - - */

#ifdef O_DEBUG_BACKTRACK
int backtrack_from_line;
choice_type last_choice;
#define GO(label) do { backtrack_from_line = __LINE__; goto label; } while(0)
#else
#define GO(label) goto label
#endif

#define FRAME_FAILED		GO(frame_failed)
#define CLAUSE_FAILED		GO(clause_failed)
#define BODY_FAILED		GO(body_failed)
#ifdef O_DEBUG
#define THROW_EXCEPTION		do { throwed_from_line = __LINE__; \
				     goto b_throw; } while(0)
#else
#define THROW_EXCEPTION		goto b_throw
#endif

#ifdef O_PROFILE
#define Profile(g) if ( unlikely(LD->profile.active) ) g
#else
#define Profile(g) (void)0
#endif

/* - - - - - - - - - - - - - - - - - - - - - - - - - - - - - - - - - - - - -
{leave,discard}Frame()
     Exit from a frame.  leaveFrame() is used for normal leaving due to
     failure.  discardFrame() is used for frames that have
     been cut.  If such frames are running a foreign predicate, the
     functions should be called again using FRG_CUTTED context.
- - - - - - - - - - - - - - - - - - - - - - - - - - - - - - - - - - - - - */

static void
leaveFrame(LocalFrame fr)
{ Definition def = fr->predicate;

  fr->clause = NULL;
  leaveDefinition(def);
}


static void
discardFrame(LocalFrame fr ARG_LD)
{ Definition def = fr->predicate;

  DEBUG(2, Sdprintf("discard #%d running %s\n",
		    loffset(fr),
		    predicateName(fr->predicate)));

  if ( true(def, P_FOREIGN) )
  { if ( fr->clause )
    { discardForeignFrame(fr PASS_LD);
      fr->clause = NULL;
    }
  } else
  { fr->clause = NULL;		/* leaveDefinition() may destroy clauses */
    leaveDefinition(def);
  }
}


/* - - - - - - - - - - - - - - - - - - - - - - - - - - - - - - - - - - - - -
Discard all choice-points created after  the   creation  of the argument
environment. See also discardFrame().
- - - - - - - - - - - - - - - - - - - - - - - - - - - - - - - - - - - - - */

#if defined(O_DEBUG) || defined(SECURE_GC) || defined(O_MAINTENANCE)
char *
chp_chars(Choice ch)
{ GET_LD
  static char buf[256];

  Ssprintf(buf, "Choice at #%ld for frame #%ld, type %s",
	   loffset(ch), loffset(ch->frame),
	   ch->type == CHP_JUMP ? "JUMP" :
	   ch->type == CHP_CLAUSE ? "CLAUSE" :
	   ch->type == CHP_TOP ? "TOP" :
	   ch->type == CHP_DEBUG ? "DEBUG" :
	   ch->type == CHP_CATCH ? "CATCH" : "NONE");

  return buf;
}
#endif


static int
existingChoice(Choice ch ARG_LD)
{ if ( onStack(local, ch) && onStack(local, ch->frame) &&
       (int)ch->type >= 0 && (int)ch->type <= CHP_DEBUG )
  { Choice ch2;

    for(ch2 = BFR; ch2 > ch; ch2 = ch2->parent)
      ;
    if ( ch2 == ch )
      return TRUE;
  }

  return FALSE;
}


/* - - - - - - - - - - - - - - - - - - - - - - - - - - - - - - - - - - - - -
discardChoicesAfter() discards all choicepoints created  after fr, while
calling  possible  hooks  on   the   frames.    If   the   `reason`   is
FINISH_EXTERNAL_EXCEPT_UNDO, Undo() is called  on   the  oldest  removed
choicepoint (before it is  actually   removed).  Older versions returned
this choicepoint, but as it is already removed, this is not safe.

GC interaction is tricky here. See also   C_CUT.  The loop needs to call
the  cleanup  handlers  and  call   discardFrame().  The  latter  resets
LocalFrame->clause to NULL. This means  that   these  frames  may not be
visible to GC. In older versions, this was achieved using two loops: one
for the cleanup and one to discard the  frames, but if Undo() is called,
the resets may corrupt the datastructures,   which makes the second loop
fail. We now moved discardFrame() back into the primary loop and set BFR
before calling frameFinished() such that the discarded frames are really
invisible to GC.
- - - - - - - - - - - - - - - - - - - - - - - - - - - - - - - - - - - - - */

static void
discardChoicesAfter(LocalFrame fr, enum finished reason ARG_LD)
{ if ( (LocalFrame)BFR > fr )
  { Choice me;

    for(me = BFR; ; me=me->parent)
    { LocalFrame fr2;
      LocalFrame delto;
      int me_undone = FALSE;

      if ( me->parent && me->parent->frame > fr )
	delto = me->parent->frame;
      else
	delto = fr;

      DEBUG(3, Sdprintf("Discarding %s\n", chp_chars(me)));

      for(fr2 = me->frame;
	  fr2 > delto;
	  fr2 = fr2->parent)
      { assert(fr2->clause || true(fr2->predicate, P_FOREIGN));

	if ( true(fr2, FR_WATCHED) )
	{ char *lSave = (char*)lBase;

	  if ( !me_undone && is_exception_finish(reason) )
	  { me_undone = TRUE;
	    Undo(me->mark);
	  }
	  BFR = me->parent;
	  frameFinished(fr2, reason PASS_LD);
	  if ( lSave != (char*)lBase )	/* shifted */
	  { intptr_t offset = (char*)lBase - lSave;

	    me  = addPointer(me, offset);
	    me->parent = BFR;		/* not updated because BFR=me->parent */
	    fr  = addPointer(fr, offset);
	    fr2 = addPointer(fr2, offset);
	    delto = addPointer(delto, offset);
	    fr2->parent = addPointer(fr2->parent, offset);
	  }
#if 0					/* What to do if we have multiple */
	  if ( exception_term )		/* handlers and multiple exceptions? */
	    break;
#endif
	}

	discardFrame(fr2 PASS_LD);
      }

      if ( (LocalFrame)me->parent <= fr )
      { if ( !me_undone )
	{ if ( reason == FINISH_EXTERNAL_EXCEPT_UNDO )
	    Undo(me->mark);
	  else
	    DiscardMark(me->mark);
	}
	BFR = me->parent;
	return;
      }
    }
  }
}


/* - - - - - - - - - - - - - - - - - - - - - - - - - - - - - - - - - - - - -
Discard choicepoints in debugging mode.  As we might be doing callbacks
on behalf of the debugger we need to preserve the pending exception.
- - - - - - - - - - - - - - - - - - - - - - - - - - - - - - - - - - - - - */

static void
dbg_discardChoicesAfter(LocalFrame fr, enum finished reason ARG_LD)
{ if ( exception_term )
  { Word p = valTermRef(exception_term);
    word w;

    DEBUG(3, Sdprintf("dbg_discardChoicesAfter(): saving exception: ");
	     pl_writeln(exception_term));
    deRef(p);
    w = *p;
    assert(!isVar(w));
    PushVal(w);
    exception_term = 0;
    discardChoicesAfter(fr, reason PASS_LD);
    PopVal(w);
    *valTermRef(exception_bin) = w;
    exception_term = exception_bin;
  } else
  { discardChoicesAfter(fr, reason PASS_LD);
  }
}


/* - - - - - - - - - - - - - - - - - - - - - - - - - - - - - - - - - - - - -
newChoice(CH_*, FR) Creates a new  choicepoint.   After  creation of the
choice-point, the user has to fill the choice-points mark as well as the
required context value.

Note that a frame has only one choicepoint associated, except for choice
points created from C_OR. Therefore, C_OR  ensures there is space; space
for the one other choicepoint is ensured of a local frame is created.
- - - - - - - - - - - - - - - - - - - - - - - - - - - - - - - - - - - - - */

static Choice
newChoice(choice_type type, LocalFrame fr ARG_LD)
{ Choice ch = (Choice)lTop;

  DEBUG(CHK_SECURE, assert(ch+1 <= (Choice)lMax));
  lTop = (LocalFrame)(ch+1);

  ch->type = type;
  ch->frame = fr;
  ch->parent = BFR;
  Mark(ch->mark);
#ifdef O_PROFILE
  ch->prof_node = LD->profile.current;
#endif
  BFR = ch;
  DEBUG(3, Sdprintf("NEW %s\n", chp_chars(ch)));

  return ch;
}


/* - - - - - - - - - - - - - - - - - - - - - - - - - - - - - - - - - - - - -
Op top of the query frame there are two   local frames. The top one is a
dummy one, just enough to satisfy stack-walking   and GC. The first real
one has a programPointer pointing to  I_EXITQUERY, doing the return from
a query.
- - - - - - - - - - - - - - - - - - - - - - - - - - - - - - - - - - - - - */

#define NDEBUG_SAVE_FLAGS (PLFLAG_LASTCALL)

qid_t
PL_open_query(Module ctx, int flags, Procedure proc, term_t args)
{ GET_LD
  QueryFrame qf;
  LocalFrame fr, top;
  Definition def;
  int arity;
  Word ap;
  size_t lneeded;
  static int top_initialized = FALSE;
  static struct clause clause;
  static struct clause_ref cref;

  if ( !top_initialized )
  { clause.procedure = PROCEDURE_dc_call_prolog;
    clause.generation.erased = ~(gen_t)0;
    clause.code_size = 1;
    clause.codes[0] = encode(I_EXITQUERY);
    cref.value.clause = &clause;

    top_initialized = TRUE;
  }

  DEBUG(2, { FunctorDef f = proc->definition->functor;
	     unsigned int n;

	     Sdprintf("PL_open_query: %s(", stringAtom(f->name));
	     for(n=0; n < f->arity; n++)
	     { if ( n > 0 )
		 Sdprintf(", ");
	       PL_write_term(Serror, args+n, 999, 0);
	     }
	     Sdprintf(")\n");
	   });
  DEBUG(CHK_SECURE, checkStacks(NULL));
  assert((void*)fli_context > (void*)environment_frame);
  assert((Word)lTop >= refFliP(fli_context, fli_context->size));

					/* resolve can call-back */
  def = getProcDefinedDefinition(proc->definition PASS_LD);

#ifdef JMPBUF_ALIGNMENT
  lneeded = JMPBUF_ALIGNMENT + sizeof(struct queryFrame)+MAXARITY*sizeof(word);
#else
  lneeded = sizeof(struct queryFrame)+MAXARITY*sizeof(word);
#endif

  if ( (char*)lTop + lneeded > (char*)lMax )
  { int rc;

    if ( (rc=ensureLocalSpace(lneeded, ALLOW_SHIFT)) != TRUE )
    { raiseStackOverflow(rc);
      return (qid_t)0;
    }
  }
					/* should be struct alignment, */
					/* but for now, I think this */
					/* is always the same */
  qf = (QueryFrame)lTop;
#ifdef JMPBUF_ALIGNMENT
  while ( (uintptr_t)qf % JMPBUF_ALIGNMENT )
    qf = addPointer(qf, sizeof(word));
#endif
  qf->saved_ltop = lTop;

					/* fill top-frame */
  top	             = &qf->top_frame;
  top->parent        = NULL;
  top->predicate     = PROCEDURE_dc_call_prolog->definition;
  top->programPointer= NULL;
  top->clause        = &cref;
#ifdef O_PROFILE
  if ( LD->profile.active )
    top->prof_node = profCall(top->predicate PASS_LD);
  else
    top->prof_node = NULL;
#endif
  if ( environment_frame )
  { setNextFrameFlags(top, environment_frame);
  } else
  { top->flags	     = 0;
    top->level	     = 0;
  }
  fr                 = &qf->frame;
  fr->parent         = top;
  setNextFrameFlags(fr, top);
  set(top, FR_HIDE_CHILDS);
  fr->programPointer = clause.codes;
  arity		     = def->functor->arity;

  DEBUG(CHK_SECURE, checkStacks(NULL));
  assert((uintptr_t)fli_context > (uintptr_t)environment_frame);
  assert((uintptr_t)lTop >= (uintptr_t)(fli_context+1));

  if ( flags == TRUE )			/* compatibility */
    flags = PL_Q_NORMAL;
  else if ( flags == FALSE )
    flags = PL_Q_NODEBUG;
  flags &= 0x1f;			/* mask reserved flags */

  qf->magic		= QID_MAGIC;
  qf->foreign_frame	= 0;
  qf->flags		= flags;
  qf->saved_environment = environment_frame;
  qf->saved_bfr		= LD->choicepoints;
  qf->aSave             = aTop;
  qf->solutions         = 0;
  qf->exception		= 0;
  qf->registers.fr      = NULL;		/* invalid */
  qf->next_environment  = NULL;		/* see D_BREAK */

					/* fill frame arguments */
  ap = argFrameP(fr, 0);
  { int n;
    Word p = valTermRef(args);

    for( n = arity; n-- > 0; p++ )
      *ap++ = linkVal(p);
  }
					/* lTop above the arguments */
  lTop = (LocalFrame)ap;

  DEBUG(3, Sdprintf("Level = %d\n", levelFrame(fr)));
  if ( true(qf, PL_Q_NODEBUG) )
  { set(fr, FR_HIDE_CHILDS);
    suspendTrace(TRUE);
    qf->debugSave = debugstatus.debugging;
    debugstatus.debugging = DBG_OFF;
    qf->flags_saved = (LD->prolog_flag.mask.flags & NDEBUG_SAVE_FLAGS);
    setPrologFlagMask(PLFLAG_LASTCALL);
#ifdef O_LIMIT_DEPTH
    qf->saved_depth_limit   = depth_limit;
    qf->saved_depth_reached = depth_reached;
    depth_limit = DEPTH_NO_LIMIT;
#endif
  }
  fr->predicate      = def;
  fr->clause         = NULL;
					/* create initial choicepoint */
  qf->choice.type   = CHP_TOP;
  qf->choice.parent = NULL;
  qf->choice.frame  = top;
#ifdef O_PROFILE
  qf->choice.prof_node = NULL;
  fr->prof_node = NULL;			/* true? */
#endif
  Mark(qf->choice.mark);
  setGenerationFrame(fr, GD->generation);
					/* context module */
  if ( true(def, P_TRANSPARENT) )
  { if ( ctx )
      setContextModule(fr, ctx);
    else if ( qf->saved_environment )
      setContextModule(fr, contextModule(qf->saved_environment));
    else
      setContextModule(fr, MODULE_user);
  }

					/* publish environment */
  PL_LOCK(L_STOPTHEWORLD);		/* see restore_after_query() */
  LD->choicepoints  = &qf->choice;
  environment_frame = fr;
  qf->parent = LD->query;
  LD->query = qf;
  PL_UNLOCK(L_STOPTHEWORLD);

  DEBUG(2, Sdprintf("QID=%d\n", QidFromQuery(qf)));
  updateAlerted(LD);

  return QidFromQuery(qf);
}


static void
discard_query(qid_t qid ARG_LD)
{ QueryFrame qf = QueryFromQid(qid);

  discardChoicesAfter(&qf->frame, FINISH_CUT PASS_LD);
  qf = QueryFromQid(qid);		/* may be shifted */
  discardFrame(&qf->frame PASS_LD);
  if ( true(&qf->frame, FR_WATCHED) )
  { lTop = (LocalFrame)argFrameP(&qf->frame,
				 qf->frame.predicate->functor->arity);
    frameFinished(&qf->frame, FINISH_CUT PASS_LD);
  }
}


/* - - - - - - - - - - - - - - - - - - - - - - - - - - - - - - - - - - - - -
Restore the environment. If an exception was raised by the query, and no
new  exception  has  been  thrown,  consider    it  handled.  Note  that
LD->choicepoints must be restored *before*   environment_frame to ensure
async safeness for markAtomsInEnvironments().
- - - - - - - - - - - - - - - - - - - - - - - - - - - - - - - - - - - - - */

static void
restore_after_query(QueryFrame qf)
{ GET_LD
  if ( qf->exception && !exception_term )
    *valTermRef(exception_printed) = 0;

  DiscardMark(qf->choice.mark);

  PL_LOCK(L_STOPTHEWORLD);	/* see Tests/thread/test_agc_callback.pl */
  LD->query         = qf->parent;
  LD->choicepoints  = qf->saved_bfr;
  environment_frame = qf->saved_environment;
  PL_UNLOCK(L_STOPTHEWORLD);
  aTop		    = qf->aSave;
  lTop		    = qf->saved_ltop;
  if ( true(qf, PL_Q_NODEBUG) )
  { suspendTrace(FALSE);
    debugstatus.debugging = qf->debugSave;
    LD->prolog_flag.mask.flags &= (~NDEBUG_SAVE_FLAGS);
    LD->prolog_flag.mask.flags |= qf->flags_saved;
#ifdef O_LIMIT_DEPTH
    depth_limit   = qf->saved_depth_limit;
    depth_reached = qf->saved_depth_reached;
#endif /*O_LIMIT_DEPTH*/
  }
  updateAlerted(LD);
  DEBUG(CHK_SECURE, checkStacks(NULL));
}


void
PL_cut_query(qid_t qid)
{ GET_LD
  QueryFrame qf = QueryFromQid(qid);

  DEBUG(CHK_SECURE, assert(qf->magic == QID_MAGIC));
  if ( qf->foreign_frame )
    PL_close_foreign_frame(qf->foreign_frame);

  if ( false(qf, PL_Q_DETERMINISTIC) )
  { discard_query(qid PASS_LD);
    qf = QueryFromQid(qid);
  }

  restore_after_query(qf);
  qf->magic = 0;			/* disqualify the frame */
}


void
PL_close_query(qid_t qid)
{ if ( qid != 0 )
  { GET_LD
    QueryFrame qf = QueryFromQid(qid);

    DEBUG(CHK_SECURE, assert(qf->magic == QID_MAGIC));
    if ( qf->foreign_frame )
      PL_close_foreign_frame(qf->foreign_frame);

    if ( false(qf, PL_Q_DETERMINISTIC) )
    { discard_query(qid PASS_LD);
      qf = QueryFromQid(qid);
    }

    if ( !(qf->exception && true(qf, PL_Q_PASS_EXCEPTION)) )
      Undo(qf->choice.mark);

    restore_after_query(qf);
    qf->magic = 0;			/* disqualify the frame */
  }
}


/* - - - - - - - - - - - - - - - - - - - - - - - - - - - - - - - - - - - - -
PL_exception(qid) is used to extract exceptions   from an query executed
using  PL_next_solution().  The  term-reference  itself   is  no  longer
referenced and therefore we must create a new one and copy the term.

If qid == 0, we return the currently pending exception.
- - - - - - - - - - - - - - - - - - - - - - - - - - - - - - - - - - - - - */

term_t
PL_exception(qid_t qid)
{ GET_LD

  if ( qid )
  { QueryFrame qf = QueryFromQid(qid);

    if ( qf->exception )
    { term_t ex;

      if ( (void*)fli_context <= (void*)environment_frame )
	fatalError("PL_exception(): No foreign environment");

      ex = PL_new_term_ref();
      PL_put_term(ex, qf->exception);
      return ex;
    }

    return 0;
  } else
    return exception_term;
}


#define SAVE_REGISTERS(qid) \
	{ QueryFrame qf = QueryFromQid(qid); \
	  qf->registers.fr   = FR; \
	  qf->registers.argp = ARGP; \
	  qf->registers.pc   = PC; \
	}
#define LOAD_REGISTERS(qid) \
	{ QueryFrame qf = QueryFromQid(qid); \
	  FR   = qf->registers.fr; \
	  ARGP = qf->registers.argp; \
	  PC   = qf->registers.pc; \
	  qf->registers.fr = NULL; \
	}

#ifndef ASM_NOP
int _PL_nop_counter;

#define ASM_NOP _PL_nop_counter++
#endif

typedef enum
{ uread = 0,				/* Unification in read-mode */
  uwrite				/* Unification in write mode */
} unify_mode;

#define IF_WRITE_MODE_GOTO(label) \
	if ( umode == uwrite ) VMI_GOTO(label)

#define TRUST_CLAUSE(cref) \
	umode = uread; \
	CL    = cref; \
	lTop  = (LocalFrame)(ARGP + cref->value.clause->variables); \
	ENSURE_LOCAL_SPACE(LOCAL_MARGIN, THROW_EXCEPTION); \
	if ( debugstatus.debugging ) \
	  newChoice(CHP_DEBUG, FR PASS_LD); \
	PC    = cref->value.clause->codes; \
	NEXT_INSTRUCTION;
#define TRY_CLAUSE(cref, cond, altpc) \
	umode = uread; \
	CL    = cref; \
	lTop  = (LocalFrame)(ARGP + cref->value.clause->variables); \
	ENSURE_LOCAL_SPACE(LOCAL_MARGIN, THROW_EXCEPTION); \
	if ( cond ) \
	{ Choice ch = newChoice(CHP_JUMP, FR PASS_LD); \
	  ch->value.PC = altpc; \
	} else if ( debugstatus.debugging ) \
	{ newChoice(CHP_DEBUG, FR PASS_LD); \
	} \
	PC    = cref->value.clause->codes; \
	NEXT_INSTRUCTION;


int
PL_next_solution(qid_t qid)
{ GET_LD
  AR_CTX
  QueryFrame QF;			/* Query frame */
  LocalFrame FR;			/* current frame */
  LocalFrame NFR;			/* Next frame */
  Word	     ARGP;			/* current argument pointer */
  Code	     PC = NULL;			/* program counter */
  Definition DEF = NULL;		/* definition of current procedure */
  unify_mode umode = uread;		/* Unification mode */
  int slow_unify = FALSE;		/* B_UNIFY_FIRSTVAR */
  exception_frame throw_env;		/* PL_thow() environment */
#ifdef O_DEBUG
  int	     throwed_from_line=0;	/* Debugging: line we came from */
#endif
#define	     CL (FR->clause)		/* clause of current frame */

/* - - - - - - - - - - - - - - - - - - - - - - - - - - - - - - - - - - - - -
Get the labels of the various  virtual-machine instructions in an array.
This is for exploiting GCC's `goto   var' language extension. This array
can only be allocated insite this   function. The initialisation process
calls PL_next_solution() with qid =  QID_EXPORT_WAM_TABLE. This function
will export jmp_table as the compiler  needs   to  know  this table. See
pl-comp.c
- - - - - - - - - - - - - - - - - - - - - - - - - - - - - - - - - - - - - */

#include "pentium.h"

#if VMCODE_IS_ADDRESS
#include <pl-jumptable.ic>

#define VMI(Name,f,na,a)	Name ## _LBL: \
				  count(Name, PC); \
				  START_PROF(Name, #Name);
#define VMI_GOTO(n)		do { END_PROF(); \
				       goto n ## _LBL; \
				   } while(0)
#define NEXT_INSTRUCTION	do { END_PROF(); \
				     DbgPrintInstruction(FR, PC); \
				     goto *(void *)((intptr_t)(*PC++)); \
				   } while(0)
#ifndef ASM_NOP
#define ASM_NOP asm("nop")
#endif
#define SEPERATE_VMI ASM_NOP

#else /* VMCODE_IS_ADDRESS */

code thiscode;

#if __GNUC__
#define UNUSED_LABEL __attribute__ ((unused))
#else
#define UNUSED_LABEL
#endif

#define VMI(Name,f,na,a)	case Name: \
				  case_ ## Name: UNUSED_LABEL \
				  count(Name, PC); \
				  START_PROF(Name, #Name);
#define VMI_GOTO(n)		{ END_PROF(); \
				  goto case_ ## n; \
				}
#define NEXT_INSTRUCTION	{ DbgPrintInstruction(FR, PC); \
				  END_PROF(); \
                                  goto next_instruction; \
				}
#define SEPERATE_VMI		(void)0

#endif /* VMCODE_IS_ADDRESS */

#if VMCODE_IS_ADDRESS
  if ( qid == QID_EXPORT_WAM_TABLE )
  { interpreter_jmp_table = jmp_table;	/* make it globally known */
    succeed;
  }
#endif /* VMCODE_IS_ADDRESS */

  if ( qid == 0 )			/* PL_open_query() failed */
    return FALSE;

/* - - - - - - - - - - - - - - - - - - - - - - - - - - - - - - - - - - - - -
This is the real start point  of   this  function.  Simply loads the VMI
registers from the frame filled by   PL_open_query()  and either jump to
depart_continue() to do the normal thing or to the backtrack point.
- - - - - - - - - - - - - - - - - - - - - - - - - - - - - - - - - - - - - */

  QF  = QueryFromQid(qid);
  DEBUG(CHK_SECURE, assert(QF->magic == QID_MAGIC));
  if ( true(QF, PL_Q_DETERMINISTIC) )	/* last one succeeded */
  { fid_t fid = QF->foreign_frame;
    QF->foreign_frame = 0;
    PL_close_foreign_frame(fid);
    Undo(QF->choice.mark);
    fail;
  }
  FR  = &QF->frame;
  ARGP = argFrameP(FR, 0);
  DEBUG(9, Sdprintf("QF=%p, FR=%p\n", QF, FR));

/* - - - - - - - - - - - - - - - - - - - - - - - - - - - - - - - - - - - - -
Check for exceptions raised by foreign code.  PL_throw() uses longjmp()
to get back here.  Our task is to restore the environment and throw the
Prolog exception.

setjmp()/longjmp clobbers register variables. FR   is  restored from the
environment. BFR is volatile, and qid is an argument. These are the only
variables used in the B_THROW instruction.
- - - - - - - - - - - - - - - - - - - - - - - - - - - - - - - - - - - - - */

  DEBUG(9, Sdprintf("Setjmp env at %p\n", &LD->exception.throw_environment));
  throw_env.parent = LD->exception.throw_environment;
  if ( setjmp(throw_env.exception_jmp_env) != 0 )
  { FliFrame ffr;
#ifdef O_PLMT
    __PL_ld = GLOBAL_LD;		/* might be clobbered */
#endif
    ffr = fli_context;

    FR = environment_frame;
    DEF = FR->predicate;
    while(ffr && (void *)ffr > (void *)FR) /* discard foreign contexts */
      ffr = ffr->parent;
    fli_context = ffr;

    AR_CLEANUP();

    if ( LD->signal.current )
    { unblockSignal(LD->signal.current);
      LD->signal.current = 0;	/* TBD: saved? */
    }

    THROW_EXCEPTION;
  } else				/* installation */
  { throw_env.magic = THROW_MAGIC;
    LD->exception.throw_environment = &throw_env;
  }

  DEF = FR->predicate;
  if ( QF->solutions )			/* retry */
  { fid_t fid = QF->foreign_frame;
    QF->foreign_frame = 0;
    PL_close_foreign_frame(fid);
    BODY_FAILED;
  } else
    goto retry_continue;		/* first call */

/* - - - - - - - - - - - - - - - - - - - - - - - - - - - - - - - - - - - - -
Main entry of the virtual machine cycle.  A branch to `next instruction'
will  cause  the  next  instruction  to  be  interpreted.   All  machine
registers  should  hold  valid  data  and  the  machine stacks should be
initialised properly.
- - - - - - - - - - - - - - - - - - - - - - - - - - - - - - - - - - - - - */

#if !VMCODE_IS_ADDRESS			/* no goto *ptr; use a switch */
next_instruction:
  thiscode = *PC++;
#ifdef O_DEBUGGER
resumebreak:
#endif
  switch( thiscode )
#endif
  {
#include "pl-vmi.c"
  }

#ifdef O_ATTVAR
/* - - - - - - - - - - - - - - - - - - - - - - - - - - - - - - - - - - - - -
Attributed variable handling
- - - - - - - - - - - - - - - - - - - - - - - - - - - - - - - - - - - - - */
wakeup:
  DEBUG(1, Sdprintf("Activating wakeup\n"));
  NFR = lTop;
  setNextFrameFlags(NFR, FR);
  SAVE_REGISTERS(qid);
  DEF = GD->procedures.dwakeup1->definition;
  LOAD_REGISTERS(qid);
  ARGP = argFrameP(NFR, 0);
  ARGP[0] = *valTermRef(LD->attvar.head);
  setVar(*valTermRef(LD->attvar.head));
  setVar(*valTermRef(LD->attvar.tail));

  goto normal_call;
#endif


/* - - - - - - - - - - - - - - - - - - - - - - - - - - - - - - - - - - - - -
			TRACER RETRY ACTION

By default, retries the  current  frame.  If   another  frame  is  to be
retried, place the frame-reference, which  should   be  a  parent of the
current frame, in debugstatus.retryFrame and jump to this label. This is
implemented by returning retry(Frame) of the prolog_trace_interception/3
hook.

First, the system will leave any parent  frames. Next, it will undo back
to the call-port and finally, restart the clause.
- - - - - - - - - - - - - - - - - - - - - - - - - - - - - - - - - - - - - */

#if O_DEBUGGER
retry:					MARK(RETRY);
{ LocalFrame rframe0, rframe = debugstatus.retryFrame;
  mark m;
  Choice ch;

  if ( !rframe )
    rframe = FR;
  debugstatus.retryFrame = NULL;
  rframe0 = rframe;

  m.trailtop = tTop;
  m.globaltop = gTop;
  for( ; rframe; rframe = rframe->parent )
  { if ( (ch = findStartChoice(rframe, BFR)) )
    { m = ch->mark;
      goto do_retry;
    }
  }
  Sdprintf("[Could not find retry-point]\n");
  SAVE_REGISTERS(qid);
  abortProlog();				/* What else? */
  LOAD_REGISTERS(qid);
  THROW_EXCEPTION;

do_retry:
  if ( rframe0 != rframe )
    Sdprintf("[No retry-information for requested frame]\n");

  Sdprintf("[Retrying frame %d running %s]\n",
	   (Word)rframe - (Word)lBase,
	   predicateName(rframe->predicate));

  discardChoicesAfter(rframe, FINISH_CUT PASS_LD);
  rframe->clause = NULL;
  environment_frame = FR = rframe;
  DEF = FR->predicate;
  clear(FR, FR_SKIPPED);
  Undo(m);
  exception_term = 0;

  goto retry_continue;
}
#endif /*O_DEBUGGER*/

		 /*******************************
		 *	   BACKTRACKING		*
		 *******************************/

/* - - - - - - - - - - - - - - - - - - - - - - - - - - - - - - - - - - - - -
The rest of this giant procedure handles   backtracking. This used to be
very complicated, but as of pl-3.3.6, choice-points are explicit objects
and life is a lot easier. In the old days we distinquished between three
cases to get here. We leave that   it for documentation purposes as well
as to investigate optimization in the future.
- - - - - - - - - - - - - - - - - - - - - - - - - - - - - - - - - - - - - */

				MARK(BKTRK);
clause_failed:				/* shallow backtracking */
body_failed:
END_PROF();
START_PROF(P_SHALLOW_BACKTRACK, "P_SHALLOW_BACKTRACK");
{ Choice ch = BFR;

  if ( FR == ch->frame )
  { Undo(ch->mark);
    QF = QueryFromQid(qid);
    aTop = QF->aSave;

    if ( ch->type == CHP_JUMP )
    { DiscardMark(ch->mark);
      PC   = ch->value.PC;
      BFR  = ch->parent;
      lTop = (LocalFrame)ch;
      ARGP = argFrameP(lTop, 0);

      NEXT_INSTRUCTION;
    } else if ( ch->type == CHP_CLAUSE )
    { ARGP = argFrameP(FR, 0);
      if ( !(CL = nextClause(&ch->value.clause, ARGP, FR, DEF)) )
	FRAME_FAILED;		/* can happen if scan-ahead was too short */
      PC = CL->value.clause->codes;
      umode = uread;

      if ( ch == (Choice)argFrameP(FR, CL->value.clause->variables) )
      { DiscardMark(ch->mark);		/* is this needed? */
	if ( ch->value.clause.cref )
	{ Mark(ch->mark);
	  lTop = (LocalFrame)(ch+1);
	  NEXT_INSTRUCTION;
	} else if ( unlikely(debugstatus.debugging) )
	{ ch->type = CHP_DEBUG;
	  Mark(ch->mark);
	  lTop = (LocalFrame)(ch+1);
	  NEXT_INSTRUCTION;
	}

	BFR = ch->parent;
	lTop = (LocalFrame)ch;
	NEXT_INSTRUCTION;
      } else				/* Choice point needs to move */
      { struct clause_choice chp;

        DiscardMark(ch->mark);
	BFR = ch->parent;
	chp = ch->value.clause;
	lTop = (LocalFrame)argFrameP(FR, CL->value.clause->variables);
	ENSURE_LOCAL_SPACE(LOCAL_MARGIN, THROW_EXCEPTION);

	if ( chp.cref )
	{ ch = newChoice(CHP_CLAUSE, FR PASS_LD);
	  ch->value.clause = chp;
	} else if ( unlikely(debugstatus.debugging) )
	{ ch = newChoice(CHP_DEBUG, FR PASS_LD);
	}
	NEXT_INSTRUCTION;
      }
    }
  }
}


frame_failed:
END_PROF();
START_PROF(P_DEEP_BACKTRACK, "P_DEEP_BACKTRACK");
{
#ifdef O_DEBUGGER
  Choice ch0 = BFR;
#endif
  Choice ch;

  DEBUG(3, Sdprintf("BACKTRACKING\n"));

next_choice:
  ch = BFR;
					/* leave older frames */
  for(; (void *)FR > (void *)ch; FR = FR->parent)
  {
#ifdef O_DEBUGGER
    if ( debugstatus.debugging && isDebugFrame(FR) )
    { Choice sch = findStartChoice(FR, ch0);

      DEBUG(1, Sdprintf("FAIL on %s\n", predicateName(FR->predicate)));

      if ( sch )
      { int rc;

	Undo(sch->mark);
	environment_frame = FR;
	FR->clause = NULL;
	lTop = (LocalFrame)argFrameP(FR, FR->predicate->functor->arity);
	SAVE_REGISTERS(qid);
	rc = tracePort(FR, BFR, FAIL_PORT, NULL PASS_LD);
	LOAD_REGISTERS(qid);
	ch = BFR;			/* can be shifted */

	switch( rc )
	{ case ACTION_RETRY:
	    environment_frame = FR;
	    DEF = FR->predicate;
	    clear(FR, FR_CATCHED|FR_SKIPPED);
	    goto retry_continue;
	    case ACTION_ABORT:
	      THROW_EXCEPTION;
	}
      } else
      { DEBUG(2, Sdprintf("Cannot trace FAIL [%d] %s\n",
			  levelFrame(FR), predicateName(FR->predicate)));
      }
    }
#endif

    leaveFrame(FR);
    if ( true(FR, FR_WATCHED) )
    { environment_frame = FR;
      lTop = (LocalFrame)argFrameP(FR, FR->predicate->functor->arity);
      FR->clause = NULL;
      SAVE_REGISTERS(qid);
      frameFinished(FR, FINISH_FAIL PASS_LD);
      LOAD_REGISTERS(qid);
      ch = BFR;			/* can be shifted */
      if ( exception_term )
	THROW_EXCEPTION;
    }
  }

  environment_frame = FR = ch->frame;
  Undo(ch->mark);
  QF = QueryFromQid(qid);
  aTop = QF->aSave;
  DEF  = FR->predicate;
#ifdef O_DEBUG_BACKTRACK
  last_choice = ch->type;
#endif

  switch(ch->type)
  { case CHP_JUMP:
      DEBUG(3, Sdprintf("    REDO #%ld: Jump in %s\n",
			loffset(FR),
			predicateName(DEF)));
      LD->statistics.inferences++;
      if ( unlikely(LD->alerted) )
      {
#ifdef O_DEBUGGER
	if ( debugstatus.debugging && !debugstatus.suspendTrace  )
	{ LocalFrame fr = dbgRedoFrame(FR, CHP_JUMP PASS_LD);

	  if ( fr )
	  { int action;

	    SAVE_REGISTERS(qid);
	    action = tracePort(fr, BFR, REDO_PORT, ch->value.PC PASS_LD);
	    LOAD_REGISTERS(qid);
	    ch = BFR;			/* can be shifted */

	    switch( action )
	    { case ACTION_FAIL:
		FRAME_FAILED;
	      case ACTION_IGNORE:
		VMI_GOTO(I_EXIT);
	      case ACTION_RETRY:
		goto retry_continue;
	      case ACTION_ABORT:
		THROW_EXCEPTION;
	    }
	  }
	}
#endif
#ifdef O_INFERENCE_LIMIT
        if ( LD->statistics.inferences >= LD->inference_limit.limit )
	{ SAVE_REGISTERS(qid);
	  raiseInferenceLimitException();
	  LOAD_REGISTERS(qid);
	  if ( exception_term )
	    THROW_EXCEPTION;
	}
#endif
        Profile(profRedo(ch->prof_node PASS_LD));
      }
      PC   = ch->value.PC;
      DiscardMark(ch->mark);
      BFR  = ch->parent;
      lTop = (LocalFrame)ch;
      ARGP = argFrameP(lTop, 0);
      NEXT_INSTRUCTION;
    case CHP_CLAUSE:			/* try next clause */
    { Clause clause;
      struct clause_choice chp;

      DEBUG(3, Sdprintf("    REDO #%ld: Clause in %s\n",
			loffset(FR),
			predicateName(DEF)));
      ARGP = argFrameP(FR, 0);
      DiscardMark(ch->mark);
      BFR = ch->parent;
      if ( !(CL = nextClause(&ch->value.clause, ARGP, FR, DEF)) )
	goto next_choice;	/* Can happen of look-ahead was too short */
      chp = ch->value.clause;

      if ( unlikely(LD->alerted) )
      {
#ifdef O_DEBUGGER
	if ( debugstatus.debugging && !debugstatus.suspendTrace  )
	{ LocalFrame fr = dbgRedoFrame(FR, CHP_CLAUSE PASS_LD);

	  if ( fr )
	  { int action;

	    SAVE_REGISTERS(qid);
	    action = tracePort(fr, BFR, REDO_PORT, NULL PASS_LD);
	    LOAD_REGISTERS(qid);
	    ch = BFR;			/* can be shifted */

	    switch( action )
	    { case ACTION_FAIL:
		FRAME_FAILED;
	      case ACTION_IGNORE:
		VMI_GOTO(I_EXIT);
	      case ACTION_RETRY:
		goto retry_continue;
	      case ACTION_ABORT:
		THROW_EXCEPTION;
	    }
	  }
	}
#endif
#ifdef O_INFERENCE_LIMIT
        if ( LD->statistics.inferences >= LD->inference_limit.limit )
	{ SAVE_REGISTERS(qid);
	  raiseInferenceLimitException();
	  LOAD_REGISTERS(qid);
	  if ( exception_term )
	    THROW_EXCEPTION;
	}
#endif
        Profile(profRedo(ch->prof_node PASS_LD));
      }

      umode  = uread;
      clause = CL->value.clause;
      PC     = clause->codes;
      lTop   = (LocalFrame)argFrameP(FR, clause->variables);
      ENSURE_LOCAL_SPACE(LOCAL_MARGIN, THROW_EXCEPTION);

      if ( chp.cref )
      { ch = newChoice(CHP_CLAUSE, FR PASS_LD);
	ch->value.clause = chp;
      } else if ( unlikely(debugstatus.debugging) )
      { newChoice(CHP_DEBUG, FR PASS_LD);
      }

      if ( is_signalled(PASS_LD1) )
      { SAVE_REGISTERS(qid);
	handleSignals(PASS_LD1);
	LOAD_REGISTERS(qid);
	if ( exception_term )
	  THROW_EXCEPTION;
      }

			/* require space for the args of the next frame */
      ENSURE_LOCAL_SPACE(LOCAL_MARGIN, THROW_EXCEPTION);
      NEXT_INSTRUCTION;
    }
    case CHP_TOP:			/* Query toplevel */
    { DiscardMark(ch->mark);
      Profile(profRedo(ch->prof_node PASS_LD));
      QF = QueryFromQid(qid);
      set(QF, PL_Q_DETERMINISTIC);
      QF->foreign_frame = PL_open_foreign_frame();
      assert(LD->exception.throw_environment == &throw_env);
      LD->exception.throw_environment = throw_env.parent;
      fail;
    }
    case CHP_CATCH:			/* catch/3 & setup_call_cleanup/3 */
      if ( true(ch->frame, FR_WATCHED) )
      { DiscardMark(ch->mark);
	environment_frame = FR = ch->frame;
	lTop = (LocalFrame)(ch+1);
	FR->clause = NULL;
	if ( true(ch->frame, FR_CLEANUP) )
	{ SAVE_REGISTERS(qid);
	  callCleanupHandler(ch->frame, FINISH_FAIL PASS_LD);
	  LOAD_REGISTERS(qid);
	} else
	{ set(ch->frame, FR_CATCHED);
	}
	ch = BFR;			/* can be shifted */
	if ( exception_term )
	  THROW_EXCEPTION;
      } else
      { set(ch->frame, FR_CATCHED);
      }
      /*FALLTHROUGH*/
    case CHP_DEBUG:			/* Just for debugging purposes */
#ifdef O_DEBUGGER
      ch0 = ch;
#endif
      BFR = ch->parent;
      DiscardMark(ch->mark);
      goto next_choice;
  }
}
  assert(0);
  return FALSE;
} /* end of PL_next_solution() */<|MERGE_RESOLUTION|>--- conflicted
+++ resolved
@@ -278,11 +278,6 @@
 { if ( sig > 0 && sig <= MAXSIGNAL && ld )
   { int off = (sig-1) / 32;
     int mask = (1 << ((sig-1)%32));
-<<<<<<< HEAD
-
-    __sync_or_and_fetch(&ld->signal.pending[off], mask);
-    updateAlerted(ld);
-=======
     int alerted;
 
     __sync_or_and_fetch(&ld->signal.pending[off], mask);
@@ -291,7 +286,6 @@
     { alerted = ld->alerted;
     } while ( !COMPARE_AND_SWAP(&ld->alerted, alerted, alerted|ALERT_SIGNAL) );
 
->>>>>>> c449b5e0
     return TRUE;
   }
 
