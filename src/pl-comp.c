--- conflicted
+++ resolved
@@ -4654,16 +4654,8 @@
       case I_TRUE:
       case I_USERCALL0:
       case I_USERCALLN:
-<<<<<<< HEAD
-	if ( PL_unify_integer(pc, PC-clause->codes) &&
-	     PL_unify_integer(nextpc, next-clause->codes) )
-=======
-      case I_CALL_FV0:
-      case I_CALL_FV1:
-      case I_CALL_FV2:
 	if ( PL_unify_integer(A2, PC-clause->codes) &&
 	     PL_unify_integer(A3, next-clause->codes) )
->>>>>>> 21aa4aa7
 	  ForeignRedoInt(next-clause->codes);
     }
 
