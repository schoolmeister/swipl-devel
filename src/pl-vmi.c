/*  $Id$

    Part of SWI-Prolog

    Author:        Jan Wielemaker
    E-mail:        J.Wielemaker@cs.vu.nl
    WWW:           http://www.swi-prolog.org
    Copyright (C): 1985-2009, University of Amsterdam

    This library is free software; you can redistribute it and/or
    modify it under the terms of the GNU Lesser General Public
    License as published by the Free Software Foundation; either
    version 2.1 of the License, or (at your option) any later version.

    This library is distributed in the hope that it will be useful,
    but WITHOUT ANY WARRANTY; without even the implied warranty of
    MERCHANTABILITY or FITNESS FOR A PARTICULAR PURPOSE.  See the GNU
    Lesser General Public License for more details.

    You should have received a copy of the GNU Lesser General Public
    License along with this library; if not, write to the Free Software
    Foundation, Inc., 59 Temple Place, Suite 330, Boston, MA  02111-1307  USA
*/

/* - - - - - - - - - - - - - - - - - - - - - - - - - - - - - - - - - - - - -
Implementation of the Virtual Machine Instructions (VMI).

Each VMI has the structure below. Using this structure we are completely
flexible in how we implement the instruction   and  we can easily create
the derived tables, which is done by the program mkvmi.c.

	VMI(Name, Flags, #Args, (ArgType, ...))
	{
	}

Within the scope of this file,   the following virtual machine variables
are available.

	* FR
	Current environment frame

	* NFR
	Next frame (used to share in various calling instructions)

	* BFR
	Backtrack frame: current choicepoint

	* PC
	Program Counter

	* ARGP
	Argument pointer

	* CL
	Running clause (= FR->clause)

	* DEF
	Running definition

Virtual machine instructions can return with one of:

	* NEXT_INSTRUCTION
	Proceed

	* CLAUSE_FAILED
	Failed unifying the head: backtrack to next clause

	* BODY_FAILED
	Failure of in-body instructions (I_FAIL, B_UNIFY_EXIT, ...)

	* FRAME_FAILED
	Other failures: deep backtracking.

	* VMI_GOTO(VMI)
	Continue executing another virtual instruction.  Note this is
	called GOTO as it is a jump rather than a call.

Virtual machine instruction names.  Prefixes:

  I_	General instructions
  B_	Body specific version
  H_	Head specific versin
  A_	Arithmetic compilation specific
  C_	Control (compilation of ;/2, etc.)
  S_   Supervisor instructions.  See pl-supervisor.c
- - - - - - - - - - - - - - - - - - - - - - - - - - - - - - - - - - - - - */

/* - - - - - - - - - - - - - - - - - - - - - - - - - - - - - - - - - - - - -
				ISSUES


Sometime multiple instructions share variables. This   is done using the
code below, so we can at  least   identify  them easily. Ultimately, the
dependencies must be removed, probably  mostly   by  moving the reusable
code into functions.

	BEGIN_SHAREDVARS
	Decls
	VMI(...)
	VMI(...)
	END_SHAREDVARS
- - - - - - - - - - - - - - - - - - - - - - - - - - - - - - - - - - - - - */

#define BEGIN_SHAREDVARS {
#define END_SHAREDVARS   }


		 /*******************************
		 *	 ATTRIBUTED VARS	*
		 *******************************/

#ifdef O_ATTVAR
#define CHECK_WAKEUP \
	if ( LD->alerted & ALERT_WAKEUP ) \
	{ LD->alerted &= ~ALERT_WAKEUP; \
	  if ( *valTermRef(LD->attvar.head) ) \
	    goto wakeup; \
	}
#else
#define CHECK_WAKEUP (void)0
#endif


		 /*******************************
		 *	    DEBUGGING		*
		 *******************************/

/* - - - - - - - - - - - - - - - - - - - - - - - - - - - - - - - - - - - - -
D_BREAK implements break-points in the  code.   A  break-point is set by
replacing  an  instruction  by  a   D_BREAK  instruction.  The  orininal
instruction is saved in a table. replacedBreak() fetches it.

We simply switch to trace-mode, which will   trap the tracer on the next
breakable instruction (which is what D_BREAK is supposed to replace).
- - - - - - - - - - - - - - - - - - - - - - - - - - - - - - - - - - - - - */

VMI(D_BREAK, 0, 0, ())
{
#if O_DEBUGGER
  if ( debugstatus.debugging )
<<<<<<< HEAD
  { debugstatus.tracing = TRUE;		/* HACK: avoid printMessage() */
    tracemode(TRUE, NULL);		/* in tracemode() */
=======
  { int action;
    LocalFrame lSave = lTop;

    lTop = (LocalFrame)argFrameP(lTop, MAXARITY);
    clearUninitialisedVarsFrame(FR, PC-1);
    action = tracePort(FR, BFR, BREAK_PORT, PC-1 PASS_LD);
    lTop = lSave;

    switch(action)
    { case ACTION_RETRY:
	goto retry;
      case ACTION_ABORT:
	goto b_throw;
    }

    if ( PC[-1] != encode(D_BREAK) )
    { PC--;
      NEXT_INSTRUCTION;
    }
>>>>>>> b77411d7
  }
#if VMCODE_IS_ADDRESS
  { void *c = (void *)replacedBreak(PC-1);

    goto *c;
  }
#else
  thiscode = replacedBreak(PC-1);
  goto resumebreak;
#endif
#endif /*O_DEBUGGER*/
}


/* - - - - - - - - - - - - - - - - - - - - - - - - - - - - - - - - - - - - -
I_NOP
- - - - - - - - - - - - - - - - - - - - - - - - - - - - - - - - - - - - - */

VMI(I_NOP, 0, 0, ())
{ NEXT_INSTRUCTION;
}

		 /*******************************
		 *	     HEAD UNIFY		*
		 *******************************/

/* - - - - - - - - - - - - - - - - - - - - - - - - - - - - - - - - - - - - -
H_CONST is used for an atomic constant in   the head of the clause. ARGP
points to the current argument to  be   matched.  ARGP is derefenced and
unified with a constant argument.
- - - - - - - - - - - - - - - - - - - - - - - - - - - - - - - - - - - - - */

VMI(H_CONST, 0, 1, (CA1_DATA))
{ word c;
  Word k;

  IF_WRITE_MODE_GOTO(B_CONST);

  c = (word)*PC++;
  deRef2(ARGP, k);
  if ( *k == c )
  { ARGP++;
    NEXT_INSTRUCTION;
  }
  if ( canBind(*k) )
  { if ( !hasGlobalSpace(0) )
    { int rc;

      SAVE_REGISTERS(qid);
      rc = ensureGlobalSpace(0, ALLOW_GC);
      LOAD_REGISTERS(qid);
      if ( rc != TRUE )
      { raiseStackOverflow(rc);
	goto b_throw;
      }
      deRef2(ARGP, k);
    }
    bindConst(k, c);
    ARGP++;
    NEXT_INSTRUCTION;
  }
  CLAUSE_FAILED;
}


/* - - - - - - - - - - - - - - - - - - - - - - - - - - - - - - - - - - - - -
H_NIL is used for [] in the head.  See H_CONST for details.
- - - - - - - - - - - - - - - - - - - - - - - - - - - - - - - - - - - - - */

VMI(H_NIL, 0, 0, ())
{ word c;
  Word k;

  IF_WRITE_MODE_GOTO(B_NIL);

  c = ATOM_nil;
  deRef2(ARGP, k);
  if ( *k == c )
  { ARGP++;
    NEXT_INSTRUCTION;
  }
  if ( canBind(*k) )
  { if ( !hasGlobalSpace(0) )
    { int rc;

      SAVE_REGISTERS(qid);
      rc = ensureGlobalSpace(0, ALLOW_GC);
      LOAD_REGISTERS(qid);
      if ( rc != TRUE )
      { raiseStackOverflow(rc);
	goto b_throw;
      }
      deRef2(ARGP, k);
    }
    bindConst(k, c);
    ARGP++;
    NEXT_INSTRUCTION;
  }
  CLAUSE_FAILED;
}


/* - - - - - - - - - - - - - - - - - - - - - - - - - - - - - - - - - - - - -
H_INTEGER: Long integer in  the  head.   Note  that  small  integers are
handled through H_CONST. Copy to the  global   stack  if the argument is
variable, compare the numbers otherwise.
- - - - - - - - - - - - - - - - - - - - - - - - - - - - - - - - - - - - - */

VMI(H_INTEGER, 0, 1, (CA1_INTEGER))
{ Word k;

  IF_WRITE_MODE_GOTO(B_INTEGER);

  deRef2(ARGP, k);
  if ( canBind(*k) )
  { Word p;
    word c;
    union
    { int64_t val;
      word w[WORDS_PER_INT64];
    } cvt;
    Word vp = cvt.w;

    if ( !hasGlobalSpace(2+WORDS_PER_INT64) )
    { int rc;

      SAVE_REGISTERS(qid);
      rc = ensureGlobalSpace(2+WORDS_PER_INT64, ALLOW_GC);
      LOAD_REGISTERS(qid);
      if ( rc != TRUE )
      { raiseStackOverflow(rc);
	goto b_throw;
      }
      deRef2(ARGP, k);
    }

    p = gTop;
    gTop += 2+WORDS_PER_INT64;
    c = consPtr(p, TAG_INTEGER|STG_GLOBAL);

    cvt.val = (int64_t)(intptr_t)*PC++;
    *p++ = mkIndHdr(WORDS_PER_INT64, TAG_INTEGER);
    cpInt64Data(p, vp);
    *p = mkIndHdr(WORDS_PER_INT64, TAG_INTEGER);

    bindConst(k, c);
    ARGP++;
    NEXT_INSTRUCTION;
  } else if ( isBignum(*k) && valBignum(*k) == (intptr_t)*PC++ )
  { ARGP++;
    NEXT_INSTRUCTION;
  }

  CLAUSE_FAILED;
}


/* - - - - - - - - - - - - - - - - - - - - - - - - - - - - - - - - - - - - -
H_INT64: 64-bit integer in the head. Only applicable for 32-bit hardware
as this is the same as H_INTEGER on 64-bit hardware.

TBD: Compile conditionally
- - - - - - - - - - - - - - - - - - - - - - - - - - - - - - - - - - - - - */

VMI(H_INT64, 0, WORDS_PER_INT64, (CA1_INT64))
{ Word k;

  IF_WRITE_MODE_GOTO(B_INT64);

  deRef2(ARGP, k);
  if ( canBind(*k) )
  { Word p;
    word c;
    size_t i;

    if ( !hasGlobalSpace(2+WORDS_PER_INT64) )
    { int rc;

      SAVE_REGISTERS(qid);
      rc = ensureGlobalSpace(2+WORDS_PER_INT64, ALLOW_GC);
      LOAD_REGISTERS(qid);
      if ( rc != TRUE )
      { raiseStackOverflow(rc);
	goto b_throw;
      }
      deRef2(ARGP, k);
    }

    p = gTop;
    gTop += 2+WORDS_PER_INT64;
    c = consPtr(p, TAG_INTEGER|STG_GLOBAL);

    *p++ = mkIndHdr(WORDS_PER_INT64, TAG_INTEGER);
    for(i=0; i<WORDS_PER_INT64; i++)
      *p++ = (word)*PC++;
    *p = mkIndHdr(WORDS_PER_INT64, TAG_INTEGER);

    bindConst(k, c);
    ARGP++;
    NEXT_INSTRUCTION;
  } else if ( isBignum(*k) )
  { Word vk = valIndirectP(*k);
    size_t i;

    for(i=0; i<WORDS_PER_INT64; i++)
    { if ( *vk++ != (word)*PC++ )
	CLAUSE_FAILED;
    }
    ARGP++;
    NEXT_INSTRUCTION;
  }

  CLAUSE_FAILED;
}


/* - - - - - - - - - - - - - - - - - - - - - - - - - - - - - - - - - - - - -
H_FLOAT: Float in the head. The  float   follows  the instruction and is
represented as a native C-double.
- - - - - - - - - - - - - - - - - - - - - - - - - - - - - - - - - - - - - */

VMI(H_FLOAT, 0, WORDS_PER_DOUBLE, (CA1_FLOAT))
{ Word k;

  IF_WRITE_MODE_GOTO(B_FLOAT);

  deRef2(ARGP, k);
  if ( canBind(*k) )
  { Word p;
    word c;

    if ( !hasGlobalSpace(2+WORDS_PER_DOUBLE) )
    { int rc;

      SAVE_REGISTERS(qid);
      rc = ensureGlobalSpace(2+WORDS_PER_DOUBLE, ALLOW_GC);
      LOAD_REGISTERS(qid);
      if ( rc != TRUE )
      { raiseStackOverflow(rc);
	goto b_throw;
      }
      deRef2(ARGP, k);
    }

    p = gTop;
    gTop += 2+WORDS_PER_DOUBLE;
    c = consPtr(p, TAG_FLOAT|STG_GLOBAL);

    *p++ = mkIndHdr(WORDS_PER_DOUBLE, TAG_FLOAT);
    cpDoubleData(p, PC);
    *p++ = mkIndHdr(WORDS_PER_DOUBLE, TAG_FLOAT);

    bindConst(k, c);
    ARGP++;
    NEXT_INSTRUCTION;
  } else if ( isFloat(*k) )
  { Word p = valIndirectP(*k);

    switch(WORDS_PER_DOUBLE) /* depend on compiler to clean up */
    { case 2:
	if ( *p++ != *PC++ )
	  CLAUSE_FAILED;
      case 1:
	if ( *p++ == *PC++ )
	{ ARGP++;
	  NEXT_INSTRUCTION;
	}
	CLAUSE_FAILED;
      default:
	assert(0);
    }
  }

  CLAUSE_FAILED;
}


/* - - - - - - - - - - - - - - - - - - - - - - - - - - - - - - - - - - - - -
H_MPZ and H_STRING are used for an mpz   number  and string in the head.
They are both implemented using the generic  code for indirects, but the
decompiler must be able to recognise  the   instruction  which is why we
have two instructions.

TBD:	Deal with multiple identical instructions
- - - - - - - - - - - - - - - - - - - - - - - - - - - - - - - - - - - - - */

VMI(H_MPZ, 0, VM_DYNARGC, (CA1_MPZ))
{ SEPERATE_VMI;
  VMI_GOTO(H_STRING)
}


VMI(H_STRING, 0, VM_DYNARGC, (CA1_STRING))
{ Word k;

  IF_WRITE_MODE_GOTO(B_STRING);

  deRef2(ARGP, k);
  if ( canBind(*k) )
  { word c;
    size_t sz = gsizeIndirectFromCode(PC);

    if ( !hasGlobalSpace(sz) )
    { int rc;

      SAVE_REGISTERS(qid);
      rc = ensureGlobalSpace(sz, ALLOW_GC);
      LOAD_REGISTERS(qid);
      if ( rc != TRUE )
      { raiseStackOverflow(rc);
	goto b_throw;
      }
      deRef2(ARGP, k);
    }

    c = globalIndirectFromCode(&PC);
    bindConst(k, c);
    ARGP++;
    NEXT_INSTRUCTION;
  }
  if ( isIndirect(*k) && equalIndirectFromCode(*k, &PC) )
  { ARGP++;
    NEXT_INSTRUCTION;
  }
  CLAUSE_FAILED;
}


/* - - - - - - - - - - - - - - - - - - - - - - - - - - - - - - - - - - - - -
H_VOID: A singleton variable in the   head.  Just increment the argument
pointer. Also generated for non-singleton   variables appearing on their
own in the head and  encountered  for   the  first  time.  Note that the
compiler suppresses H_VOID when there are   no other instructions before
I_ENTER or I_EXIT.
- - - - - - - - - - - - - - - - - - - - - - - - - - - - - - - - - - - - - */

VMI(H_VOID, 0, 0, ())
{ ARGP++;
  NEXT_INSTRUCTION;
}


/* - - - - - - - - - - - - - - - - - - - - - - - - - - - - - - - - - - - - -
H_ARGVOID: Singleton inside an term in the head. If we are in write mode
we must make a variable.
- - - - - - - - - - - - - - - - - - - - - - - - - - - - - - - - - - - - - */

VMI(H_ARGVOID, 0, 0, ())
{ if ( umode == uwrite )
  { setVar(*ARGP);
  }

  ARGP++;
  NEXT_INSTRUCTION;
}


/* - - - - - - - - - - - - - - - - - - - - - - - - - - - - - - - - - - - - -
H_VAR: A variable in the head which is   not an anonymous one and is not
used for the first time. Invoke general unification between the argument
pointer and the variable, whose offset is given relative to the frame.

When in write-mode, ARGP points  to   uninitialised  data  on the global
stack that must be treated as a variable.
- - - - - - - - - - - - - - - - - - - - - - - - - - - - - - - - - - - - - */

VMI(H_VAR, 0, 1, (CA1_VAR))
{ Word k = varFrameP(FR, (int)*PC++);
  int rc;

  if ( umode == uwrite )
  { if ( LD->prolog_flag.occurs_check == OCCURS_CHECK_FALSE )
    { deRef(k);
      if ( isVar(*k) )
      { if ( k > ARGP )			/* k on local stack */
	{ if ( tTop+1 > tMax )
	  { int rc;

	    SAVE_REGISTERS(qid);
	    rc = ensureTrailSpace(1);
	    LOAD_REGISTERS(qid);
	    if ( rc != TRUE )
	    { raiseStackOverflow(rc);
	      goto b_throw;
	    }
	    k = varFrameP(FR, (int)PC[-1]);
	    deRef(k);
	  }
	  setVar(*ARGP);
	  Trail(k, makeRefG(ARGP));
	} else
	{ *ARGP = makeRefG(k);		/* ARGP on global, so k also */
	}
      } else if ( isAttVar(*k) )
      { *ARGP = makeRefG(k);
      } else
      { *ARGP = *k;
      }

      ARGP++;
      NEXT_INSTRUCTION;
    } else
    { setVar(*ARGP);
    }
  }

  SAVE_REGISTERS(qid);
  rc = unify_ptrs(k, ARGP, ALLOW_GC|ALLOW_SHIFT PASS_LD);
  LOAD_REGISTERS(qid);
  if ( rc )
  { ARGP++;
    NEXT_INSTRUCTION;
  }
  if ( exception_term )
    goto b_throw;
  CLAUSE_FAILED;
}


/* - - - - - - - - - - - - - - - - - - - - - - - - - - - - - - - - - - - - -
H_FIRSTVAR: A variable  in  the  head,   which  is  not  anonymous,  but
encountered for the first time. So we know  that the variable is still a
variable. Copy or make a reference.  Trailing   is  not needed as we are
writing in this frame. As ARGP is pointing   in the argument list, it is
on the local stack.
- - - - - - - - - - - - - - - - - - - - - - - - - - - - - - - - - - - - - */

VMI(H_FIRSTVAR, 0, 1, (CA1_VAR))
{ if ( umode == uwrite )
  { setVar(*ARGP);
    varFrame(FR, *PC++) = makeRefG(ARGP);
  } else
  { varFrame(FR, *PC++) = (needsRef(*ARGP) ? makeRef(ARGP) : *ARGP);
  }
  ARGP++;
  NEXT_INSTRUCTION;
}


/* - - - - - - - - - - - - - - - - - - - - - - - - - - - - - - - - - - - - -
H_FUNCTOR: A functor in the head. If  the current argument is a variable
we instantiate it with a  new  term,   all  whose  arguments  are set to
variables. Otherwise we check the functor  definition. In both case ARGP
is pushed on the  argument  stack  and   set  to  point  to the leftmost
argument of the  term.  Note  that   the  instantiation  is  trailed  as
dereferencing might have caused we are now pointing in a parent frame or
the global stack (should we check? Saves trail! How often?).

H_RFUNCTOR: Right-most functor.  Achieves right-argument optimization of
the argument stack.
- - - - - - - - - - - - - - - - - - - - - - - - - - - - - - - - - - - - - */

VMI(H_FUNCTOR, 0, 1, (CA1_FUNC))
{ pushArgumentStack((Word)((intptr_t)(ARGP + 1)|umode));
  VMI_GOTO(H_RFUNCTOR);
}

VMI(H_RFUNCTOR, 0, 1, (CA1_FUNC))
{ functor_t f;
  Word p;

  IF_WRITE_MODE_GOTO(B_RFUNCTOR);

  f = (functor_t) *PC++;
  deRef2(ARGP, p);
  if ( canBind(*p) )
  { int arity = arityFunctor(f);
    Word ap;
    word c;

    if ( !hasGlobalSpace(1+arity) )
    { int rc;

      SAVE_REGISTERS(qid);
      rc = ensureGlobalSpace(1+arity, ALLOW_GC);
      LOAD_REGISTERS(qid);
      if ( rc != TRUE )
      { raiseStackOverflow(rc);
	goto b_throw;
      }
      deRef2(ARGP, p);
    }

    ap = gTop;
    gTop += 1+arity;
    c = consPtr(ap, TAG_COMPOUND|STG_GLOBAL);
    bindConst(p, c);
    *ap++ = f;
    ARGP = ap;
    while(--arity>=0)			/* must clear if we want to do GC */
      setVar(*ap++);
    umode = uwrite;
    NEXT_INSTRUCTION;
  }
  if ( hasFunctor(*p, f) )
  { ARGP = argTermP(*p, 0);
    NEXT_INSTRUCTION;
  }
  CLAUSE_FAILED;
}


/* - - - - - - - - - - - - - - - - - - - - - - - - - - - - - - - - - - - - -
H_LIST:  As H_FUNCTOR, but using ./2 as predefined functor.
- - - - - - - - - - - - - - - - - - - - - - - - - - - - - - - - - - - - - */

VMI(H_LIST, 0, 0, ())
{ pushArgumentStack((Word)((intptr_t)(ARGP + 1)|umode));

  VMI_GOTO(H_RLIST);
}


VMI(H_RLIST, 0, 0, ())
{ Word p;
  word w;

  IF_WRITE_MODE_GOTO(B_RLIST);

  deRef2(ARGP, p);
  w = *p;

  switch(tag(w))
  { case TAG_COMPOUND:
      if ( valueTerm(w)->definition == FUNCTOR_dot2 )
      { ARGP = argTermP(w, 0);
	NEXT_INSTRUCTION;
      }
      CLAUSE_FAILED;
    case TAG_VAR:
    case TAG_ATTVAR:
    { Word ap;
      word c;

      if ( !hasGlobalSpace(3) )
      { int rc;

	SAVE_REGISTERS(qid);
	rc = ensureGlobalSpace(3, ALLOW_GC);
	LOAD_REGISTERS(qid);
	if ( rc != TRUE )
	{ raiseStackOverflow(rc);
	  goto b_throw;
	}
	deRef2(ARGP, p);
	w = *p;
      }

      ap = gTop;
      gTop += 3;
      c = consPtr(ap, TAG_COMPOUND|STG_GLOBAL);
      *ap++ = FUNCTOR_dot2;
      setVar(ap[0]);			/* must clear for GC */
      setVar(ap[1]);
      bindConst(p, c);
      ARGP = ap;
      umode = uwrite;
      NEXT_INSTRUCTION;
    }
    default:
      CLAUSE_FAILED;
  }
}


/* - - - - - - - - - - - - - - - - - - - - - - - - - - - - - - - - - - - - -
H_POP: Pop the saved argument pointer pushed by H_FUNCTOR and H_LIST.
- - - - - - - - - - - - - - - - - - - - - - - - - - - - - - - - - - - - - */

VMI(H_POP, 0, 0, ())
{ ARGP = *--aTop;
  umode = ((int)(uintptr_t)ARGP & uwrite);
  ARGP = (Word)((intptr_t)ARGP&~uwrite);
  NEXT_INSTRUCTION;
}


/* - - - - - - - - - - - - - - - - - - - - - - - - - - - - - - - - - - - - -
H_LIST_FF: [Var1|Var2] in the head where both   Var1 and Var2 appear for
the  first  time.  This  appears    quite  commonly  in  list-processing
predicates:

	pred([], ...).
	pred([H|T], ...) :-
- - - - - - - - - - - - - - - - - - - - - - - - - - - - - - - - - - - - - */

VMI(H_LIST_FF, 0, 2, (CA1_VAR,CA1_VAR))
{ Word p;

  if ( umode == uwrite )
  { p = ARGP;
    goto write;
  } else
  { deRef2(ARGP, p);

    if ( isList(*p) )
    { p = argTermP(*p, 0);
      varFrame(FR, *PC++) = (needsRef(*p) ? makeRef(p) : *p);
      p++;
      varFrame(FR, *PC++) = (needsRef(*p) ? makeRef(p) : *p);
    } else if ( canBind(*p) )
    { word c;
      Word ap;

    write:
      if ( !hasGlobalSpace(3) )
      { int rc;

	SAVE_REGISTERS(qid);
	rc = ensureGlobalSpace(3, ALLOW_GC);
	LOAD_REGISTERS(qid);
	if ( rc != TRUE )
	{ raiseStackOverflow(rc);
	  goto b_throw;
	}
	if ( umode == uwrite )
	  p = ARGP;
	else
	  deRef2(ARGP, p);
      }

      ap = gTop;
      gTop = ap+3;
      c = consPtr(ap, TAG_COMPOUND|STG_GLOBAL);
      *ap++ = FUNCTOR_dot2;
      setVar(*ap); varFrame(FR, *PC++) = makeRefG(ap); ap++;
      setVar(*ap); varFrame(FR, *PC++) = makeRefG(ap);
      if ( umode == uwrite )
	*p = c;
      else
	bindConst(p, c);
    } else
    { CLAUSE_FAILED;
    }
  }

  ARGP++;
  NEXT_INSTRUCTION;
}


		 /*******************************
		 *	 BODY UNIFICATION	*
		 *******************************/

/* - - - - - - - - - - - - - - - - - - - - - - - - - - - - - - - - - - - - -
B_CONST, B_NIL: An atomic constant in the body of a clause. We know that
ARGP is pointing to a not yet   instantiated  argument of the next frame
and therefore can just fill the argument. Trailing is not needed as this
is above the stack anyway.
- - - - - - - - - - - - - - - - - - - - - - - - - - - - - - - - - - - - - */

VMI(B_CONST, 0, 1, (CA1_DATA))
{ *ARGP++ = (word)*PC++;
  NEXT_INSTRUCTION;
}

VMI(B_NIL, 0, 0, ())
{ *ARGP++ = ATOM_nil;
  NEXT_INSTRUCTION;
}


/* - - - - - - - - - - - - - - - - - - - - - - - - - - - - - - - - - - - - -
B_INTEGER: Long following PC for integers   that  cannot be expressed as
tagged integer.

TBD:	Merge the code writing longs to the stack
- - - - - - - - - - - - - - - - - - - - - - - - - - - - - - - - - - - - - */

VMI(B_INTEGER, 0, 1, (CA1_INTEGER))
{ Word p;
  union
  { int64_t val;
    word w[WORDS_PER_INT64];
  } cvt;
  Word vp = cvt.w;

  if ( !hasGlobalSpace(2+WORDS_PER_INT64) )
  { int rc;

    SAVE_REGISTERS(qid);
    rc = ensureGlobalSpace(2+WORDS_PER_INT64, ALLOW_GC);
    LOAD_REGISTERS(qid);
    if ( rc != TRUE )
    { raiseStackOverflow(rc);
      goto b_throw;
    }
  }

  p = gTop;
  gTop += 2+WORDS_PER_INT64;

  cvt.val = (int64_t)(intptr_t)*PC++;
  *ARGP++ = consPtr(p, TAG_INTEGER|STG_GLOBAL);
  *p++ = mkIndHdr(WORDS_PER_INT64, TAG_INTEGER);
  cpInt64Data(p, vp);
  *p++ = mkIndHdr(WORDS_PER_INT64, TAG_INTEGER);
  NEXT_INSTRUCTION;
}


/* - - - - - - - - - - - - - - - - - - - - - - - - - - - - - - - - - - - - -
B_INT64: 64-bit (int64_t) in the body.  See H_INT64
- - - - - - - - - - - - - - - - - - - - - - - - - - - - - - - - - - - - - */

VMI(B_INT64, 0, WORDS_PER_INT64, (CA1_INT64))
{ Word p;
  size_t i;

  if ( !hasGlobalSpace(2+WORDS_PER_INT64) )
  { int rc;

    SAVE_REGISTERS(qid);
    rc = ensureGlobalSpace(2+WORDS_PER_INT64, ALLOW_GC);
    LOAD_REGISTERS(qid);
    if ( rc != TRUE )
    { raiseStackOverflow(rc);
      goto b_throw;
    }
  }

  p = gTop;
  gTop += 2+WORDS_PER_INT64;

  *ARGP++ = consPtr(p, TAG_INTEGER|STG_GLOBAL);
  *p++ = mkIndHdr(WORDS_PER_INT64, TAG_INTEGER);
  for(i=0; i<WORDS_PER_INT64; i++)
    *p++ = (word)*PC++;
  *p++ = mkIndHdr(WORDS_PER_INT64, TAG_INTEGER);

  NEXT_INSTRUCTION;
}


/* - - - - - - - - - - - - - - - - - - - - - - - - - - - - - - - - - - - - -
B_FLOAT: Float in the  body.  PC  is   followed  by  a  double in native
representation.
- - - - - - - - - - - - - - - - - - - - - - - - - - - - - - - - - - - - - */

VMI(B_FLOAT, 0, WORDS_PER_DOUBLE, (CA1_FLOAT))
{ Word p;

  if ( !hasGlobalSpace(2+WORDS_PER_DOUBLE) )
  { int rc;

    SAVE_REGISTERS(qid);
    rc = ensureGlobalSpace(2+WORDS_PER_DOUBLE, ALLOW_GC);
    LOAD_REGISTERS(qid);
    if ( rc != TRUE )
    { raiseStackOverflow(rc);
      goto b_throw;
    }
  }

  p = gTop;
  gTop += 2+WORDS_PER_DOUBLE;

  *ARGP++ = consPtr(p, TAG_FLOAT|STG_GLOBAL);
  *p++ = mkIndHdr(WORDS_PER_DOUBLE, TAG_FLOAT);
  cpDoubleData(p, PC);
  *p++ = mkIndHdr(WORDS_PER_DOUBLE, TAG_FLOAT);
  NEXT_INSTRUCTION;
}


/* - - - - - - - - - - - - - - - - - - - - - - - - - - - - - - - - - - - - -
B_MPZ: MPZ number in body
B_STRING: string in body

Both copy following indirect to the  global   stack.  See also H_MPZ and
H_STRING.
- - - - - - - - - - - - - - - - - - - - - - - - - - - - - - - - - - - - - */

VMI(B_MPZ, 0, VM_DYNARGC, (CA1_MPZ))
{ SEPERATE_VMI;
  VMI_GOTO(B_STRING);
}

VMI(B_STRING, 0, VM_DYNARGC, (CA1_STRING))
{ *ARGP++ = globalIndirectFromCode(&PC);
  NEXT_INSTRUCTION;
}


/* - - - - - - - - - - - - - - - - - - - - - - - - - - - - - - - - - - - - -
B_ARGVAR: A variable in the body which is   not an anonymous one, is not
used for the first time and is nested in a term (with B_FUNCTOR). We now
know that *ARGP is a variable, so  we   either  copy the value or make a
reference. The difference between this one and B_VAR is the direction of
the reference link in case *k turns out to be variable.

ARGP is pointing into the term on the global stack we are creating.
- - - - - - - - - - - - - - - - - - - - - - - - - - - - - - - - - - - - - */

VMI(B_ARGVAR, 0, 1, (CA1_VAR))
{ Word k = varFrameP(FR, *PC++);

  deRef(k);
  if ( isVar(*k) )
  { if ( ARGP < k )
    { if ( tTop+1 > tMax )
      { int rc;

	SAVE_REGISTERS(qid);
	rc = ensureTrailSpace(1);
	LOAD_REGISTERS(qid);
	if ( rc != TRUE )
	{ raiseStackOverflow(rc);
	  assert(exception_term);
	  goto b_throw;
	}
	k = varFrameP(FR, (int)PC[-1]);
	deRef(k);
      }
      setVar(*ARGP);
      Trail(k, makeRefG(ARGP++));
      NEXT_INSTRUCTION;
    }
    *ARGP++ = makeRefG(k);	/* both on global stack! */
#ifdef O_ATTVAR
  } else if ( isAttVar(*k) )
  { *ARGP++ = makeRefG(k);
#endif
  } else
  { *ARGP++ = *k;
  }

  NEXT_INSTRUCTION;
}


/* - - - - - - - - - - - - - - - - - - - - - - - - - - - - - - - - - - - - -
B_VAR, B_VAR<N>: A variable in the body   which  is not an anonymous one
and is not used for  the  first  time.   We  now  know  that  *ARGP is a
variable, so we either copy the value   or make a reference. Trailing is
not needed as we are writing above the stack.
- - - - - - - - - - - - - - - - - - - - - - - - - - - - - - - - - - - - - */

VMI(B_VAR0, 0, 0, ())
{ *ARGP++ = linkVal(varFrameP(FR, VAROFFSET(0)));
  NEXT_INSTRUCTION;
}

VMI(B_VAR1, 0, 0, ())
{ *ARGP++ = linkVal(varFrameP(FR, VAROFFSET(1)));
  NEXT_INSTRUCTION;
}

VMI(B_VAR2, 0, 0, ())
{ *ARGP++ = linkVal(varFrameP(FR, VAROFFSET(2)));
  NEXT_INSTRUCTION;
}

VMI(B_VAR, 0, 1, (CA1_VAR))
{ int n = (int)*PC++;

  *ARGP++ = linkVal(varFrameP(FR, n));
  NEXT_INSTRUCTION;
}


#ifdef O_COMPILE_IS
/* - - - - - - - - - - - - - - - - - - - - - - - - - - - - - - - - - - - - -
B_UNIFY_VAR, B_UNIFY_EXIT: Unification in the body. We compile A = Term
into one of the following:

    Normal:			    A is firstvar:
	B_UNIFY_VAR <A>			B_UNIFY_FIRSTVAR <A>
	<head unify instructions>	<body unify instructions>
	B_UNIFY_EXIT			B_UNIFY_EXIT

We  need  B_UNIFY_FIRSTVAR  for   the   debugger    as   well   as   for
clearUninitialisedVarsFrame() in pl-gc.c. When in   debug mode we simply
create a frame for =/2 and call it.

TBD: B_UNIFY_CONST <var>, <const>
     B_UNIFY_VAR <var1>, <var2>
- - - - - - - - - - - - - - - - - - - - - - - - - - - - - - - - - - - - - */

VMI(B_UNIFY_FIRSTVAR, 0, 1, (CA1_VAR))
{ ARGP = varFrameP(FR, (int)*PC++);
  setVar(*ARGP);			/* needed for GC */
  goto unify_var_cont;
}


VMI(B_UNIFY_VAR, 0, 1, (CA1_VAR))
{ ARGP = varFrameP(FR, (int)*PC++);

unify_var_cont:
#if O_DEBUGGER
  if ( debugstatus.debugging )
  { Word k = ARGP;

    ARGP = argFrameP(lTop, 0);
    *ARGP++ = linkVal(k);
    setVar(*ARGP);
    umode = uread;
    NEXT_INSTRUCTION;
  }
#endif

  umode = uread;			/* needed? */
  NEXT_INSTRUCTION;
}


VMI(B_UNIFY_EXIT, VIF_BREAK, 0, ())
{ ARGP = argFrameP(lTop, 0);

#if O_DEBUGGER
  if ( debugstatus.debugging )
  { NFR = lTop;
    DEF = GD->procedures.equals2->definition;
    setNextFrameFlags(NFR, FR);
    goto normal_call;
  }
#endif

  CHECK_WAKEUP;				/* only for non-first-var */
  NEXT_INSTRUCTION;
}


/* - - - - - - - - - - - - - - - - - - - - - - - - - - - - - - - - - - - - -
	B_UNIFY_[FV][FV] VAR1 VAR2
Unify two variables.  F stands for a first-var; V for any other var
- - - - - - - - - - - - - - - - - - - - - - - - - - - - - - - - - - - - - */

VMI(B_UNIFY_FF, VIF_BREAK, 2, (CA1_VAR,CA1_VAR))
{ Word v1 = varFrameP(FR, (int)*PC++);
  Word v2 = varFrameP(FR, (int)*PC++);

#ifdef O_DEBUGGER
  if ( debugstatus.debugging )
  { setVar(*v1);
    setVar(*v2);
    ARGP = argFrameP(lTop, 0);
    *ARGP++ = linkVal(v1);
    *ARGP++ = linkVal(v2);
    goto debug_equals2;
  }
#endif

  setVar(*v1);
  *v2 = makeRefL(v1);

  NEXT_INSTRUCTION;
}


VMI(B_UNIFY_FV, VIF_BREAK, 2, (CA1_VAR,CA1_VAR))
{ Word v1 = varFrameP(FR, (int)*PC++);
  Word v2 = varFrameP(FR, (int)*PC++);

#ifdef O_DEBUGGER
  if ( debugstatus.debugging )
  { setVar(*v1);
    ARGP = argFrameP(lTop, 0);
    *ARGP++ = linkVal(v1);
    *ARGP++ = linkVal(v2);
    goto debug_equals2;
  }
#endif

  *v1 = linkVal(v2);

  NEXT_INSTRUCTION;
}


VMI(B_UNIFY_VV, VIF_BREAK, 2, (CA1_VAR,CA1_VAR))
{ Word v1 = varFrameP(FR, (int)*PC++);
  Word v2 = varFrameP(FR, (int)*PC++);

#ifdef O_DEBUGGER
  if ( debugstatus.debugging )
  { ARGP = argFrameP(lTop, 0);
    *ARGP++ = linkVal(v1);
    *ARGP++ = linkVal(v2);
  debug_equals2:
    NFR = lTop;
    DEF = GD->procedures.equals2->definition;
    setNextFrameFlags(NFR, FR);
    goto normal_call;
  }
#endif

  if ( unify_ptrs(v1, v2, 0 PASS_LD) )
  { CHECK_WAKEUP;
    NEXT_INSTRUCTION;
  }
  if ( exception_term )
    goto b_throw;

  BODY_FAILED;
}


/* - - - - - - - - - - - - - - - - - - - - - - - - - - - - - - - - - - - - -
B_UNIFY_FC: Unify first variable with a constant.  Always succeeds, no
need for wakeup.
- - - - - - - - - - - - - - - - - - - - - - - - - - - - - - - - - - - - - */

VMI(B_UNIFY_FC, VIF_BREAK, 2, (CA1_VAR, CA1_DATA))
{ Word v1 = varFrameP(FR, (int)*PC++);
  word c = (word)*PC++;

#ifdef O_DEBUGGER
  if ( debugstatus.debugging )
  { setVar(*v1);
    ARGP = argFrameP(lTop, 0);
    *ARGP++ = linkVal(v1);
    *ARGP++ = c;
    goto debug_equals2;
  }
#endif

  *v1 = c;
  NEXT_INSTRUCTION;
}


/* - - - - - - - - - - - - - - - - - - - - - - - - - - - - - - - - - - - - -
B_UNIFY_VC: Unify a variable (not first) with a constant in the body.
- - - - - - - - - - - - - - - - - - - - - - - - - - - - - - - - - - - - - */

VMI(B_UNIFY_VC, VIF_BREAK, 2, (CA1_VAR, CA1_DATA))
{ Word k = varFrameP(FR, (int)*PC++);
  word c = (word)*PC++;

#ifdef O_DEBUGGER
  if ( debugstatus.debugging )
  { ARGP = argFrameP(lTop, 0);
    *ARGP++ = linkVal(k);
    *ARGP++ = c;
    goto debug_equals2;
  }
#endif

  deRef(k);
  if ( *k == c )
    NEXT_INSTRUCTION;
  if ( canBind(*k) )
  { if ( !hasGlobalSpace(0) )
    { int rc;

      SAVE_REGISTERS(qid);
      rc = ensureGlobalSpace(0, ALLOW_GC);
      LOAD_REGISTERS(qid);
      if ( rc != TRUE )
      { raiseStackOverflow(rc);
	goto b_throw;
      }
      k = varFrameP(FR, (int)PC[-2]);
      deRef(k);
    }

    bindConst(k, c);
    CHECK_WAKEUP;
    NEXT_INSTRUCTION;
  }
  CLAUSE_FAILED;
}


/* - - - - - - - - - - - - - - - - - - - - - - - - - - - - - - - - - - - - -
B_EQ_VV: translation of	Var1 == Var2
- - - - - - - - - - - - - - - - - - - - - - - - - - - - - - - - - - - - - */

VMI(B_EQ_VV, VIF_BREAK, 2, (CA1_VAR,CA1_VAR))
{ Word v1 = varFrameP(FR, (int)*PC++);
  Word v2 = varFrameP(FR, (int)*PC++);

#ifdef O_DEBUGGER
  if ( debugstatus.debugging )
  { ARGP = argFrameP(lTop, 0);
    *ARGP++ = linkVal(v1);
    *ARGP++ = linkVal(v2);
  debug_eq_vv:
    NFR = lTop;
    DEF = GD->procedures.strict_equal2->definition;
    setNextFrameFlags(NFR, FR);
    goto normal_call;
  }
#endif

  if ( compareStandard(v1, v2, TRUE PASS_LD) == 0 )
    NEXT_INSTRUCTION;

  BODY_FAILED;
}


/* - - - - - - - - - - - - - - - - - - - - - - - - - - - - - - - - - - - - -
B_EQ_VC Var == constant
- - - - - - - - - - - - - - - - - - - - - - - - - - - - - - - - - - - - - */

VMI(B_EQ_VC, VIF_BREAK, 2, (CA1_VAR,CA1_DATA))
{ Word v1 = varFrameP(FR, (int)*PC++);
  word c  = (word)*PC++;

#ifdef O_DEBUGGER
  if ( debugstatus.debugging )
  { ARGP = argFrameP(lTop, 0);
    *ARGP++ = linkVal(v1);
    *ARGP++ = c;
    goto debug_eq_vv;
  }
#endif

  deRef(v1);
  if ( *v1 == c )
    NEXT_INSTRUCTION;

  BODY_FAILED;
}


#endif /*O_COMPILE_IS*/


/* - - - - - - - - - - - - - - - - - - - - - - - - - - - - - - - - - - - - -
B_ARGFIRSTVAR: A variable in the body nested  in a term, encountered for
the first time. We now know both   *ARGP and the variable are variables.
ARGP points to the argument of a term on the global stack. The reference
should therefore go from k to ARGP.
- - - - - - - - - - - - - - - - - - - - - - - - - - - - - - - - - - - - - */

VMI(B_ARGFIRSTVAR, 0, 1, (CA1_VAR))
{ setVar(*ARGP);
  varFrame(FR, *PC++) = makeRefG(ARGP++);
  NEXT_INSTRUCTION;
}


/* - - - - - - - - - - - - - - - - - - - - - - - - - - - - - - - - - - - - -
B_FIRSTVAR: A variable in the body, encountered   for the first time. We
now know both *ARGP and the variable  are variables. We set the variable
to be a variable (it is uninitialised   memory) and make a reference. No
trailing needed as we are writing in this and the next frame.
- - - - - - - - - - - - - - - - - - - - - - - - - - - - - - - - - - - - - */

VMI(B_FIRSTVAR, 0, 1, (CA1_VAR))
{ Word k = varFrameP(FR, *PC++);

  setVar(*k);
  *ARGP++ = makeRefL(k);
  NEXT_INSTRUCTION;
}


/* - - - - - - - - - - - - - - - - - - - - - - - - - - - - - - - - - - - - -
B_VOID: A singleton variable in  the  body.   Ensure  the  argument is a
variable.
- - - - - - - - - - - - - - - - - - - - - - - - - - - - - - - - - - - - - */

VMI(B_VOID, 0, 0, ())
{ setVar(*ARGP++);
  NEXT_INSTRUCTION;
}


/* - - - - - - - - - - - - - - - - - - - - - - - - - - - - - - - - - - - - -
B_FUNCTOR: A functor in the body. As we   don't  expect ARGP to point to
initialised memory while in body mode  we   just  allocate the term, but
don't initialise the arguments to variables. Allocation is done in place
to avoid a function call.

B_RFUNCTOR: right-argument recursive version of B_FUNCTOR
- - - - - - - - - - - - - - - - - - - - - - - - - - - - - - - - - - - - - */

VMI(B_FUNCTOR, 0, 1, (CA1_FUNC))
{ pushArgumentStack(ARGP+1);
  VMI_GOTO(B_RFUNCTOR);
}


VMI(B_RFUNCTOR, 0, 1, (CA1_FUNC))
{ functor_t f = (functor_t) *PC++;
  int arity = arityFunctor(f);
  Word ap;

  if ( !hasGlobalSpace(1+arity) )
  { int rc;

    SAVE_REGISTERS(qid);
    rc = ensureGlobalSpace(1+arity, ALLOW_GC);
    LOAD_REGISTERS(qid);
    if ( rc != TRUE )
    { raiseStackOverflow(rc);
      goto b_throw;
    }
  }

  *ARGP = consPtr(gTop, TAG_COMPOUND|STG_GLOBAL);
  ARGP = gTop;
  *ARGP++ = f;
  for(ap=ARGP; arity-->0;)		/* must clear if we want to do GC */
    setVar(*ap++);
  gTop = ap;

  NEXT_INSTRUCTION;
}


/* - - - - - - - - - - - - - - - - - - - - - - - - - - - - - - - - - - - - -
B_LIST: Same as B_FUNCTOR for ./2
B_RLIST: Right-argument recursive B_LIST
- - - - - - - - - - - - - - - - - - - - - - - - - - - - - - - - - - - - - */

VMI(B_LIST, 0, 0, ())
{ pushArgumentStack(ARGP+1);
  VMI_GOTO(B_RLIST);
}


VMI(B_RLIST, 0, 0, ())
{ if ( !hasGlobalSpace(3) )
  { int rc;

    SAVE_REGISTERS(qid);
    rc = ensureGlobalSpace(3, ALLOW_GC);
    LOAD_REGISTERS(qid);
    if ( rc != TRUE )
    { raiseStackOverflow(rc);
      goto b_throw;
    }
  }

  *ARGP = consPtr(gTop, TAG_COMPOUND|STG_GLOBAL);
  ARGP = gTop;
  *ARGP++ = FUNCTOR_dot2;
  setVar(ARGP[0]);
  setVar(ARGP[1]);
  gTop = ARGP+2;

  NEXT_INSTRUCTION;
}


/* - - - - - - - - - - - - - - - - - - - - - - - - - - - - - - - - - - - - -
I_POPF: Pop the saved argument pointer (see H_FUNCTOR and B_FUNCTOR).
- - - - - - - - - - - - - - - - - - - - - - - - - - - - - - - - - - - - - */

VMI(B_POP, 0, 0, ())
{ ARGP = *--aTop;
  NEXT_INSTRUCTION;
}


		 /*******************************
		 *	       ENTER		*
		 *******************************/


/* - - - - - - - - - - - - - - - - - - - - - - - - - - - - - - - - - - - - -
I_ENTER: Enter the body of the clause.   This instruction is left out if
the clause has no body. The basic task   of  this instruction is to move
ARGP from the argument part of this frame  into the argument part of the
child frame to be built. `BFR' (the last frame with alternatives) is set
to  this  frame  if  this  frame  has  alternatives,  otherwise  to  the
backtrackFrame of this frame.

If this frame has no alternatives it is possible to  put  the  backtrack
frame  immediately  on  the backtrack frame of this frame.  This however
makes debugging much more  difficult  as  the  system  will  do  a  deep
backtrack without showing the fail ports explicitely.
- - - - - - - - - - - - - - - - - - - - - - - - - - - - - - - - - - - - - */

VMI(I_ENTER, VIF_BREAK, 0, ())
{ ARGP = argFrameP(lTop, 0);

  if ( LD->alerted )
  {
#if O_DEBUGGER
    if ( debugstatus.debugging )
    { int action;

      SAVE_REGISTERS(qid);
      clearUninitialisedVarsFrame(FR, PC);
      action = tracePort(FR, BFR, UNIFY_PORT, PC PASS_LD);
      LOAD_REGISTERS(qid);

      switch( action )
      { case ACTION_RETRY:
	  goto retry;
	case ACTION_FAIL:
	  FRAME_FAILED;
	case ACTION_ABORT:
	  goto b_throw;
      }
    }
#endif /*O_DEBUGGER*/

    CHECK_WAKEUP;
  }
  NEXT_INSTRUCTION;
}

/* - - - - - - - - - - - - - - - - - - - - - - - - - - - - - - - - - - - - -
I_CONTEXT is used by  non-meta  predicates   that  are  compiled  into a
different  module  using  <module>:<head>  :-    <body>.  The  I_CONTEXT
instruction immediately follows the I_ENTER. The argument is the module.
- - - - - - - - - - - - - - - - - - - - - - - - - - - - - - - - - - - - - */

VMI(I_CONTEXT, 0, 1, (CA1_MODULE))
{ Module m = (Module)*PC++;

  setContextModule(FR, m);

  NEXT_INSTRUCTION;
}

		 /*******************************
		 *	       CALLING		*
		 *******************************/

/* - - - - - - - - - - - - - - - - - - - - - - - - - - - - - - - - - - - - -
I_CALL forms the normal  code  generated   by  the  compiler for calling
predicates. The arguments are already written   in the frame starting at
`lTop'.

The task of I_CALL is to  save  necessary  information  in  the  current
frame,  fill  the next frame and initialise the machine registers.  Then
execution can continue at `next_instruction'
- - - - - - - - - - - - - - - - - - - - - - - - - - - - - - - - - - - - - */

VMI(I_CALL, VIF_BREAK, 1, (CA1_PROC))
{ Procedure proc = (Procedure) *PC++;

  NFR = lTop;
  setNextFrameFlags(NFR, FR);
  DEF = proc->definition;

/* - - - - - - - - - - - - - - - - - - - - - - - - - - - - - - - - - - - - -
This is the common part of the call variations.  By now the following is
true:

  - NFR			Points to new frame
  - arguments		filled
  - DEF			filled with predicate to call
- - - - - - - - - - - - - - - - - - - - - - - - - - - - - - - - - - - - - */

normal_call:

/* - - - - - - - - - - - - - - - - - - - - - - - - - - - - - - - - - - - - -
Initialise those slots of the frame that are common to Prolog predicates
and foreign ones.  There might be some possibilities for optimisation by
delaying these initialisations till they are really  needed  or  because
the information they are calculated from is destroyed.  This probably is
not worthwile.

Note: we are working above `lTop' here!!   We restore this as quickly as
possible to be able to call-back to Prolog.
- - - - - - - - - - - - - - - - - - - - - - - - - - - - - - - - - - - - - */
  NFR->parent         = FR;
  NFR->predicate      = DEF;		/* TBD */
  NFR->programPointer = PC;		/* save PC in child */
  NFR->clause         = NULL;		/* for save atom-gc */
  environment_frame = FR = NFR;		/* open the frame */

  if ( addPointer(lTop, LOCAL_MARGIN) > (void*)lMax )
  { int rc;

    lTop = (LocalFrame) argFrameP(FR, DEF->functor->arity);
    SAVE_REGISTERS(qid);
    rc = ensureLocalSpace(LOCAL_MARGIN, ALLOW_SHIFT);
    LOAD_REGISTERS(qid);
    if ( rc != TRUE )
    { rc = raiseStackOverflow(rc);
      goto b_throw;
    }
  }

depart_continue:
retry_continue:
#ifdef O_LOGICAL_UPDATE
  FR->generation     = GD->generation;
#endif
#ifdef O_PROFILE
  FR->prof_node = NULL;
#endif
  LD->statistics.inferences++;

#ifdef O_DEBUGLOCAL
{ Word ap = argFrameP(FR, DEF->functor->arity);
  int n;

  for(n=50; --n; )
    *ap++ = (word)(((char*)ATOM_nil) + 1);
}
#endif

  if ( LD->alerted )
  {					/* play safe */
    lTop = (LocalFrame) argFrameP(FR, DEF->functor->arity);

    if ( is_signalled(PASS_LD1) )
    { SAVE_REGISTERS(qid);
      handleSignals(PASS_LD1);
      LOAD_REGISTERS(qid);
      if ( exception_term )
      { CL = NULL;

	enterDefinition(DEF);
					/* The catch is not yet installed, */
					/* so we ignore it */
	if ( FR->predicate == PROCEDURE_catch3->definition )
	  set(FR, FR_CATCHED);

	goto b_throw;
      }
    }

#ifdef O_PROFILE
    if ( LD->profile.active )
      FR->prof_node = profCall(DEF PASS_LD);
#endif

#ifdef O_LIMIT_DEPTH
    { uintptr_t depth = levelFrame(FR);

      if ( depth > depth_reached )
	depth_reached = depth;
      if ( depth > depth_limit )
      { DEBUG(2, Sdprintf("depth-limit\n"));

	if ( debugstatus.debugging )
	  newChoice(CHP_DEBUG, FR PASS_LD);
	FRAME_FAILED;
      }
    }
#endif

#if O_DEBUGGER
    if ( debugstatus.debugging )
    { int rc;

      lTop = (LocalFrame) argFrameP(FR, DEF->functor->arity);
      SAVE_REGISTERS(qid);
      DEF = getProcDefinedDefinition(DEF PASS_LD);
      LOAD_REGISTERS(qid);
      FR->predicate = DEF;
      set(FR, FR_INBOX);

      SAVE_REGISTERS(qid);
      rc = tracePort(FR, BFR, CALL_PORT, NULL PASS_LD);
      LOAD_REGISTERS(qid);
      switch( rc )
      { case ACTION_FAIL:   FRAME_FAILED;
	case ACTION_IGNORE: VMI_GOTO(I_EXIT);
	case ACTION_ABORT:  goto b_throw;
      }
    }
#endif /*O_DEBUGGER*/
  }

  PC = DEF->codes;
  assert(PC);
  NEXT_INSTRUCTION;
}


/* - - - - - - - - - - - - - - - - - - - - - - - - - - - - - - - - - - - - -
I_DEPART: implies it is the last subclause   of  the clause. This is the
entry point for last call optimisation.

(*) Handling undefined predicates here is very tricky because we need to
destroy de clause pointer before   leaveDefinition() to get asynchronous
atom-gc ok, but this destroys  the  environment   for  normal  GC if the
undefined predicate trapping code starts a GC. Therefore, undefined code
runs normal I_CALL. This isn't too  bad,   as  it only affects the first
call.
- - - - - - - - - - - - - - - - - - - - - - - - - - - - - - - - - - - - - */

VMI(I_DEPART, VIF_BREAK, 1, (CA1_PROC))
{ if ( (void *)BFR <= (void *)FR && truePrologFlag(PLFLAG_LASTCALL) )
  { Procedure proc = (Procedure) *PC++;

    if ( !proc->definition->definition.clauses &&	/* see (*) */
	 false(proc->definition, PROC_DEFINED) )
    { PC--;
      VMI_GOTO(I_CALL);
    }

    if ( true(FR, FR_WATCHED) )
    { LocalFrame lSave = lTop;
      lTop = (LocalFrame)ARGP;		/* just pushed arguments, so top */
      SAVE_REGISTERS(qid);
      frameFinished(FR, FINISH_EXIT PASS_LD);
      LOAD_REGISTERS(qid);
      lTop = lSave;
    }

    FR->clause = NULL;			/* for save atom-gc */
    leaveDefinition(DEF);
    DEF = proc->definition;
    if ( true(DEF, P_TRANSPARENT) )
    { FR->context = contextModule(FR);
      FR->flags = (((FR->flags+FR_LEVEL_STEP) | FR_CONTEXT) &
                   ~(FR_SKIPPED|FR_WATCHED|FR_CATCHED));
    } else
    { setNextFrameFlags(FR, FR);
    }
    if ( true(DEF, HIDE_CHILDS) )
      set(FR, FR_HIDE_CHILDS);

    FR->predicate = DEF;
    copyFrameArguments(lTop, FR, DEF->functor->arity PASS_LD);

    END_PROF();
    START_PROF(DEPART_CONTINUE, "DEPART_CONTINUE");
    goto depart_continue;
  }

  VMI_GOTO(I_CALL);
}


VMI(I_DEPARTM, VIF_BREAK, 2, (CA1_MODULE, CA1_PROC))
{ if ( (void *)BFR > (void *)FR || !truePrologFlag(PLFLAG_LASTCALL) )
  { VMI_GOTO(I_CALLM);
  } else
  { Module m = (Module)*PC++;

    setContextModule(FR, m);
    VMI_GOTO(I_DEPART);
  }
}


		 /*******************************
		 *	       EXIT		*
		 *******************************/

/* - - - - - - - - - - - - - - - - - - - - - - - - - - - - - - - - - - - - -
Leave the clause:

  - update reference of current clause
    If there are no alternatives left and BFR  <=  frame  we  will
    never  return  at  this clause and can decrease the reference count.
    If BFR > frame the backtrack frame is a child of  this  frame,
    so  this frame can become active again and we might need to continue
    this clause.

  - update BFR
    `BFR' will become the backtrack frame of other childs  of  the
    parent  frame  in which we are going to continue.  If this frame has
    alternatives and is newer than the old backFrame `BFR'  should
    become this frame.

    If there are no alternatives and  the  BFR  is  this  one  the
    BFR can become this frame's backtrackframe.

  - Update `lTop'.
    lTop can be set to this frame if there are no alternatives  in  this
    frame  and  BFR  is  older  than this frame (e.g. there are no
    frames with alternatives that are newer).

  - restore machine registers from parent frame
- - - - - - - - - - - - - - - - - - - - - - - - - - - - - - - - - - - - - */

/* - - - - - - - - - - - - - - - - - - - - - - - - - - - - - - - - - - - - -
I_EXIT: End of clauses for normal Prolog clauses.

TBD: Insert a layer in between, so   this  never has to handle call-back
from C.
- - - - - - - - - - - - - - - - - - - - - - - - - - - - - - - - - - - - - */

VMI(I_EXIT, VIF_BREAK, 0, ())
{ LocalFrame leave;

  if ( LD->alerted )
  {
#if O_DEBUGGER
    if ( debugstatus.debugging )
    { int action;

      SAVE_REGISTERS(qid);
      action = tracePort(FR, BFR, EXIT_PORT, PC PASS_LD);
      LOAD_REGISTERS(qid);

      switch( action )
      { case ACTION_RETRY:
	  goto retry;
	case ACTION_FAIL:
	  discardChoicesAfter(FR PASS_LD);
	  FRAME_FAILED;
	case ACTION_ABORT:
	  goto b_throw;
      }

      if ( BFR && BFR->type == CHP_DEBUG && BFR->frame == FR )
	BFR = BFR->parent;
    }
#endif /*O_DEBUGGER*/
  }

  if ( (void *)BFR <= (void *)FR )	/* deterministic */
  { leave = true(FR, FR_WATCHED) ? FR : NULL;
    FR->clause = NULL;			/* leaveDefinition() destroys clause */
    leaveDefinition(DEF);		/* dynamic pred only */
    lTop = FR;
    DEBUG(3, Sdprintf("Deterministic exit of %s, lTop = #%ld\n",
		      predicateName(FR->predicate), loffset(lTop)));
  } else
  { leave = NULL;
    clear(FR, FR_INBOX);
  }

  PC = FR->programPointer;
  environment_frame = FR = FR->parent;
  DEF = FR->predicate;
  ARGP = argFrameP(lTop, 0);
  Profile(profResumeParent(FR->prof_node PASS_LD));
  if ( leave )
  { SAVE_REGISTERS(qid);
    frameFinished(leave, FINISH_EXIT PASS_LD);
    LOAD_REGISTERS(qid);
  }

  NEXT_INSTRUCTION;
}


/* - - - - - - - - - - - - - - - - - - - - - - - - - - - - - - - - - - - - -
I_EXITFACT: generated to close a fact. The   reason for not generating a
plain I_EXIT is first of all that the actual sequence should be I_ENTER,
I_EXIT,  and  just  optimising   to    I_EXIT   looses   the  unify-port
interception. Second, there should be some room for optimisation here.
- - - - - - - - - - - - - - - - - - - - - - - - - - - - - - - - - - - - - */

VMI(I_EXITFACT, 0, 0, ())
{ if ( LD->alerted )
  {
#if O_DEBUGGER
    if ( debugstatus.debugging )
    { int action;

      SAVE_REGISTERS(qid);
      action = tracePort(FR, BFR, UNIFY_PORT, PC PASS_LD);
      LOAD_REGISTERS(qid);

      switch( action )
      { case ACTION_RETRY:
	  goto retry;
	case ACTION_ABORT:
	  goto b_throw;
      }
    }
#endif /*O_DEBUGGER*/
  exit_checking_wakeup:
#ifdef O_ATTVAR
    if ( LD->alerted & ALERT_WAKEUP )
    { LD->alerted &= ~ALERT_WAKEUP;

      if ( *valTermRef(LD->attvar.head) )
      { PC = SUPERVISOR(exit);
	goto wakeup;
      }
    }
#endif
  }

  VMI_GOTO(I_EXIT);
}


/* - - - - - - - - - - - - - - - - - - - - - - - - - - - - - - - - - - - - -
Created for the return of the toplevel query.
- - - - - - - - - - - - - - - - - - - - - - - - - - - - - - - - - - - - - */

VMI(I_EXITQUERY, 0, 0, ())
{ assert(!FR->parent);

  QF = QueryFromQid(qid);		/* may be shifted: recompute */
  QF->solutions++;

  assert(FR == &QF->top_frame);

  if ( BFR == &QF->choice )		/* No alternatives */
  { set(QF, PL_Q_DETERMINISTIC);
    lTop = (LocalFrame)argFrameP(FR, DEF->functor->arity);
    FR->clause = NULL;

    if ( true(FR, FR_WATCHED) )
    { SAVE_REGISTERS(qid);
      frameFinished(FR, FINISH_EXIT PASS_LD);
      LOAD_REGISTERS(qid);
    }
  }

#ifdef O_PROFILE
  if ( LD->profile.active )
  { LocalFrame parent = parentFrame(FR);

    if ( parent )
      profResumeParent(parent->prof_node PASS_LD);
    else
      profResumeParent(NULL PASS_LD);
  }
#endif

  QF->foreign_frame = PL_open_foreign_frame();
  assert(LD->exception.throw_environment == &throw_env);
  LD->exception.throw_environment = throw_env.parent;

  succeed;
}



		 /*******************************
		 *	      CONTROL		*
		 *******************************/

/* - - - - - - - - - - - - - - - - - - - - - - - - - - - - - - - - - - - - -
I_CUT: !. Task is to detroy  all   choicepoints  newer  then the current
frame. If we are in  debug-mode  we   create  a  new  CHP_DEBUG frame to
provide proper debugger output.
- - - - - - - - - - - - - - - - - - - - - - - - - - - - - - - - - - - - - */

VMI(I_CUT, VIF_BREAK, 0, ())
{
#ifdef O_DEBUGGER
  if ( debugstatus.debugging )
  { int rc;
    Choice ch;
    mark m;

    SAVE_REGISTERS(qid);
    rc = tracePort(FR, BFR, CUT_CALL_PORT, PC PASS_LD);
    LOAD_REGISTERS(qid);
    switch( rc )
    { case ACTION_RETRY:
	goto retry;
      case ACTION_FAIL:
	FRAME_FAILED;
      case ACTION_ABORT:
	goto b_throw;
    }

    if ( (ch = findStartChoice(FR, BFR)) )
    { m = ch->mark;
      SAVE_REGISTERS(qid);
      dbg_discardChoicesAfter(FR PASS_LD);
      LOAD_REGISTERS(qid);
      lTop = (LocalFrame) argFrameP(FR, CL->clause->variables);
      ch = newChoice(CHP_DEBUG, FR PASS_LD);
      ch->mark = m;
    } else
    { dbg_discardChoicesAfter(FR PASS_LD);
      lTop = (LocalFrame) argFrameP(FR, CL->clause->variables);
    }
    ARGP = argFrameP(lTop, 0);
    if ( exception_term )
      goto b_throw;

    SAVE_REGISTERS(qid);
    rc = tracePort(FR, BFR, CUT_EXIT_PORT, PC PASS_LD);
    LOAD_REGISTERS(qid);
    switch( rc )
    { case ACTION_RETRY:
	goto retry;
      case ACTION_FAIL:
	FRAME_FAILED;
      case ACTION_ABORT:
	goto b_throw;
    }
  } else
#endif
  { SAVE_REGISTERS(qid);
    discardChoicesAfter(FR PASS_LD);
    LOAD_REGISTERS(qid);
    lTop = (LocalFrame) argFrameP(FR, CL->clause->variables);
    ARGP = argFrameP(lTop, 0);
    if ( exception_term )
      goto b_throw;
  }

  NEXT_INSTRUCTION;
}


/* - - - - - - - - - - - - - - - - - - - - - - - - - - - - - - - - - - - - -
C_JMP skips the amount stated in the pointed argument. The PC++ could be
compiled out, but this is a bit more neath.
- - - - - - - - - - - - - - - - - - - - - - - - - - - - - - - - - - - - - */

VMI(C_JMP, 0, 1, (CA1_JUMP))
{ PC += *PC;
  PC++;

  NEXT_INSTRUCTION;
}


/* - - - - - - - - - - - - - - - - - - - - - - - - - - - - - - - - - - - - -
C_OR: Create choice-point in the clause.  Argument is the amount to skip
if the choice-point needs to be activated.
- - - - - - - - - - - - - - - - - - - - - - - - - - - - - - - - - - - - - */

VMI(C_OR, 0, 1, (CA1_JUMP))
{ size_t skip = *PC++;
  Choice ch;

  if ( addPointer(lTop, sizeof(struct choice)) > (void*)lMax )
  { int rc;

    SAVE_REGISTERS(qid);
    rc = ensureLocalSpace(sizeof(*ch), ALLOW_SHIFT);
    LOAD_REGISTERS(qid);
    if ( rc != TRUE )
    { raiseStackOverflow(rc);
      goto b_throw;
    }
  }

  ch = newChoice(CHP_JUMP, FR PASS_LD);
  ch->value.PC = PC+skip;
  ARGP = argFrameP(lTop, 0);

  NEXT_INSTRUCTION;
}


/* - - - - - - - - - - - - - - - - - - - - - - - - - - - - - - - - - - - - -
C_IFTHEN saves the value of BFR (current   backtrack frame) into a local
frame slot reserved by the compiler. Note  that the variable to hold the
local-frame pointer is  *not*  reserved   in  clause->variables,  so the
garbage collector won't see it. We use  a term-reference because using a
relative address simplifies the stack-shifter.
- - - - - - - - - - - - - - - - - - - - - - - - - - - - - - - - - - - - - */

VMI(C_IFTHEN, 0, 1, (CA1_CHP))
{ varFrame(FR, *PC++) = consTermRef(BFR);

  NEXT_INSTRUCTION;
}


/* - - - - - - - - - - - - - - - - - - - - - - - - - - - - - - - - - - - - -
C_IFTHENELSE: contraction of C_IFTHEN and C_OR.  This contraction has been
made to help the decompiler distinguis between (a ; b) -> c and a -> b ;
c,  which  would  otherwise  only  be    possible  to  distinguis  using
look-ahead.
- - - - - - - - - - - - - - - - - - - - - - - - - - - - - - - - - - - - - */

VMI(C_NOT, 0, 2, (CA1_CHP,CA1_JUMP))
{ SEPERATE_VMI;
  VMI_GOTO(C_IFTHENELSE);
}


VMI(C_IFTHENELSE, 0, 2, (CA1_CHP,CA1_JUMP))
{ varFrame(FR, *PC++) = consTermRef(BFR); /* == C_IFTHEN */

  VMI_GOTO(C_OR);
}


/* - - - - - - - - - - - - - - - - - - - - - - - - - - - - - - - - - - - - -
C_VAR is generated by the compiler to ensure the  instantiation  pattern
of  the  variables  is  the  same after finishing both paths of the `or'
wired in the clause.  Its task is to make the n-th variable slot of  the
current frame to be a variable.
- - - - - - - - - - - - - - - - - - - - - - - - - - - - - - - - - - - - - */

VMI(C_VAR, 0, 1, (CA1_VAR))
{ setVar(varFrame(FR, *PC++));

  NEXT_INSTRUCTION;
}


/* - - - - - - - - - - - - - - - - - - - - - - - - - - - - - - - - - - - - -
C_CUT will  destroy  all  backtrack  points  created  after  the  C_IFTHEN
instruction in this clause.  It assumes the value of BFR has been stored
in the nth-variable slot of the current local frame.

We can dereference all frames that are older that the old backtrackframe
and older than this frame.

All frames created since what becomes now the  backtrack  point  can  be
discarded.

C_LCUT  results  from  !'s  encountered  in    the   condition  part  of
if->then;else and \+ (which  is  (g->fail;true)).   It  should  cut  all
choices created since the mark, but not   the mark itself. The test-case
is  a  :-  \+  (b,  !,  fail),    which   should  succeed.  The  current
implementation  walks  twice  over  the    choice-points,  but  cuts  in
conditions should be rare (I hope :-).
- - - - - - - - - - - - - - - - - - - - - - - - - - - - - - - - - - - - - */
BEGIN_SHAREDVARS
  Choice och;
  LocalFrame fr;
  Choice ch;

VMI(C_LCUT, 0, 1, (CA1_CHP))
{ och = (Choice) valTermRef(varFrame(FR, *PC));
  PC++;

  for(ch=BFR; ch; ch = ch->parent)
  { if ( ch->parent == och )
    { och = ch;
      goto c_cut;
    }
  }
  assert(BFR == och);			/* no choicepoint yet */
  NEXT_INSTRUCTION;
}

VMI(C_CUT, 0, 1, (CA1_CHP))
{ och = (Choice) valTermRef(varFrame(FR, *PC));
  PC++;					/* cannot be in macro! */
c_cut:
  if ( !och || FR > och->frame )	/* most recent frame to keep */
    fr = FR;
  else
    fr = och->frame;

  for(ch=BFR; ch && ch > och; ch = ch->parent)
  { LocalFrame fr2;

    DEBUG(3, Sdprintf("Discarding %s\n", chp_chars(ch)));
    for(fr2 = ch->frame;
	fr2 && fr2->clause && fr2 > fr;
	fr2 = fr2->parent)
    { discardFrame(fr2 PASS_LD);
      if ( true(fr2, FR_WATCHED) )
      { char *lSave = (char*)lBase;
	SAVE_REGISTERS(qid);
	frameFinished(fr2, FINISH_CUT PASS_LD);
	LOAD_REGISTERS(qid);
	if ( lSave != (char*)lBase )	/* shifted */
	{ intptr_t offset = (char*)lBase - lSave;

	  fr2 = addPointer(fr2, offset);
	  ch  = addPointer(ch,  offset);
	  och = addPointer(och, offset);
	  fr  = addPointer(fr,  offset);
	}
	if ( exception_term )
	  goto b_throw;
      }
    }

    if ( ch->parent == och )
      DiscardMark(ch->mark);
  }
  assert(och == ch);
  BFR = och;

  if ( (void *)och > (void *)fr )
  { lTop = (LocalFrame)(och+1);
  } else
  { int nvar = (true(fr->predicate, FOREIGN)
			? fr->predicate->functor->arity
			: fr->clause->clause->variables);
    lTop = (LocalFrame) argFrameP(fr, nvar);
  }

  ARGP = argFrameP(lTop, 0);

  DEBUG(3, Sdprintf(" --> BFR = #%ld, lTop = #%ld\n",
		    loffset(BFR), loffset(lTop)));
  NEXT_INSTRUCTION;
}
END_SHAREDVARS


/* - - - - - - - - - - - - - - - - - - - - - - - - - - - - - - - - - - - - -
C_SOFTIF: A *-> B ; C is translated to C_SOFIF <A> C_SOFTCUT <B> C_JMP
end <C>. See pl-comp.c and C_SOFTCUT implementation for details.
- - - - - - - - - - - - - - - - - - - - - - - - - - - - - - - - - - - - - */
VMI(C_SOFTIF, 0, 2, (CA1_CHP,CA1_JUMP))
{ varFrame(FR, *PC++) = (word) lTop; /* see C_SOFTCUT */

  VMI_GOTO(C_OR);
}


/* - - - - - - - - - - - - - - - - - - - - - - - - - - - - - - - - - - - - -
C_SOFTCUT: Handle the commit-to of A *-> B; C. Simply invalidate the
choicepoint.
- - - - - - - - - - - - - - - - - - - - - - - - - - - - - - - - - - - - - */
VMI(C_SOFTCUT, 0, 1, (CA1_CHP))
{ Choice ch = (Choice) varFrame(FR, *PC);
  Choice bfr = BFR;

  PC++;
  if ( bfr == ch )
  { BFR = bfr->parent;
  } else
  { for(; bfr; bfr=bfr->parent)
    { if ( bfr->parent == ch )
      { bfr->parent = ch->parent;
	break;
      }
    }
  }
  NEXT_INSTRUCTION;
}


/* - - - - - - - - - - - - - - - - - - - - - - - - - - - - - - - - - - - - -
C_END is a dummy instruction to help the decompiler to find the end of A
-> B. (Note that a :- (b ->  c),  d  ==   a  :-  (b  ->  c, d) as far as
semantics. They are different terms however.
- - - - - - - - - - - - - - - - - - - - - - - - - - - - - - - - - - - - - */

VMI(C_END, 0, 0, ())
{ NEXT_INSTRUCTION;
}


/* - - - - - - - - - - - - - - - - - - - - - - - - - - - - - - - - - - - - -
C_FAIL is equivalent to fail/0. Used to implement \+/1.
- - - - - - - - - - - - - - - - - - - - - - - - - - - - - - - - - - - - - */

VMI(C_FAIL, 0, 0, ())
{ BODY_FAILED;
}


/* - - - - - - - - - - - - - - - - - - - - - - - - - - - - - - - - - - - - -
I_FAIL: Translation of fail/0. Same as C_FAIL, but we make a normal call
when in debug-mode, so we can trace the call.
- - - - - - - - - - - - - - - - - - - - - - - - - - - - - - - - - - - - - */

VMI(I_FAIL, VIF_BREAK, 0, ())
{
#ifdef O_DEBUGGER
  if ( debugstatus.debugging )
  { NFR = lTop;
    setNextFrameFlags(NFR, FR);
    DEF = lookupProcedure(FUNCTOR_fail0, MODULE_system)->definition;

    goto normal_call;
  }
#endif
  BODY_FAILED;
}


/* - - - - - - - - - - - - - - - - - - - - - - - - - - - - - - - - - - - - -
I_TRUE: Translation of true/0.  See also I_FAIL.
- - - - - - - - - - - - - - - - - - - - - - - - - - - - - - - - - - - - - */

VMI(I_TRUE, VIF_BREAK, 0, ())
{
#ifdef O_DEBUGGER
  if ( debugstatus.debugging )
  { NFR = lTop;
    setNextFrameFlags(NFR, FR);
    DEF = lookupProcedure(FUNCTOR_true0, MODULE_system)->definition;

    goto normal_call;
  }
#endif
  NEXT_INSTRUCTION;
}


		 /*******************************
		 *	    SUPERVISORS		*
		 *******************************/

/* - - - - - - - - - - - - - - - - - - - - - - - - - - - - - - - - - - - - -
S_VIRGIN: Fresh, unused predicate. Any new   predicate  is created using
this supervisor (see resetProcedure()). The task of this is to

	* Resolve the definition (i.e. auto-import or auto-load if
	not defined).
	* Check the indexing opportunities and install the proper
        supervisor (see reindexDefinition()).
- - - - - - - - - - - - - - - - - - - - - - - - - - - - - - - - - - - - - */

VMI(S_VIRGIN, 0, 0, ())
{ lTop = (LocalFrame)argFrameP(FR, FR->predicate->functor->arity);
  SAVE_REGISTERS(qid);
  DEF = getProcDefinedDefinition(DEF PASS_LD);
  LOAD_REGISTERS(qid);

  if ( FR->predicate != DEF )		/* auto imported/loaded */
  { FR->predicate = DEF;
#ifdef O_PROFILE
    if ( FR->prof_node )
      profSetHandle(FR->prof_node, DEF);
#endif
    goto retry_continue;
  }

  if ( createSupervisor(DEF) )
  { PC = DEF->codes;
    NEXT_INSTRUCTION;
  } else				/* TBD: temporary */
  { assert(0);
  }
}


/* - - - - - - - - - - - - - - - - - - - - - - - - - - - - - - - - - - - - -
S_UNDEF: Undefined predicate. We could make   two  instructions, one for
trapping and one not, but the disadvantage of that is that switching the
unknown flag of the module has no   immediate consequences. Hence we use
one instruction and dynamic checking.
- - - - - - - - - - - - - - - - - - - - - - - - - - - - - - - - - - - - - */

VMI(S_UNDEF, 0, 0, ())
{ switch( getUnknownModule(DEF->module) )
  { case UNKNOWN_ERROR:
    { fid_t fid;
      Definition caller;

      if ( FR->parent )
	caller = FR->parent->predicate;
      else
	caller = NULL;

      lTop = (LocalFrame)argFrameP(FR, DEF->functor->arity);

      SAVE_REGISTERS(qid);
      if ( (fid = PL_open_foreign_frame()) )
      { PL_error(NULL, 0, NULL, ERR_UNDEFINED_PROC, DEF, caller);
	PL_close_foreign_frame(fid);
      }
      LOAD_REGISTERS(qid);

      enterDefinition(DEF);		/* will be left in exception code */

      goto b_throw;
    }
    case UNKNOWN_WARNING:
    { fid_t fid;

      lTop = (LocalFrame)argFrameP(FR, DEF->functor->arity);
      SAVE_REGISTERS(qid);
      if ( (fid = PL_open_foreign_frame()) )
      { term_t pred = PL_new_term_ref();

	if ( !unify_definition(pred, DEF, 0, GP_NAMEARITY) )
	{ printMessage(ATOM_warning,
		       PL_FUNCTOR, FUNCTOR_error2,
		         PL_FUNCTOR, FUNCTOR_existence_error2,
		           PL_ATOM, ATOM_procedure,
		           PL_TERM, pred,
			 PL_VARIABLE);
	}
	PL_close_foreign_frame(fid);
      }
      if ( exception_term )
	goto b_throw;
      /*FALLTHROUGH*/
    }
    case UNKNOWN_FAIL:
    default:
      FRAME_FAILED;
  }
}


/* - - - - - - - - - - - - - - - - - - - - - - - - - - - - - - - - - - - - -
Generic calling code.  This needs to be specialised.
- - - - - - - - - - - - - - - - - - - - - - - - - - - - - - - - - - - - - */

VMI(S_STATIC, 0, 0, ())
{ ClauseRef nextcl;
  ARGP = argFrameP(FR, 0);
  lTop = (LocalFrame)ARGP+DEF->functor->arity;

  DEBUG(9, Sdprintf("Searching clause ... "));

  if ( !(CL = firstClause(ARGP, FR, DEF, &nextcl PASS_LD)) )
  { DEBUG(9, Sdprintf("No clause matching index.\n"));
    if ( debugstatus.debugging )
      newChoice(CHP_DEBUG, FR PASS_LD);

    FRAME_FAILED;
  }
  DEBUG(9, Sdprintf("Clauses found.\n"));

  PC = CL->clause->codes;
  lTop = (LocalFrame)(ARGP + CL->clause->variables);
  ENSURE_LOCAL_SPACE(LOCAL_MARGIN, goto b_throw);

  if ( nextcl )
  { Choice ch = newChoice(CHP_CLAUSE, FR PASS_LD);
    ch->value.clause = nextcl;
  } else if ( debugstatus.debugging )
    newChoice(CHP_DEBUG, FR PASS_LD);

  SECURE(
  int argc; int n;
  argc = DEF->functor->arity;
  for(n=0; n<argc; n++)
    checkData(argFrameP(FR, n));
  );

  umode = uread;
  NEXT_INSTRUCTION;
}


/* - - - - - - - - - - - - - - - - - - - - - - - - - - - - - - - - - - - - -
S_DYNAMIC: Dynamic predicate. Dynamic predicates   must  use the dynamic
indexing and need to lock the predicate. This VMI can also handle static
code.
- - - - - - - - - - - - - - - - - - - - - - - - - - - - - - - - - - - - - */

VMI(S_DYNAMIC, 0, 0, ())
{ enterDefinition(DEF);

  VMI_GOTO(S_STATIC);
}


/* - - - - - - - - - - - - - - - - - - - - - - - - - - - - - - - - - - - - -
S_THREAD_LOCAL: Get thread-local definition
- - - - - - - - - - - - - - - - - - - - - - - - - - - - - - - - - - - - - */

VMI(S_THREAD_LOCAL, 0, 0, ())
{ FR->predicate = DEF = getProcDefinition__LD(DEF PASS_LD);

  assert(DEF->codes);
  PC = DEF->codes;
  NEXT_INSTRUCTION;
}


/* - - - - - - - - - - - - - - - - - - - - - - - - - - - - - - - - - - - - -
S_MULTIFILE: Multifile predicate.  These need to be aware of new
clauses that can be added at runtime.
- - - - - - - - - - - - - - - - - - - - - - - - - - - - - - - - - - - - - */

VMI(S_MULTIFILE, 0, 0, ())
{ VMI_GOTO(S_STATIC);
}


/* - - - - - - - - - - - - - - - - - - - - - - - - - - - - - - - - - - - - -
S_TRUSTME: Trust this clause. Generated   for  single-clause supervisors
and for the last one of a disjunction.

TBD: get rid of clause-references
- - - - - - - - - - - - - - - - - - - - - - - - - - - - - - - - - - - - - */

VMI(S_TRUSTME, 0, 1, (CA1_CLAUSEREF))
{ ClauseRef cref = (ClauseRef)*PC++;

  ARGP = argFrameP(FR, 0);
  TRUST_CLAUSE(cref);
}


/* - - - - - - - - - - - - - - - - - - - - - - - - - - - - - - - - - - - - -
S_ALLCLAUSES: Simply try the clauses one-by-one. This works for all code
and is the ultimate fallback of the indexing code.  The supervisor code
is

	S_ALLCLAUSES
	S_NEXTCLAUSE
- - - - - - - - - - - - - - - - - - - - - - - - - - - - - - - - - - - - - */

BEGIN_SHAREDVARS
ClauseRef cref;

VMI(S_ALLCLAUSES, 0, 0, ())
{ cref = DEF->definition.clauses;

next_clause:
  ARGP = argFrameP(FR, 0);
  for(; cref; cref = cref->next)
  { if ( visibleClause(cref->clause, FR->generation) )
    { TRY_CLAUSE(cref, cref->next, PC);
    }
  }

  FRAME_FAILED;
}


VMI(S_NEXTCLAUSE, 0, 0, ())
{ cref = CL->next;

  if ( debugstatus.debugging && !debugstatus.suspendTrace )
  { ARGP = argFrameP(FR, 0);
    lTop = (LocalFrame)ARGP + FR->predicate->functor->arity;

    for(; cref; cref = cref->next)
    { if ( visibleClause(cref->clause, FR->generation) )
      {	LocalFrame fr;
	CL = cref;

	if ( (fr = dbgRedoFrame(FR PASS_LD)) )
	{ int action;

	  SAVE_REGISTERS(qid);
	  action = tracePort(fr, BFR, REDO_PORT, NULL PASS_LD);
	  LOAD_REGISTERS(qid);

	  switch( action )
	  { case ACTION_FAIL:
	      FRAME_FAILED;
	    case ACTION_IGNORE:
	      VMI_GOTO(I_EXIT);
	    case ACTION_RETRY:
	      goto retry_continue;
	    case ACTION_ABORT:
	      goto b_throw;
	  }
	}

        break;
      }
    }
  }

  PC--;
  goto next_clause;
}
END_SHAREDVARS


/* - - - - - - - - - - - - - - - - - - - - - - - - - - - - - - - - - - - - -
S_LIST: Predicate consisting of two clauses, one of them using [] and
the other [_|_].
- - - - - - - - - - - - - - - - - - - - - - - - - - - - - - - - - - - - - */

VMI(S_LIST, 0, 2, (CA1_CLAUSEREF, CA1_CLAUSEREF))
{ ClauseRef cref;
  Word k;

  ARGP = argFrameP(FR, 0);
  deRef2(ARGP, k);
  if ( isList(*k) )
    cref = (ClauseRef)PC[1];
  else if ( isNil(*k) )
    cref = (ClauseRef)PC[0];
  else if ( canBind(*k) )
  { PC = SUPERVISOR(next_clause);
    VMI_GOTO(S_ALLCLAUSES);
  } else
    FRAME_FAILED;

  PC += 2;

  TRUST_CLAUSE(cref);
}


/* - - - - - - - - - - - - - - - - - - - - - - - - - - - - - - - - - - - - -
Meta-predicate  argument  qualification.  S_MQUAL    qualifies  the  Nth
argument. S_LMQUAL does the same and resets   the  context module of the
frame to be definition module of   the  predicate, such that unqualified
calls refer again to  the  definition   module.  This  sequence  must be
processed as part of the supervisor,   notably before creating the first
choicepoint.
- - - - - - - - - - - - - - - - - - - - - - - - - - - - - - - - - - - - - */

VMI(S_MQUAL, 0, 1, (CA1_VAR))
{ int arg = (int)*PC++;
  int rc;

  SAVE_REGISTERS(qid);
  rc = m_qualify_argument(FR, arg PASS_LD);
  LOAD_REGISTERS(qid);
  if ( rc != TRUE )
  { raiseStackOverflow(rc);
    goto b_throw;
  }

  NEXT_INSTRUCTION;
}


VMI(S_LMQUAL, 0, 1, (CA1_VAR))
{ int arg = (int)*PC++;
  int rc;

  SAVE_REGISTERS(qid);
  rc = m_qualify_argument(FR, arg PASS_LD);
  LOAD_REGISTERS(qid);
  if ( rc != TRUE )
  { raiseStackOverflow(rc);
    goto b_throw;
  }
  setContextModule(FR, FR->predicate->module);

  NEXT_INSTRUCTION;
}


		 /*******************************
		 *	    ARITHMETIC		*
		 *******************************/

/* - - - - - - - - - - - - - - - - - - - - - - - - - - - - - - - - - - - - -
Arithmic is compiled using a  stack  machine.    ARGP  is  used as stack
pointer and the arithmic stack is allocated   on top of the local stack,
starting at the argument field of the next slot of the stack (where ARGP
points to when processing the body anyway).

Arguments to functions are pushed on the stack  starting  at  the  left,
thus `add1(X, Y) :- Y is X + 1' translates to:

  I_ENTER	% enter body
  B_VAR1	% push Y via ARGP
  A_ENTER	% align the stack to prepare for writing doubles
  A_VAR0	% evaluate X and push numeric result
  A_INTEGER 1	% Push 1 as numeric value
  A_FUNC2 0	% Add top-two of the stack and push result
  A_IS 		% unify Y with numeric result
  I_EXIT	% leave the clause

  a_func0:	% executes arithmic function without arguments, pushing
	        % its value on the stack
  a_func1:	% unary function. Changes the top of the stack.
  a_func2:	% binary function. Pops two values and pushes one.

Note that we do not call `ar_func0(*PC++, &ARGP)' as ARGP is a register
variable.  Also, for compilers that do register allocation it is unwise
to give the compiler a hint to put ARGP not into a register.
- - - - - - - - - - - - - - - - - - - - - - - - - - - - - - - - - - - - - */

/* - - - - - - - - - - - - - - - - - - - - - - - - - - - - - - - - - - - - -
A_ENTER: Ensure the alignment of ARGP   allows  for efficient pushing of
the number structure.
- - - - - - - - - - - - - - - - - - - - - - - - - - - - - - - - - - - - - */

VMI(A_ENTER, 0, 0, ())
{ AR_BEGIN();
  NEXT_INSTRUCTION;
}

/* - - - - - - - - - - - - - - - - - - - - - - - - - - - - - - - - - - - - -
A_INTEGER: Push long integer following PC
- - - - - - - - - - - - - - - - - - - - - - - - - - - - - - - - - - - - - */

VMI(A_INTEGER, 0, 1, (CA1_INTEGER))
{ Number n = allocArithStack(PASS_LD1);

  n->value.i = (intptr_t) *PC++;
  n->type    = V_INTEGER;
  NEXT_INSTRUCTION;
}


/* - - - - - - - - - - - - - - - - - - - - - - - - - - - - - - - - - - - - -
A_INT64: Push int64_t following PC
- - - - - - - - - - - - - - - - - - - - - - - - - - - - - - - - - - - - - */

VMI(A_INT64, 0, WORDS_PER_INT64, (CA1_INT64))
{ Number n = allocArithStack(PASS_LD1);
  Word p = &n->value.w[0];

  cpInt64Data(p, PC);
  n->type    = V_INTEGER;
  NEXT_INSTRUCTION;
}


/* - - - - - - - - - - - - - - - - - - - - - - - - - - - - - - - - - - - - -
A_MPZ: Push mpz integer following PC
- - - - - - - - - - - - - - - - - - - - - - - - - - - - - - - - - - - - - */

VMI(A_MPZ, 0, VM_DYNARGC, (CA1_MPZ))
{
#ifdef O_GMP
  Number n = allocArithStack(PASS_LD1);
  Word p = (Word)PC;
  int size;

  p++;				/* skip indirect header */
  n->type = V_MPZ;
  n->value.mpz->_mp_size  = (int)*p++;
  n->value.mpz->_mp_alloc = 0;	/* avoid de-allocating */
  size = sizeof(mp_limb_t) * abs(n->value.mpz->_mp_size);
  n->value.mpz->_mp_d = (void*)p;

  p += (size+sizeof(word)-1)/sizeof(word);
  PC = (Code)p;
#endif
  NEXT_INSTRUCTION;
}


/* - - - - - - - - - - - - - - - - - - - - - - - - - - - - - - - - - - - - -
A_DOUBLE: Push double following PC
- - - - - - - - - - - - - - - - - - - - - - - - - - - - - - - - - - - - - */

VMI(A_DOUBLE, 0, WORDS_PER_DOUBLE, (CA1_FLOAT))
{ Number n = allocArithStack(PASS_LD1);
  Word p = &n->value.w[0];

  cpDoubleData(p, PC);
  n->type       = V_FLOAT;
  NEXT_INSTRUCTION;
}


/* - - - - - - - - - - - - - - - - - - - - - - - - - - - - - - - - - - - - -
A_VAR: Push a variable.  This can be any term
- - - - - - - - - - - - - - - - - - - - - - - - - - - - - - - - - - - - - */

BEGIN_SHAREDVARS
  int offset;

VMI(A_VAR, 0, 1, (CA1_VAR))
{ Number n;
  Word p, p2;

  offset = (int)*PC++;

a_var_n:
  p = varFrameP(FR, offset);
  deRef2(p, p2);

					/* speedup common case a bit */
  if ( tagex(*p2) == (TAG_INTEGER|STG_INLINE) )
  { n = allocArithStack(PASS_LD1);
    n->value.i = valInt(*p2);
    n->type = V_INTEGER;
    NEXT_INSTRUCTION;
    /*NOTREACHED*/
  }

  switch(tag(*p2))
  { case TAG_INTEGER:
      n = allocArithStack(PASS_LD1);
      get_integer(*p2, n);
      NEXT_INSTRUCTION;
    case TAG_FLOAT:
      n = allocArithStack(PASS_LD1);
      n->value.f = valFloat(*p2);
      n->type = V_FLOAT;
      NEXT_INSTRUCTION;
    default:
    { intptr_t lsafe = (char*)lTop - (char*)lBase;
      fid_t fid;
      number result;
      int rc;

      SAVE_REGISTERS(qid);
      lTop = (LocalFrame)argFrameP(lTop, 1); /* for is/2.  See below */
      fid = PL_open_foreign_frame();
      rc = valueExpression(consTermRef(p), &result PASS_LD);
      PL_close_foreign_frame(fid);
      lTop = addPointer(lBase, lsafe);
      LOAD_REGISTERS(qid);

      if ( rc )
      { pushArithStack(&result PASS_LD);
	NEXT_INSTRUCTION;
      } else
      { resetArithStack(PASS_LD1);
	goto b_throw;
      }
    }
  }
}

VMI(A_VAR0, 0, 0, ())
{ offset = VAROFFSET(0);
  goto a_var_n;
}

VMI(A_VAR1, 0, 0, ())
{ offset = VAROFFSET(1);
  goto a_var_n;
}

VMI(A_VAR2, 0, 0, ())
{ offset = VAROFFSET(2);
  goto a_var_n;
}
END_SHAREDVARS



/* - - - - - - - - - - - - - - - - - - - - - - - - - - - - - - - - - - - - -
A_FUNC, function, #args
A_FUNC0, function
A_FUNC1, function
A_FUNC2, function

TBD: Keep knowledge on #argument in function!
- - - - - - - - - - - - - - - - - - - - - - - - - - - - - - - - - - - - - */

BEGIN_SHAREDVARS
  int an;
  code fn;

VMI(A_FUNC0, 0, 1, (CA1_AFUNC))
{ an = 0;
  fn = *PC++;
  goto common_an;
}

VMI(A_FUNC1, 0, 1, (CA1_AFUNC))
{ an = 1;
  fn = *PC++;
  goto common_an;
}

VMI(A_FUNC2, 0, 1, (CA1_AFUNC))
{ an = 2;
  fn = *PC++;
  goto common_an;
}

VMI(A_FUNC, 0, 2, (CA1_AFUNC, CA1_INTEGER))
{ int rc;

  fn = *PC++;
  an = (int) *PC++;

common_an:
  SAVE_REGISTERS(qid);			/* may be Prolog function */
  rc = ar_func_n((int)fn, an PASS_LD);
  LOAD_REGISTERS(qid);
  if ( !rc )
  { resetArithStack(PASS_LD1);
    goto b_throw;
  }

  NEXT_INSTRUCTION;
}
END_SHAREDVARS


/* - - - - - - - - - - - - - - - - - - - - - - - - - - - - - - - - - - - - -
A_ADD: Shorthand for A_FUNC2 pl_ar_add()
- - - - - - - - - - - - - - - - - - - - - - - - - - - - - - - - - - - - - */

VMI(A_ADD, 0, 0, ())
{ Number argv = argvArithStack(2 PASS_LD);
  int rc;
  number r;

  SAVE_REGISTERS(qid);
  rc = pl_ar_add(argv, argv+1, &r);
  LOAD_REGISTERS(qid);
  popArgvArithStack(2 PASS_LD);
  if ( rc )
  { pushArithStack(&r PASS_LD);
    NEXT_INSTRUCTION;
  }

  resetArithStack(PASS_LD1);
  goto b_throw;
}


/* - - - - - - - - - - - - - - - - - - - - - - - - - - - - - - - - - - - - -
A_MUL: Shorthand for A_FUNC2 ar_mul()
- - - - - - - - - - - - - - - - - - - - - - - - - - - - - - - - - - - - - */

VMI(A_MUL, 0, 0, ())
{ Number argv = argvArithStack(2 PASS_LD);
  int rc;
  number r;

  SAVE_REGISTERS(qid);
  rc = ar_mul(argv, argv+1, &r);
  LOAD_REGISTERS(qid);
  popArgvArithStack(2 PASS_LD);
  if ( rc )
  { pushArithStack(&r PASS_LD);
    NEXT_INSTRUCTION;
  }

  resetArithStack(PASS_LD1);
  goto b_throw;
}


/* - - - - - - - - - - - - - - - - - - - - - - - - - - - - - - - - - - - - -
A_ADD_FC: Simple case A is B + <int>, where   A is a firstvar and B is a
normal variable. This case is very   common,  especially with relatively
small integers.
- - - - - - - - - - - - - - - - - - - - - - - - - - - - - - - - - - - - - */

VMI(A_ADD_FC, VIF_BREAK, 3, (CA1_VAR, CA1_VAR, CA1_INTEGER))
{ Word rp  = varFrameP(FR, *PC++);	/* A = */
  Word np  = varFrameP(FR, *PC++);	/* B + */
  intptr_t add = (intptr_t)*PC++;	/* <int> */

  deRef(np);

#ifdef O_DEBUGGER
  if ( debugstatus.debugging )
  { Word expr;

    if ( !hasGlobalSpace(3) )
    { int rc;

      SAVE_REGISTERS(qid);
      rc = ensureGlobalSpace(3, ALLOW_GC);
      LOAD_REGISTERS(qid);
      if ( rc != TRUE )
      { raiseStackOverflow(rc);
	goto b_throw;
      }

      np = varFrameP(FR, PC[-2]);
      rp = varFrameP(FR, PC[-3]);
    }

    expr = gTop;
    gTop += 3;
    expr[0] = FUNCTOR_plus2;
    expr[1] = linkVal(np);
    expr[2] = consInt(add);

    ARGP = argFrameP(lTop, 0);
    setVar(*rp);
    *ARGP++ = linkVal(rp);
    *ARGP++ = consPtr(expr, TAG_COMPOUND|STG_GLOBAL);
    NFR = lTop;
    DEF = GD->procedures.is2->definition;
    setNextFrameFlags(NFR, FR);
    goto normal_call;
  }
#endif

  if ( tagex(*np) == (TAG_INTEGER|STG_INLINE) )
  { intptr_t v = valInt(*np);
    int64_t r = v+add;			/* tagged ints never overflow */
    word w = consInt(r);

    if ( valInt(w) == r )
    { *rp = w;
    } else				/* but their some might not fit */
    { int rc;

      SAVE_REGISTERS(qid);
      rc = put_int64(&w, r, ALLOW_GC|ALLOW_SHIFT PASS_LD);
      LOAD_REGISTERS(qid);
      if ( rc != TRUE )
	goto b_throw;
      *rp = w;
    }
    NEXT_INSTRUCTION;
  } else
  { number n;
    word w;
    fid_t fid;
    int rc;

    SAVE_REGISTERS(qid);
    fid = PL_open_foreign_frame();
    rc = valueExpression(wordToTermRef(np), &n PASS_LD);
    if ( rc )
    { ensureWritableNumber(&n);
      if ( (rc=ar_add_ui(&n, add)) )
      { if ( (rc=put_number(&w, &n, ALLOW_GC PASS_LD)) != TRUE )
	  rc = raiseStackOverflow(rc);
      }
      clearNumber(&n);
    }
    PL_close_foreign_frame(fid);
    LOAD_REGISTERS(qid);
    if ( !rc )
      goto b_throw;

    rp = varFrameP(FR, PC[-3]);		/* may have shifted */
    *rp = w;

    NEXT_INSTRUCTION;
  }
}


/* - - - - - - - - - - - - - - - - - - - - - - - - - - - - - - - - - - - - -
Translation of the arithmic comparison predicates (<, >, =<,  >=,  =:=).
Both sides are pushed on the stack, so we just compare the two values on
the  top  of  this  stack  and  backtrack  if  they  do  not suffice the
condition.  Example translation: `a(Y) :- b(X), X > Y'

	I_ENTER
	B_FIRSTVAR 1	% Link X from B's frame to a new var in A's frame
	I_CALL b/1	% call b/1
	A_ENTER		% Enter arithmetic mode
	A_VAR 1		% Push X
	A_VAR 0		% Push Y
	A_GT		% compare
	EXIT
- - - - - - - - - - - - - - - - - - - - - - - - - - - - - - - - - - - - - */

BEGIN_SHAREDVARS
  Number n1, n2;
  int cmp;
  int rc;

#define CMP_FAST(op) \
  n1 = argvArithStack(2 PASS_LD); \
  n2 = n1 + 1; \
  if ( n1->type == n2->type ) \
  { switch(n1->type) \
    { case V_INTEGER: \
        rc = n1->value.i op n2->value.i; \
	goto a_cmp_out; \
      case V_FLOAT: \
        rc = n1->value.f op n2->value.f; \
	goto a_cmp_out; \
      default: \
        ; \
    } \
  }


VMI(A_LT, VIF_BREAK, 0, ())		/* A < B */
{ CMP_FAST(<)
  cmp = LT;
acmp:
  rc = ar_compare(n1, n2, cmp);
a_cmp_out:
  popArgvArithStack(2 PASS_LD);
  AR_END();
  if ( rc )
    NEXT_INSTRUCTION;
  BODY_FAILED;
}

VMI(A_LE, VIF_BREAK, 0, ())		/* A =< B */
{ CMP_FAST(<=);
  cmp = LE;
  goto acmp;
}

VMI(A_GT, VIF_BREAK, 0, ())		/* A > B */
{ CMP_FAST(>);
  cmp = GT;
  goto acmp;
}

VMI(A_GE, VIF_BREAK, 0, ())		/* A >= B */
{ CMP_FAST(>=);
  cmp = GE;
  goto acmp;
}

VMI(A_EQ, VIF_BREAK, 0, ())		/* A =:= B */
{ CMP_FAST(==);
  cmp = EQ;
  goto acmp;
}

VMI(A_NE, VIF_BREAK, 0, ())		/* A \=:= B */
{ CMP_FAST(!=);
  cmp = NE;
  goto acmp;
}
END_SHAREDVARS


/* - - - - - - - - - - - - - - - - - - - - - - - - - - - - - - - - - - - - -
A_IS: Translation of is/2. The stack has two pushed values: the variable
for the result (a word) and the number holding the result. For example:

   a(X) :- X is sin(3).

  I_ENTER
  B_VAR 0		push left argument of is/2
  A_INTEGER 3		push integer as number
  A_FUNC <sin>		run function on it
  A_IS			bind value
  I_EXIT
- - - - - - - - - - - - - - - - - - - - - - - - - - - - - - - - - - - - - */

VMI(A_IS, VIF_BREAK, 0, ())		/* A is B */
{ Number n = argvArithStack(1 PASS_LD);
  Word k;

  ARGP = argFrameP(lTop, 0);	/* 1-st argument */
  deRef2(ARGP, k);

  if ( canBind(*k) )
  { word c;
    int rc;

    SAVE_REGISTERS(qid);
    if ( (rc=put_number(&c, n, ALLOW_GC PASS_LD)) == TRUE )
    { deRef2(ARGP, k);			/* may be shifted */
      bindConst(k, c);
    } else
      rc = raiseStackOverflow(rc);
    LOAD_REGISTERS(qid);

    popArgvArithStack(1 PASS_LD);
    AR_END();

    if ( !rc )
      goto b_throw;

    CHECK_WAKEUP;
    NEXT_INSTRUCTION;
  } else
  { int rc;

    if ( isInteger(*k) && intNumber(n) )
    { number left;

      get_integer(*k, &left);
      rc = (cmpNumbers(&left, n) == 0);
      clearNumber(&left);
    } else if ( isFloat(*k) && floatNumber(n) )
    { rc = (valFloat(*k) == n->value.f);
    } else
    { rc = FALSE;
    }

    popArgvArithStack(1 PASS_LD);
    AR_END();
    if ( rc )
      NEXT_INSTRUCTION;
  }

  BODY_FAILED;
}


/* - - - - - - - - - - - - - - - - - - - - - - - - - - - - - - - - - - - - -
A_FIRSTVAR_IS: Deal with the very common case that the local variable is
a firstvar of the current frame. There   are numerous advantages to this
case: we know the left-side is a var, we  do not need to trail and we do
not need to check for attvar wakeup.

TBD: link with following B_VAR? How  frequent?   Likely  very: we are in
body mode and in many cases the result is used only once.
- - - - - - - - - - - - - - - - - - - - - - - - - - - - - - - - - - - - - */

VMI(A_FIRSTVAR_IS, VIF_BREAK, 1, (CA1_VAR)) /* A is B */
{ Number n = argvArithStack(1 PASS_LD);
  word w;
  int rc;

  SAVE_REGISTERS(qid);
  if ( (rc = put_number(&w, n, ALLOW_GC PASS_LD)) != TRUE )
    rc = raiseStackOverflow(rc);
  LOAD_REGISTERS(qid);

  popArgvArithStack(1 PASS_LD);
  AR_END();

  if ( rc )
  { *varFrameP(FR, *PC++) = w;
    NEXT_INSTRUCTION;
  } else
    goto b_throw;
}


		 /*******************************
		 *	     FOREIGN		*
		 *******************************/

/* - - - - - - - - - - - - - - - - - - - - - - - - - - - - - - - - - - - - -
	I_FOPEN
	I_FCALLDET0-10 f/n
	I_FEXITDET
- - - - - - - - - - - - - - - - - - - - - - - - - - - - - - - - - - - - - */

#ifdef O_PROF_PENTIUM
#define PROF_FOREIGN \
	{ END_PROF(); \
	  START_PROF(DEF->prof_index, DEF->prof_name); \
	}
#else
#define PROF_FOREIGN (void)0
#endif

BEGIN_SHAREDVARS
volatile word rc;			/* make gcc quiet on non-initialised */
volatile fid_t ffr_id;

VMI(I_FOPEN, 0, 0, ())
{ FliFrame ffr;

#ifdef O_DEBUGGER
  if ( debugstatus.debugging )
  { lTop = (LocalFrame)argFrameP(FR, DEF->functor->arity);
    BFR = newChoice(CHP_DEBUG, FR PASS_LD);
    ffr = (FliFrame)lTop;
  } else
#endif
  { ffr = (FliFrame)argFrameP(FR, DEF->functor->arity);
  }

  lTop = (LocalFrame)(ffr+1);
  ffr->size = 0;
  NoMark(ffr->mark);
  ffr->parent = fli_context;
  ffr->magic = FLI_MAGIC;
  fli_context = ffr;
  ffr_id = consTermRef(ffr);
  SAVE_REGISTERS(qid);

  NEXT_INSTRUCTION;
}


/* - - - - - - - - - - - - - - - - - - - - - - - - - - - - - - - - - - - - -
I_FCALLDETVA:  Call  deterministic  foreign    function  using  P_VARARG
conventions.
- - - - - - - - - - - - - - - - - - - - - - - - - - - - - - - - - - - - - */

VMI(I_FCALLDETVA, 0, 1, (CA1_FOREIGN))
{ Func f = (Func)*PC++;
  struct foreign_context context;
  term_t h0 = argFrameP(FR, 0) - (Word)lBase;

  context.context = 0L;
  context.engine  = LD;
  context.control = FRG_FIRST_CALL;

  PROF_FOREIGN;
  rc = (*f)(h0, DEF->functor->arity, &context);
  VMI_GOTO(I_FEXITDET);
}


/* - - - - - - - - - - - - - - - - - - - - - - - - - - - - - - - - - - - - -
I_FCALLDET0 .. I_FCALLDET10: Call deterministic   foreign function using
a1, a2, ... calling conventions.
- - - - - - - - - - - - - - - - - - - - - - - - - - - - - - - - - - - - - */

VMI(I_FCALLDET0, 0, 1, (CA1_FOREIGN))
{ Func f = (Func)*PC++;

  PROF_FOREIGN;
  rc = (*f)();
  VMI_GOTO(I_FEXITDET);
}


VMI(I_FCALLDET1, 0, 1, (CA1_FOREIGN))
{ Func f = (Func)*PC++;
  term_t h0 = argFrameP(FR, 0) - (Word)lBase;

  PROF_FOREIGN;
  rc = (*f)(h0);
  VMI_GOTO(I_FEXITDET);
}


VMI(I_FCALLDET2, 0, 1, (CA1_FOREIGN))
{ Func f = (Func)*PC++;
  term_t h0 = argFrameP(FR, 0) - (Word)lBase;

  PROF_FOREIGN;
  rc = (*f)(h0, h0+1);
  VMI_GOTO(I_FEXITDET);
}


VMI(I_FCALLDET3, 0, 1, (CA1_FOREIGN))
{ Func f = (Func)*PC++;
  term_t h0 = argFrameP(FR, 0) - (Word)lBase;

  PROF_FOREIGN;
  rc = (*f)(h0, h0+1, h0+2);
  VMI_GOTO(I_FEXITDET);
}


VMI(I_FCALLDET4, 0, 1, (CA1_FOREIGN))
{ Func f = (Func)*PC++;
  term_t h0 = argFrameP(FR, 0) - (Word)lBase;

  PROF_FOREIGN;
  rc = (*f)(h0, h0+1, h0+2, h0+3);
  VMI_GOTO(I_FEXITDET);
}


VMI(I_FCALLDET5, 0, 1, (CA1_FOREIGN))
{ Func f = (Func)*PC++;
  term_t h0 = argFrameP(FR, 0) - (Word)lBase;

  PROF_FOREIGN;
  rc = (*f)(h0, h0+1, h0+2, h0+3, h0+4);
  VMI_GOTO(I_FEXITDET);
}


VMI(I_FCALLDET6, 0, 1, (CA1_FOREIGN))
{ Func f = (Func)*PC++;
  term_t h0 = argFrameP(FR, 0) - (Word)lBase;

  PROF_FOREIGN;
  rc = (*f)(h0, h0+1, h0+2, h0+3, h0+4, h0+5);
  VMI_GOTO(I_FEXITDET);
}


VMI(I_FCALLDET7, 0, 1, (CA1_FOREIGN))
{ Func f = (Func)*PC++;
  term_t h0 = argFrameP(FR, 0) - (Word)lBase;

  rc = (*f)(h0, h0+1, h0+2, h0+3, h0+4, h0+5, h0+6);
  VMI_GOTO(I_FEXITDET);
}


VMI(I_FCALLDET8, 0, 1, (CA1_FOREIGN))
{ Func f = (Func)*PC++;
  term_t h0 = argFrameP(FR, 0) - (Word)lBase;

  PROF_FOREIGN;
  rc = (*f)(h0, h0+1, h0+2, h0+3, h0+4, h0+5, h0+6, h0+7);
  VMI_GOTO(I_FEXITDET);
}


VMI(I_FCALLDET9, 0, 1, (CA1_FOREIGN))
{ Func f = (Func)*PC++;
  term_t h0 = argFrameP(FR, 0) - (Word)lBase;

  PROF_FOREIGN;
  rc = (*f)(h0, h0+1, h0+2, h0+3, h0+4, h0+5, h0+6, h0+7, h0+8);
  VMI_GOTO(I_FEXITDET);
}


VMI(I_FCALLDET10, 0, 1, (CA1_FOREIGN))
{ Func f = (Func)*PC++;
  term_t h0 = argFrameP(FR, 0) - (Word)lBase;

  PROF_FOREIGN;
  rc = (*f)(h0, h0+1, h0+2, h0+3, h0+4, h0+5, h0+6, h0+7, h0+8, h0+9);
  VMI_GOTO(I_FEXITDET);
}


VMI(I_FEXITDET, 0, 0, ())
{ FliFrame ffr = (FliFrame)valTermRef(ffr_id);

  LOAD_REGISTERS(qid);
  PC += 3;
  SECURE(assert(PC[-1] == encode(I_FEXITDET)));
  fli_context = ffr->parent;

  switch(rc)
  { case TRUE:
      if ( exception_term )		/* false alarm */
      { exception_term = 0;
	setVar(*valTermRef(exception_bin));
      }
      goto exit_checking_wakeup;
    case FALSE:
      if ( exception_term )
	goto b_throw;
      FRAME_FAILED;
    default:
    { fid_t fid = PL_open_foreign_frame();
      term_t ex = PL_new_term_ref();

      PL_put_intptr(ex, rc);
      PL_error(NULL, 0, NULL, ERR_DOMAIN,
	       ATOM_foreign_return_value, ex);
      PL_close_foreign_frame(fid);
      goto b_throw;
    }
  }
}
END_SHAREDVARS

/* - - - - - - - - - - - - - - - - - - - - - - - - - - - - - - - - - - - - -
Non-deterministic foreign calls. This  is   compiled  into the following
supervisor code:

	I_FOPENNDET
	I_FCALLNDETVA func
	I_FEXITNDET
	I_FREDO

On determistic success or failure I_FEXITNDET ends the clause. Otherwise
it writes the context in CL  and   creates  a jump-choicepoint that will
take it to I_FREDO. I_FREDO updates the context structure and jumps back
to the I_FCALLNDETVA (PC -= 4);
- - - - - - - - - - - - - - - - - - - - - - - - - - - - - - - - - - - - - */

BEGIN_SHAREDVARS
volatile intptr_t rc;				/* make compiler happy */
struct foreign_context context;
volatile fid_t ffr_id;

VMI(I_FOPENNDET, 0, 0, ())
{ Choice ch;
  FliFrame ffr;

  context.context = 0L;
  context.engine  = LD;
  context.control = FRG_FIRST_CALL;

foreign_redo:
  lTop = (LocalFrame)argFrameP(FR, DEF->functor->arity);
  ch = newChoice(CHP_JUMP, FR PASS_LD);
  ch->value.PC = PC+3;

  ffr = (FliFrame)(ch+1);
  lTop = (LocalFrame)(ffr+1);
  ffr->size = 0;
  NoMark(ffr->mark);
  ffr->parent = fli_context;
  ffr->magic = FLI_MAGIC;
  fli_context = ffr;
  ffr_id = consTermRef(ffr);
  SAVE_REGISTERS(qid);

  NEXT_INSTRUCTION;
}


VMI(I_FCALLNDETVA, 0, 1, (CA1_FOREIGN))
{ Func f = (Func)*PC++;
  term_t h0 = argFrameP(FR, 0) - (Word)lBase;

  PROF_FOREIGN;
  rc = (*f)(h0, DEF->functor->arity, &context);
  VMI_GOTO(I_FEXITNDET);
}


VMI(I_FCALLNDET0, 0, 1, (CA1_FOREIGN))
{ Func f = (Func)*PC++;

  PROF_FOREIGN;
  rc = (*f)(&context);
  VMI_GOTO(I_FEXITNDET);
}

VMI(I_FCALLNDET1, 0, 1, (CA1_FOREIGN))
{ Func f = (Func)*PC++;
  term_t h0 = argFrameP(FR, 0) - (Word)lBase;

  PROF_FOREIGN;
  rc = (*f)(h0, &context);
  VMI_GOTO(I_FEXITNDET);
}


VMI(I_FCALLNDET2, 0, 1, (CA1_FOREIGN))
{ Func f = (Func)*PC++;
  term_t h0 = argFrameP(FR, 0) - (Word)lBase;

  rc = (*f)(h0, h0+1, &context);
  VMI_GOTO(I_FEXITNDET);
}


VMI(I_FCALLNDET3, 0, 1, (CA1_FOREIGN))
{ Func f = (Func)*PC++;
  term_t h0 = argFrameP(FR, 0) - (Word)lBase;

  PROF_FOREIGN;
  rc = (*f)(h0, h0+1, h0+2, &context);
  VMI_GOTO(I_FEXITNDET);
}


VMI(I_FCALLNDET4, 0, 1, (CA1_FOREIGN))
{ Func f = (Func)*PC++;
  term_t h0 = argFrameP(FR, 0) - (Word)lBase;

  PROF_FOREIGN;
  rc = (*f)(h0, h0+1, h0+2, h0+3, &context);
  VMI_GOTO(I_FEXITNDET);
}


VMI(I_FCALLNDET5, 0, 1, (CA1_FOREIGN))
{ Func f = (Func)*PC++;
  term_t h0 = argFrameP(FR, 0) - (Word)lBase;

  PROF_FOREIGN;
  rc = (*f)(h0, h0+1, h0+2, h0+3, h0+4, &context);
  VMI_GOTO(I_FEXITNDET);
}


VMI(I_FCALLNDET6, 0, 1, (CA1_FOREIGN))
{ Func f = (Func)*PC++;
  term_t h0 = argFrameP(FR, 0) - (Word)lBase;

  PROF_FOREIGN;
  rc = (*f)(h0, h0+1, h0+2, h0+3, h0+4, h0+5, &context);
  VMI_GOTO(I_FEXITNDET);
}


VMI(I_FCALLNDET7, 0, 1, (CA1_FOREIGN))
{ Func f = (Func)*PC++;
  term_t h0 = argFrameP(FR, 0) - (Word)lBase;

  PROF_FOREIGN;
  rc = (*f)(h0, h0+1, h0+2, h0+3, h0+4, h0+5, h0+6, &context);
  VMI_GOTO(I_FEXITNDET);
}


VMI(I_FCALLNDET8, 0, 1, (CA1_FOREIGN))
{ Func f = (Func)*PC++;
  term_t h0 = argFrameP(FR, 0) - (Word)lBase;

  PROF_FOREIGN;
  rc = (*f)(h0, h0+1, h0+2, h0+3, h0+4, h0+5, h0+6, h0+7, &context);
  VMI_GOTO(I_FEXITNDET);
}


VMI(I_FCALLNDET9, 0, 1, (CA1_FOREIGN))
{ Func f = (Func)*PC++;
  term_t h0 = argFrameP(FR, 0) - (Word)lBase;

  PROF_FOREIGN;
  rc = (*f)(h0, h0+1, h0+2, h0+3, h0+4, h0+5, h0+6, h0+7, h0+8, &context);
  VMI_GOTO(I_FEXITNDET);
}


VMI(I_FCALLNDET10, 0, 1, (CA1_FOREIGN))
{ Func f = (Func)*PC++;
  term_t h0 = argFrameP(FR, 0) - (Word)lBase;

  PROF_FOREIGN;
  rc = (*f)(h0, h0+1, h0+2, h0+3, h0+4, h0+5, h0+6, h0+7, h0+8, h0+9, &context);
  VMI_GOTO(I_FEXITNDET);
}


VMI(I_FEXITNDET, 0, 0, ())
{ FliFrame ffr = (FliFrame) valTermRef(ffr_id);

  LOAD_REGISTERS(qid);
  PC += 3;				/* saved at in I_FOPENNDET */
  fli_context = ffr->parent;

  switch(rc)
  { case TRUE:
      if ( exception_term )		/* false alarm */
      { exception_term = 0;
	setVar(*valTermRef(exception_bin));
      }
      SECURE(assert(BFR->value.PC == PC+1)); /* +1 because we use VMI_GOTO */
      BFR = BFR->parent;
      goto exit_checking_wakeup;
    case FALSE:
      if ( exception_term )
	goto b_throw;
      SECURE(assert(BFR->value.PC == PC+1));
      BFR = BFR->parent;
      FRAME_FAILED;
    default:
    { /* TBD: call debugger */

      if ( (rc & FRG_REDO_MASK) == REDO_INT )
      { rc = (word)(((intptr_t)rc)>>FRG_REDO_BITS);
      } else
      { rc &= ~FRG_REDO_MASK;
      }
      CL = (ClauseRef)rc;
      lTop = (LocalFrame)(BFR+1);
      goto exit_checking_wakeup;
    }
  }
}

VMI(I_FREDO, 0, 0, ())
{ if ( is_signalled(PASS_LD1) )
  { SAVE_REGISTERS(qid);
    handleSignals(PASS_LD1);
    LOAD_REGISTERS(qid);
    if ( exception_term )
      goto b_throw;
  }

  context.context = (word)FR->clause;
  context.control = FRG_REDO;
  context.engine  = LD;
  PC -= 4;
  goto foreign_redo;
}

END_SHAREDVARS


		 /*******************************
		 *     EXCEPTIONS & CLEANUP	*
		 *******************************/

/* - - - - - - - - - - - - - - - - - - - - - - - - - - - - - - - - - - - - -
I_CALLCLEANUP: Part of setup_call_catcher_cleanup(:Setup, :Goal,
?Catcher, :Cleanup). Simply set a flag on the frame and call the 1-st
argument. See also I_CATCH.

I_EXITCLEANUP  is  at  the  end  of   call_cleanup/3.  If  there  is  no
choice-point created this is the final exit. If this frame has no parent
(it is the entry of PL_next_solution()),

setup_call_catcher_cleanup(:Setup :Goal, -Reason, :Cleanup)
is tranalated into

  i_enter
  <setup>
  i_callcleanup
  i_exitcleanup
  i_exit

We set FR_WATCHED to get a cleanup call if the frame fails or is cutted.
- - - - - - - - - - - - - - - - - - - - - - - - - - - - - - - - - - - - - */

VMI(I_CALLCLEANUP, 0, 0, ())
{ if ( !mustBeCallable(consTermRef(argFrameP(FR, 3)) PASS_LD) )
    goto b_throw;

  newChoice(CHP_CATCH, FR PASS_LD);
  set(FR, FR_WATCHED);
  				/* = B_VAR1 */
  *argFrameP(lTop, 0) = linkVal(argFrameP(FR, 1));

  VMI_GOTO(I_USERCALL0);
}


VMI(I_EXITCLEANUP, 0, 0, ())
{ while( BFR && BFR->type == CHP_DEBUG )
    BFR = BFR->parent;

  if ( BFR->frame == FR && BFR->type == CHP_CATCH )
  { DEBUG(3, Sdprintf(" --> BFR = #%ld\n", loffset(BFR->parent)));
    for(BFR = BFR->parent; BFR > (Choice)FR; BFR = BFR->parent)
    { if ( BFR->frame > FR )
	NEXT_INSTRUCTION;		/* choice from setup of setup_call_catcher_cleanup/4 */
      assert(BFR->type == CHP_DEBUG);
    }

    SAVE_REGISTERS(qid);
    frameFinished(FR, FINISH_EXITCLEANUP PASS_LD);
    LOAD_REGISTERS(qid);
    if ( exception_term )
      goto b_throw;
  }

  NEXT_INSTRUCTION;			/* goto i_exit? */
}


#if O_CATCHTHROW
/* - - - - - - - - - - - - - - - - - - - - - - - - - - - - - - - - - - - - -
I_CATCH has to fake a choice-point to   make  it possible to undo before
starting the recover action. Otherwise it simply   has to call the first
argument.  Catch is defined as:

catch(Goal, Pattern, Recover) :-
  $catch.

which is translated to:
  I_ENTER
  I_CATCH
  I_EXITCATCH
- - - - - - - - - - - - - - - - - - - - - - - - - - - - - - - - - - - - - */

VMI(I_CATCH, 0, 0, ())
{ if ( BFR->frame == FR && BFR == (Choice)argFrameP(FR, 3) )
  { assert(BFR->type == CHP_DEBUG);
    BFR->type = CHP_CATCH;
  } else
    newChoice(CHP_CATCH, FR PASS_LD);

				  /* = B_VAR0 */
  *argFrameP(lTop, 0) = linkVal(argFrameP(FR, 0));
  VMI_GOTO(I_USERCALL0);
}


VMI(I_EXITCATCH, VIF_BREAK, 0, ())
{ if ( BFR->frame == FR && BFR == (Choice)argFrameP(FR, 3) )
  { assert(BFR->type == CHP_CATCH);
    BFR = BFR->parent;
  }

  VMI_GOTO(I_EXIT);
}


/* - - - - - - - - - - - - - - - - - - - - - - - - - - - - - - - - - - - - -
The B_THROW code is the implementation for   throw/1.  The call walks up
the stack, looking for a frame running catch/3 on which it can unify the
exception code. It then cuts all  choicepoints created since throw/3. If
throw/3 is not found, it sets  the   query  exception  field and returns
failure. Otherwise, it will simulate an I_USERCALL0 instruction: it sets
the FR and lTop as it it  was   running  the  throw/3 predicate. Then it
pushes the recovery goal from throw/3 and jumps to I_USERCALL0.

Note that exceptions are placed on the stack using PL_raise_exception(),
which use duplicate_term() and freezeGlobal() to make the exception term
immune for undo operations.
- - - - - - - - - - - - - - - - - - - - - - - - - - - - - - - - - - - - - */

VMI(B_THROW, 0, 0, ())
{ term_t catchfr_ref;

  PL_raise_exception(argFrameP(lTop, 0) - (Word)lBase);
b_throw:
  aTop = aFloor;
  assert(exception_term);

  SECURE(checkData(valTermRef(exception_term)));
  DEBUG(1, { fid_t fid = PL_open_foreign_frame();
	     Sdprintf("[%d] Throwing ", PL_thread_self());
	     PL_write_term(Serror, exception_term, 1200, 0);
	     Sdprintf("\n");
	     PL_discard_foreign_frame(fid);
	   });

  SAVE_REGISTERS(qid);
  catchfr_ref = findCatcher(FR, exception_term PASS_LD);
  LOAD_REGISTERS(qid);
  DEBUG(1, { if ( catchfr_ref )
	     { LocalFrame fr = (LocalFrame)valTermRef(catchfr_ref);
	       Sdprintf("[%d]: found catcher at %ld\n",
			PL_thread_self(), (long)levelFrame(fr));
	     } else
	     { Sdprintf("[%d]: not caught\n", PL_thread_self());
	     }
	   });

  SECURE({ SAVE_REGISTERS(qid);
	   checkData(valTermRef(exception_term));
	   checkStacks(NULL);
	   LOAD_REGISTERS(qid);
	 });

  if ( debugstatus.suspendTrace == FALSE )
  { SAVE_REGISTERS(qid);
    exception_hook(FR, catchfr_ref PASS_LD);
    LOAD_REGISTERS(qid);
  }

#if O_DEBUGGER
  if ( !catchfr_ref &&
       PL_is_functor(exception_term, FUNCTOR_error2) &&
       !PL_same_term(exception_term, exception_printed) &&
       truePrologFlag(PLFLAG_DEBUG_ON_ERROR) &&
       false(QueryFromQid(qid), PL_Q_CATCH_EXCEPTION) )
  { int rc;

    SAVE_REGISTERS(qid);
    rc = isCaughtInOuterQuery(qid, exception_term PASS_LD);
    LOAD_REGISTERS(qid);

    if ( !rc )
    { SAVE_REGISTERS(qid);
      printMessage(ATOM_error, PL_TERM, exception_term);
      pl_trace();
      LOAD_REGISTERS(qid);
    }
  }

  if ( debugstatus.debugging )
  { for( ;
	 FR && FR > (LocalFrame)valTermRef(catchfr_ref);
	 PC = FR->programPointer,
	 FR = FR->parent )
    { Choice ch = findStartChoice(FR, LD->choicepoints);

      environment_frame = FR;

      if ( ch )
      { int printed = PL_same_term(exception_printed, exception_term);
	int rc;

	lTop = (LocalFrame)(ch+1);
	SECURE({ SAVE_REGISTERS(qid);
	         checkStacks(NULL);
		 LOAD_REGISTERS(qid);
	       });
	SAVE_REGISTERS(qid);
	dbg_discardChoicesAfter((LocalFrame)ch PASS_LD);
	LOAD_REGISTERS(qid);
	ch = BFR;			/* Verify? */
	Undo(ch->mark);
	PL_put_term(LD->exception.pending, exception_term);
	if ( printed )
	  PL_put_term(exception_printed, exception_term);

	SECURE({ SAVE_REGISTERS(qid);
	         checkStacks(FR, ch, NULL);
		 LOAD_REGISTERS(qid);
	       });

	SAVE_REGISTERS(qid);
	rc = tracePort(FR, ch, EXCEPTION_PORT, PC PASS_LD);
	LOAD_REGISTERS(qid);

	switch( rc )
	{ case ACTION_RETRY:
	    PL_clear_exception();
	    SAVE_REGISTERS(qid);
	    discardChoicesAfter(FR PASS_LD);
	    LOAD_REGISTERS(qid);
	    DEF = FR->predicate;
	    goto retry_continue;
	  case ACTION_ABORT:
	    goto b_throw;
	}

	setVar(*valTermRef(LD->exception.pending));
      }

      lTop = (LocalFrame)argFrameP(FR, FR->predicate->functor->arity);
      SAVE_REGISTERS(qid);
      dbg_discardChoicesAfter(FR PASS_LD);
      LOAD_REGISTERS(qid);
      discardFrame(FR PASS_LD);
      if ( true(FR, FR_WATCHED) )
      { SAVE_REGISTERS(qid);
	frameFinished(FR, FINISH_EXCEPT PASS_LD);
	LOAD_REGISTERS(qid);
      }
    }
  } else
#endif /*O_DEBUGGER*/
  { DEBUG(3, Sdprintf("Unwinding for exception\n"));

    for( ; FR && FR > (LocalFrame)valTermRef(catchfr_ref); FR = FR->parent )
    { Choice ch;

      SAVE_REGISTERS(qid);
      ch = dbg_discardChoicesAfter(FR PASS_LD);
      LOAD_REGISTERS(qid);
      if ( ch )
	Undo(ch->mark);

      discardFrame(FR PASS_LD);
      if ( true(FR, FR_WATCHED) )
      { SAVE_REGISTERS(qid);
	frameFinished(FR, FINISH_EXCEPT PASS_LD);
	LOAD_REGISTERS(qid);
      }
      SECURE(checkData(valTermRef(exception_term)));
    }
  }

					/* re-fetch (test cleanup(clean-5)) */
  SECURE(checkData(valTermRef(exception_term)));

  if ( catchfr_ref )
  { Choice ch;

    assert(FR == (LocalFrame)valTermRef(catchfr_ref));

    SAVE_REGISTERS(qid);
    ch = dbg_discardChoicesAfter(FR PASS_LD);
    LOAD_REGISTERS(qid);
    assert(ch && ch->type == CHP_CATCH);
    environment_frame = FR;
    Undo(ch->mark);
					/* re-unify */
    PL_unify(consTermRef(argFrameP(FR, 1)), exception_term);
    lTop = (LocalFrame) argFrameP(FR, 3); /* above the catch/3 */
    argFrame(lTop, 0) = argFrame(FR, 2);  /* copy recover goal */
    *valTermRef(exception_printed) = 0;   /* consider it handled */
    *valTermRef(exception_bin)     = 0;
    exception_term		   = 0;

    PC = findCatchExit();
    { word lSafe = consTermRef(lTop);
      lTop = (LocalFrame)argFrameP(lTop, 1);
      SAVE_REGISTERS(qid);
      resumeAfterException();		/* trim/GC to recover space */
      LOAD_REGISTERS(qid);
      lTop = (LocalFrame)valTermRef(lSafe);
    }

    VMI_GOTO(I_USERCALL0);
  } else
  { Word p;

    QF = QueryFromQid(qid);		/* may be shifted */
    set(QF, PL_Q_DETERMINISTIC);
    FR = environment_frame = &QF->top_frame;
    p = argFrameP(FR, FR->predicate->functor->arity);
    lTop = (LocalFrame)(p+1);

    Undo(QF->choice.mark);
    QF->exception = consTermRef(p);
    PL_put_term(QF->exception, exception_term);

    if ( false(QF, PL_Q_PASS_EXCEPTION) )
    { *valTermRef(exception_bin)     = 0;
      exception_term		     = 0;
      *valTermRef(exception_printed) = 0; /* consider it handled */
    }

    resumeAfterException();
    QF = QueryFromQid(qid);		/* may be shifted: recompute */

    QF->foreign_frame = PL_open_foreign_frame();
    assert(LD->exception.throw_environment == &throw_env);
    LD->exception.throw_environment = throw_env.parent;

    fail;
  }

}
#endif /*O_CATCHTHROW*/

#if O_BLOCK
/* - - - - - - - - - - - - - - - - - - - - - - - - - - - - - - - - - - - - -
B_EXIT: exit(Block, RVal).  First does !(Block).

vm_list(exit/2):

   0 i_enter
   1 b_var0
   2 b_var1
   3 B_EXIT
   4 i_exit
- - - - - - - - - - - - - - - - - - - - - - - - - - - - - - - - - - - - - */

VMI(B_EXIT, 0, 0, ())
{ term_t name, rval;
  LocalFrame blockfr;
  term_t bref;
  int rc;

  name = consTermRef(argFrameP(lTop, 0));
  rval = consTermRef(argFrameP(lTop, 1));
  lTop = (LocalFrame)argFrameP(lTop, 2);

  SAVE_REGISTERS(qid);
  blockfr = findBlock(FR, name PASS_LD);
  LOAD_REGISTERS(qid);
  if ( !blockfr )
  { if ( exception_term )
      goto b_throw;

    BODY_FAILED;
  }
  bref = consTermRef(blockfr);

  SAVE_REGISTERS(qid);
  rc = PL_unify(consTermRef(argFrameP(blockfr, 2)), rval);
  LOAD_REGISTERS(qid);

  if ( rc )
  { for( ; ; FR = FR->parent )
    { SAVE_REGISTERS(qid);
      discardChoicesAfter(FR PASS_LD);
      LOAD_REGISTERS(qid);
      discardFrame(FR PASS_LD);
      if ( true(FR, FR_WATCHED) )
      { SAVE_REGISTERS(qid);
	frameFinished(FR, FINISH_CUT PASS_LD);
	LOAD_REGISTERS(qid);
      }
      blockfr = (LocalFrame)valTermRef(bref);
      if ( FR->parent == blockfr )
      { PC = FR->programPointer;
	break;
      }
    }
    environment_frame = FR = blockfr;
    SAVE_REGISTERS(qid);
    discardChoicesAfter(FR PASS_LD); /* delete possible CHP_DEBUG */
    LOAD_REGISTERS(qid);
    DEF = FR->predicate;
    lTop = (LocalFrame) argFrameP(FR, CL->clause->variables);
    ARGP = argFrameP(lTop, 0);

    NEXT_INSTRUCTION;
  } else
  { lTop = (LocalFrame) argFrameP(FR, CL->clause->variables);
    ARGP = argFrameP(lTop, 0);

    BODY_FAILED;
  }
}

/* - - - - - - - - - - - - - - - - - - - - - - - - - - - - - - - - - - - - -
I_CUT_BLOCK: !(Block). Cuts all alternatives created after entering the
named block.

vm_list(!/1):
   0 i_enter
   1 b_var0
   2 I_CUT_BLOCK
   3 i_exit
- - - - - - - - - - - - - - - - - - - - - - - - - - - - - - - - - - - - - */

VMI(I_CUT_BLOCK, 0, 0, ())
{ LocalFrame cutfr;
  term_t name;

  name = consTermRef(argFrameP(lTop, 0));

  SAVE_REGISTERS(qid);
  cutfr = findBlock(FR, name PASS_LD);
  LOAD_REGISTERS(qid);
  if ( !cutfr )
  { if ( exception_term )
      goto b_throw;
    BODY_FAILED;
  }

  SAVE_REGISTERS(qid);
  discardChoicesAfter(cutfr PASS_LD);
  LOAD_REGISTERS(qid);

  lTop = (LocalFrame) argFrameP(FR, CL->clause->variables);
  ARGP = argFrameP(lTop, 0);

  NEXT_INSTRUCTION;
}
#endif /*O_BLOCK*/


		 /*******************************
		 *	    META-CALLING	*
		 *******************************/

BEGIN_SHAREDVARS
  Module module;
  functor_t functor;
  int arity;
  Word args;

/* - - - - - - - - - - - - - - - - - - - - - - - - - - - - - - - - - - - - -
I_CALLM deals with qualified calls. The unfortunate  task is to sort out
the context module for calling a transparent  procedure. This job is the
same as the end of I_USERCALL
- - - - - - - - - - - - - - - - - - - - - - - - - - - - - - - - - - - - - */

VMI(I_CALLM, VIF_BREAK, 2, (CA1_MODULE, CA1_PROC))
{ module = (Module)*PC++;
  DEF    = ((Procedure)*PC++)->definition;
  NFR = lTop;

  goto mcall_cont;
}

/* - - - - - - - - - - - - - - - - - - - - - - - - - - - - - - - - - - - - -
I_USERCALL0 is generated by the compiler if a variable is encountered as
a subclause. Note that the compount   statement  opened here is encloses
also I_CALL. This allows us to use   local register variables, but still
jump to the `normal_call' label to do the common part of all these three
virtual machine instructions.

I_USERCALL0 has the task of  analysing  the   goal:  it  should fill the
->procedure slot of the new frame and  save the current program counter.
It also is responsible of filling the   argument part of the environment
frame with the arguments of the term.
- - - - - - - - - - - - - - - - - - - - - - - - - - - - - - - - - - - - - */

VMI(I_USERCALL0, VIF_BREAK, 0, ())
{ word goal;
  Word a;

  module = NULL;
  NFR = lTop;
  a = argFrameP(NFR, 0);		/* get the goal */
  a = stripModule(a, &module PASS_LD);


/* - - - - - - - - - - - - - - - - - - - - - - - - - - - - - - - - - - - - -
Determine the functor definition associated with the goal as well as the
arity and a pointer to the argument vector of the goal.

If the goal is not a  simple  goal,   the  body  is  compiled to `local'
clause. The compilation mode is presented to compileClause() by the NULL
`head'. This compilation-mode  constructs  a   stack-frame  whose  first
argument is the  goal-term,  followed   by  large  structures (compound,
string) from the arguments, followed  by   the  normal  local variables,
followed by the VM codes and, the   clause structure and finally a dummy
list for the clause-chain  (ClauseRef)  used   for  the  frames ->clause
field.

The clause data is discarded automatically  if the frame is invalidated.
Note that compilation does not give contained   atoms a reference as the
atom is referenced by the goal-term anyway.
- - - - - - - - - - - - - - - - - - - - - - - - - - - - - - - - - - - - - */

  if ( isTextAtom(goal = *a) )
  { functor = lookupFunctorDef(goal, 0);
    arity   = 0;
    args    = NULL;
  } else if ( isTerm(goal) )
  { FunctorDef fd;

    functor = functorTerm(goal);
    if ( functor == FUNCTOR_colon2 )
      goto call_type_error;

    fd = valueFunctor(functor);
    if ( false(fd, CONTROL_F)
#if O_DEBUG
	 || GD->bootsession || !GD->initialised
#endif
       )
    { args    = argTermP(goal, 0);
      arity   = fd->arity;
    } else
    { Clause cl;
      int rc;

      a = &goal;			/* we're going to overwrite */
      deRef(a);
      DEBUG(1, { term_t g = a - (Word)lBase;
		 LocalFrame ot = lTop;
		 lTop += 100;
		 pl_write(g); pl_nl();
		 lTop = ot;
	       });
      lTop = NFR;
      setNextFrameFlags(NFR, FR);
      rc = compileClause(&cl, NULL, a, PROCEDURE_dcall1, module PASS_LD);
      if ( rc == FALSE )
	goto b_throw;
      if ( rc == LOCAL_OVERFLOW )
      { size_t room = roomStack(local);

	SAVE_REGISTERS(qid);
	rc = ensureLocalSpace(room*2, ALLOW_SHIFT);
	LOAD_REGISTERS(qid);
	if ( rc != TRUE )
	{ raiseStackOverflow(rc);
	  goto b_throw;
	}
	VMI_GOTO(I_USERCALL0);
      }

      DEF 		  = NFR->predicate;
      SECURE(assert(DEF == PROCEDURE_dcall1->definition));
      NFR->parent	  = FR;
      NFR->programPointer = PC;
#ifdef O_PROFILE
      NFR->prof_node      = FR->prof_node;
#endif
#ifdef O_LOGICAL_UPDATE
      cl->generation.erased = ~0L;
      cl->generation.created = NFR->generation = GD->generation;
#endif
      PC = cl->codes;

      enterDefinition(DEF);
      environment_frame = FR = NFR;
      ARGP = argFrameP(lTop, 0);

      NEXT_INSTRUCTION;
    }
  } else
  { fid_t fid;

  call_type_error:
    lTop = (LocalFrame)argFrameP(NFR, 1);
    fid = PL_open_foreign_frame();
    PL_error(NULL, 0, NULL, ERR_TYPE, ATOM_callable, wordToTermRef(argFrameP(NFR, 0)));
    PL_close_foreign_frame(fid);
    goto b_throw;
  }
  goto i_usercall_common;
}


/* - - - - - - - - - - - - - - - - - - - - - - - - - - - - - - - - - - - - -
I_USERCALLN: translation of call(Goal, Arg1, ...)
- - - - - - - - - - - - - - - - - - - - - - - - - - - - - - - - - - - - - */

VMI(I_USERCALLN, VIF_BREAK, 1, (CA1_INTEGER))
{ Word a;
  int callargs = (int)*PC++;
  word goal;

  NFR = lTop;
  a = argFrameP(NFR, 0);		/* get the (now) instantiated */
  deRef(a);			/* variable */

  module = NULL;
  a = stripModule(a, &module PASS_LD);

  if ( isTextAtom(goal = *a) )
  { arity   = 0;
    functor = lookupFunctorDef(goal, callargs);
    args    = NULL;
  } else if ( isTerm(goal) )
  { FunctorDef fdef = valueFunctor(functorTerm(goal));

    arity   = fdef->arity;
    functor = lookupFunctorDef(fdef->name, arity + callargs);
    args    = argTermP(goal, 0);
  } else
  { lTop = (LocalFrame)argFrameP(NFR, 1);
    PL_error(NULL, 0, NULL, ERR_TYPE, ATOM_callable, wordToTermRef(argFrameP(NFR, 0)));
    goto b_throw;
  }

  if ( arity != 1 )
  { int i, shift = arity - 1;

    a = argFrameP(NFR, 1);	/* pointer to 1-st arg */

    if ( shift > 0 )
    { for(i=callargs-1; i>=0; i--)
      { if ( isRef(a[i]) )
	{ Word a1 = unRef(a[i]);

	  if ( a1 >= a && a1 < a+arity )
	    a[i+shift] = makeRef(a1+shift);
	  else
	    a[i+shift] = a[i];
	} else
	  a[i+shift] = a[i];
      }
    } else
    { for(i=0; i < callargs; i++)
      { if ( isRef(a[i]) )
	{ Word a1 = unRef(a[i]);

	  if ( a1 >= a && a1 < a+arity )
	    a[i+shift] = makeRef(a1+shift);
	  else
	    a[i+shift] = a[i];
	} else
	  a[i+shift] = a[i];
      }
    }
  }

i_usercall_common:
/* - - - - - - - - - - - - - - - - - - - - - - - - - - - - - - - - - - - - -
Now scan the argument vector of the goal and fill the arguments  of  the
frame.
- - - - - - - - - - - - - - - - - - - - - - - - - - - - - - - - - - - - - */
  if ( arity > 0 )
  { if ( arity > MAXARITY )
    { fid_t fid;

      lTop = (LocalFrame)argFrameP(NFR, 1);
      fid = PL_open_foreign_frame();
      PL_error(NULL, 0, NULL, ERR_REPRESENTATION, ATOM_max_arity);
      PL_close_foreign_frame(fid);
      goto b_throw;
    }

    ARGP = argFrameP(NFR, 0);

    for(; arity-- > 0; ARGP++, args++)
      *ARGP = linkVal(args);
  }

/* - - - - - - - - - - - - - - - - - - - - - - - - - - - - - - - - - - - - -
Find  the  associated  procedure  and  its  definition.  The  latter  is
unfortunate, but we need to know the transparent status of the predicate
to be called to get the context module   right. We must build a complete
environment before we can call trapUndefined() to make shift/GC happy.
- - - - - - - - - - - - - - - - - - - - - - - - - - - - - - - - - - - - - */

  DEF = resolveProcedure(functor, module)->definition;

mcall_cont:
  setNextFrameFlags(NFR, FR);
  if ( !DEF->definition.clauses && false(DEF, PROC_DEFINED) )
  { NFR->parent         = FR;
    NFR->predicate      = DEF;		/* TBD */
    NFR->programPointer = PC;		/* save PC in child */
    NFR->clause         = NULL;
#ifdef O_PROFILE
    NFR->prof_node      = NULL;
#endif
    setNextFrameFlags(NFR, FR);
    environment_frame = FR = NFR;
    lTop = (LocalFrame)argFrameP(NFR, DEF->functor->arity);

    SAVE_REGISTERS(qid);
    DEF = trapUndefined(DEF PASS_LD);
    LOAD_REGISTERS(qid);

    FR = FR->parent;
#ifdef O_PLMT
  } else if ( true(DEF, P_THREAD_LOCAL) )
  { DEF = getProcDefinition__LD(DEF PASS_LD);
#endif
  }

  if ( true(DEF, P_TRANSPARENT) )
    setContextModule(NFR, module);

  goto normal_call;
}
END_SHAREDVARS<|MERGE_RESOLUTION|>--- conflicted
+++ resolved
@@ -138,30 +138,8 @@
 {
 #if O_DEBUGGER
   if ( debugstatus.debugging )
-<<<<<<< HEAD
   { debugstatus.tracing = TRUE;		/* HACK: avoid printMessage() */
     tracemode(TRUE, NULL);		/* in tracemode() */
-=======
-  { int action;
-    LocalFrame lSave = lTop;
-
-    lTop = (LocalFrame)argFrameP(lTop, MAXARITY);
-    clearUninitialisedVarsFrame(FR, PC-1);
-    action = tracePort(FR, BFR, BREAK_PORT, PC-1 PASS_LD);
-    lTop = lSave;
-
-    switch(action)
-    { case ACTION_RETRY:
-	goto retry;
-      case ACTION_ABORT:
-	goto b_throw;
-    }
-
-    if ( PC[-1] != encode(D_BREAK) )
-    { PC--;
-      NEXT_INSTRUCTION;
-    }
->>>>>>> b77411d7
   }
 #if VMCODE_IS_ADDRESS
   { void *c = (void *)replacedBreak(PC-1);
