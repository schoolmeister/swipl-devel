--- conflicted
+++ resolved
@@ -1594,7 +1594,6 @@
     }
 #endif
   }
-<<<<<<< HEAD
 
   VMI_GOTO(I_EXIT);
 }
@@ -1604,17 +1603,6 @@
 Created for the return of the toplevel query.
 - - - - - - - - - - - - - - - - - - - - - - - - - - - - - - - - - - - - - */
 
-=======
-
-  VMI_GOTO(I_EXIT);
-}
-
-
-/* - - - - - - - - - - - - - - - - - - - - - - - - - - - - - - - - - - - - -
-Created for the return of the toplevel query.
-- - - - - - - - - - - - - - - - - - - - - - - - - - - - - - - - - - - - - */
-
->>>>>>> d4340f22
 VMI(I_EXITQUERY, 0, 0, ())
 { assert(!FR->parent);
 
@@ -1971,28 +1959,6 @@
 { SAVE_REGISTERS(qid);
   DEF = getProcDefinedDefinition(&FR, NULL, DEF PASS_LD);
   LOAD_REGISTERS(qid);
-<<<<<<< HEAD
-  FR->predicate = DEF;
-
-#ifdef O_LOGICAL_UPDATE
-  FR->generation     = GD->generation;
-#endif
-  
-					/* reindexDefinition can open foreign frames */
-  lTop = (LocalFrame)argFrameP(FR, DEF->functor->arity);
-  reindexDefinition(DEF);		/* will block if it needs to do work */
-
-  if ( DEF->codes == SUPERVISOR(virgin) )
-  { DEF->codes = NULL;
-  } else if ( DEF->codes )
-  { PC = DEF->codes;
-    NEXT_INSTRUCTION;
-  }
-
-  FR->predicate = DEF;
-
-  goto old_call;			/* TBD: temporary */
-=======
 
   if ( FR->predicate != DEF )		/* auto imported/loaded */
   { FR->predicate = DEF;
@@ -2008,7 +1974,6 @@
     FR->predicate = DEF;
     goto old_call;			/* TBD: temporary */
   }
->>>>>>> d4340f22
 }
 
 
