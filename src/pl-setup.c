/*  Part of SWI-Prolog

    Author:        Jan Wielemaker
    E-mail:        J.Wielemaker@vu.nl
    WWW:           http://www.swi-prolog.org
    Copyright (C): 1985-2014, University of Amsterdam
			      VU University Amsterdam

    This library is free software; you can redistribute it and/or
    modify it under the terms of the GNU Lesser General Public
    License as published by the Free Software Foundation; either
    version 2.1 of the License, or (at your option) any later version.

    This library is distributed in the hope that it will be useful,
    but WITHOUT ANY WARRANTY; without even the implied warranty of
    MERCHANTABILITY or FITNESS FOR A PARTICULAR PURPOSE.  See the GNU
    Lesser General Public License for more details.

    You should have received a copy of the GNU Lesser General Public
    License along with this library; if not, write to the Free Software
    Foundation, Inc., 51 Franklin Street, Fifth Floor, Boston, MA  02110-1301  USA
*/

/*#define O_DEBUG 1*/

#define GLOBAL SO_LOCAL			/* allocate global variables here */
#include "pl-incl.h"
#include "os/pl-cstack.h"
#include "pl-dbref.h"
#include <sys/stat.h>
#ifdef HAVE_UNISTD_H
#include <unistd.h>
#endif

#undef max
#define max(a,b) ((a) > (b) ? (a) : (b))

#undef K
#undef MB
#define K * 1024
#define MB * (1024L * 1024L)

/* - - - - - - - - - - - - - - - - - - - - - - - - - - - - - - - - - - - - -
This module initialises the system and defines the global variables.  It
also holds the code  for  dynamically  expanding  stacks  based  on  MMU
access.   Finally  it holds the code to handle signals transparently for
foreign language code or packages with which Prolog was linked together.
- - - - - - - - - - - - - - - - - - - - - - - - - - - - - - - - - - - - - */

static int allocStacks(size_t local, size_t global, size_t trail);
static void initSignals(void);
static void gcPolicy(Stack s, int policy);

int
setupProlog(void)
{ GET_LD
  DEBUG(1, Sdprintf("Starting Heap Initialisation\n"));

  LD->critical = 0;
  LD->signal.pending[0] = 0;
  LD->signal.pending[1] = 0;
<<<<<<< HEAD
=======
  LD->statistics.start_time = WallTime();
>>>>>>> c449b5e0

  startCritical;
  DEBUG(1, Sdprintf("wam_table ...\n"));
  initWamTable();
  DEBUG(1, Sdprintf("character types ...\n"));
  initCharTypes();
  DEBUG(1, Sdprintf("foreign predicates ...\n"));
  initForeign();
#if HAVE_SIGNAL
  DEBUG(1, Sdprintf("Prolog Signal Handling ...\n"));
  if ( truePrologFlag(PLFLAG_SIGNALS) )
  { initSignals();
    initBackTrace();
  }
#endif
  DEBUG(1, Sdprintf("Stacks ...\n"));
  if ( !initPrologStacks(GD->options.localSize,
			 GD->options.globalSize,
			 GD->options.trailSize) )
    fatalError("Not enough address space to allocate Prolog stacks");
  initPrologLocalData(PASS_LD1);

  DEBUG(1, Sdprintf("Atoms ...\n"));
  initAtoms();
  DEBUG(1, Sdprintf("Features ...\n"));
  initPrologFlags();
  DEBUG(1, Sdprintf("Functors ...\n"));
  initFunctors();
  DEBUG(1, Sdprintf("Modules ...\n"));
  initTables();
  initModules();
					/* initModules may be called before */
					/* LD is present in the MT version */
  LD->modules.typein = MODULE_user;
  LD->modules.source = MODULE_user;
  DEBUG(1, Sdprintf("Records ...\n"));
  initDBRef();
  initRecords();
  DEBUG(1, Sdprintf("Flags ...\n"));
  initFlags();
  DEBUG(1, Sdprintf("Foreign Predicates ...\n"));
  initBuildIns();
  DEBUG(1, Sdprintf("Operators ...\n"));
  initOperators();
  DEBUG(1, Sdprintf("GMP ...\n"));
  initGMP();
  DEBUG(1, Sdprintf("Arithmetic ...\n"));
  initArith();
  DEBUG(1, Sdprintf("Tracer ...\n"));
  initTracer();
  debugstatus.styleCheck = SINGLETON_CHECK;
  DEBUG(1, Sdprintf("IO ...\n"));
  initFiles();
  initIO();
  initCharConversion();
#ifdef O_LOCALE
  initLocale();
#endif
  GD->io_initialised = TRUE;

  if ( !endCritical )
    return FALSE;

  DEBUG(1, Sdprintf("Heap Initialised\n"));
  return TRUE;
}


void
initPrologLocalData(ARG1_LD)
{
#ifdef O_LIMIT_DEPTH
  depth_limit   = DEPTH_NO_LIMIT;
#endif
#ifdef O_INFERENCE_LIMIT
  LD->inference_limit.limit = INFERENCE_NO_LIMIT;
#endif

  LD->break_level = -1;
  LD->prolog_flag.write_attributes = PL_WRT_ATTVAR_IGNORE;

  updateAlerted(LD);
}



/* - - - - - - - - - - - - - - - - - - - - - - - - - - - - - - - - - - - - -
			   SIGNAL HANDLING

SWI-Prolog catches a number of signals.   Interrupt  is catched to allow
the user to interrupt  normal   execution.  Segmentation  violations are
trapped on machines using the MMU to implement stack overflow checks and
stack expansion. These signal handlers needs  to be preserved over saved
states and the system  should  allow   foreign  language  code to handle
signals without interfering  with  Prologs   signal  handlers.  For this
reason a layer is wired around the OS signal handling.

Code in SWI-Prolog should  call  PL_signal()  rather  than  signal()  to
install  signal  handlers.  SWI-Prolog assumes the handler function is a
void function.  On some systems this gives  some  compiler  warnigns  as
they  define  signal handlers to be int functions.  This should be fixed
some day.
- - - - - - - - - - - - - - - - - - - - - - - - - - - - - - - - - - - - - */

#if HAVE_SIGNAL
#define HAVE_SIGNALS 1

#define PLSIG_PREPARED 0x01		/* signal is prepared */
#define PLSIG_THROW    0x02		/* throw signal(num, name) */
#define PLSIG_SYNC     0x04		/* call synchronously */
#define PLSIG_NOFRAME  0x08		/* Do not create a Prolog frame */

/* - - - - - - - - - - - - - - - - - - - - - - - - - - - - - - - - - - - - -
Define the signals and  their  properties.   This  could  be  nicer, but
different systems provide different signals, and   above all, MS systems
provide very few.
- - - - - - - - - - - - - - - - - - - - - - - - - - - - - - - - - - - - - */

static struct signame
{ int	      sig;
  const char *name;
  int	      flags;
} signames[] =
{
#ifdef SIGHUP
  { SIGHUP,	"hup",    0},
#endif
  { SIGINT,	"int",    0},
#ifdef SIGQUIT
  { SIGQUIT,	"quit",   0},
#endif
  { SIGILL,	"ill",    0},
  { SIGABRT,	"abrt",   0},
  { SIGFPE,	"fpe",    PLSIG_THROW},
#ifdef SIGKILL
  { SIGKILL,	"kill",   0},
#endif
  { SIGSEGV,	"segv",   0},
#ifdef SIGPIPE
  { SIGPIPE,	"pipe",   0},
#endif
#ifdef SIGALRM
  { SIGALRM,	"alrm",   PLSIG_THROW},
#endif
  { SIGTERM,	"term",   0},
#ifdef SIGUSR1
  { SIGUSR1,	"usr1",   0},
#endif
#ifdef SIGUSR2
  { SIGUSR2,	"usr2",   0},
#endif
#ifdef SIGCHLD
  { SIGCHLD,	"chld",   0},
#endif
#ifdef SIGCONT
  { SIGCONT,	"cont",   0},
#endif
#ifdef SIGSTOP
  { SIGSTOP,	"stop",   0},
#endif
#ifdef SIGTSTP
  { SIGTSTP,	"tstp",   0},
#endif
#ifdef SIGTTIN
  { SIGTTIN,	"ttin",   0},
#endif
#ifdef SIGTTOU
  { SIGTTOU,	"ttou",   0},
#endif
#ifdef SIGTRAP
  { SIGTRAP,	"trap",   0},
#endif
#ifdef SIGBUS
  { SIGBUS,	"bus",    0},
#endif
#ifdef SIGSTKFLT
  { SIGSTKFLT,	"stkflt", 0},
#endif
#ifdef SIGURG
  { SIGURG,	"urg",    0},
#endif
#ifdef SIGIO
  { SIGIO,	"io",     0},
#endif
#ifdef SIGPOLL
  { SIGPOLL,	"poll",   0},
#endif
#ifdef SIGXCPU
  { SIGXCPU,	"xcpu",   PLSIG_THROW},
#endif
#ifdef SIGXFSZ
  { SIGXFSZ,	"xfsz",   PLSIG_THROW},
#endif
#ifdef SIGVTALRM
  { SIGVTALRM,	"vtalrm", PLSIG_THROW},
#endif
#ifdef SIGPROF
  { SIGPROF,	"prof",   0},
#endif
#ifdef SIGPWR
  { SIGPWR,	"pwr",    0},
#endif
  { SIG_EXCEPTION,     "prolog:exception",     0 },
#ifdef SIG_ATOM_GC
  { SIG_ATOM_GC,   "prolog:atom_gc",       0 },
#endif
  { SIG_GC,	       "prolog:gc",	       0 },
#ifdef SIG_THREAD_SIGNAL
  { SIG_THREAD_SIGNAL, "prolog:thread_signal", 0 },
#endif

  { -1,		NULL,     0}
};

const char *
signal_name(int sig)
{ struct signame *sn = signames;

  for( ; sn->name; sn++ )
  { if ( sn->sig == sig )
      return sn->name;
  }

  return "unknown";
}


static int
signal_index(const char *name)
{ struct signame *sn = signames;
  char tmp[12];

  if ( strncmp(name, "SIG", 3) == 0 && strlen(name) < 12 )
  { strcpy(tmp, name+3);
    strlwr(tmp);
    name = tmp;
  }

  for( ; sn->name; sn++ )
  { if ( streq(sn->name, name) )
      return sn->sig;
  }

  return -1;
}


int
PL_get_signum_ex(term_t sig, int *n)
{ GET_LD
  char *s;
  int i = -1;

  if ( PL_get_integer(sig, &i) )
  {
  } else if ( PL_get_chars(sig, &s, CVT_ATOM) )
  { i = signal_index(s);
  } else
  { return PL_error(NULL, 0, NULL, ERR_TYPE, ATOM_signal, sig);
  }

  if ( i > 0 && i < 32 )		/* where to get these? */
  { *n = i;
    return TRUE;
  }

  return PL_error(NULL, 0, NULL, ERR_DOMAIN, ATOM_signal, sig);
}



/* - - - - - - - - - - - - - - - - - - - - - - - - - - - - - - - - - - - - -
SWI-Prolog main signal handler. Any  signal   arrives  here first, after
which it is dispatched to the real handler.   The task of the handler is
to ensure it is safe to start a query.

There are a few possible problems:

	* The system is writing the body-arguments from the next clause.
	In this case it is working above `lTop'.  So we raise this to the
	maximum offset.

	* The system is performing a garbage collection.  We should block
	signals while in garbage-collection and non-blockable signals should
	raise a fatal error.

	* The system is in a `critical section'.  These are insufficiently
	flagged at the moment.

The sync-argument is TRUE  when   called  from  PL_handle_signals(), and
FALSE otherwise.  It is used to delay signals marked with PLSIG_SYNC.

If we are running in the MT environment, we may get signals from threads
not having a Prolog engine. If there is a registered handler we call it.
This  also  deals  with  Control-C  in  Windows  console  apps,  calling
interruptHandler() in pl-trace.c which in   turn re-routes the interrupt
to the main thread.
- - - - - - - - - - - - - - - - - - - - - - - - - - - - - - - - - - - - - */

#undef LD
#define LD LOCAL_LD

static void
dispatch_signal(int sig, int sync)
{ GET_LD
  SigHandler sh = &GD->sig_handlers[sig-1];
  fid_t fid;
  term_t lTopSave;
  int saved_current_signal;
  int saved_sync;

#ifdef O_PLMT
  if ( !LD )
  { if ( sh->handler )
      (*sh->handler)(sig);

    return;				/* what else?? */
  }

  DEBUG(MSG_SIGNAL,
	Sdprintf("Got signal %d in thread %d (=%d) %s\n",
		 sig, LD->thread.info->pl_tid,
		 pthread_self(),
		 sync ? " (sync)" : " (async)"));
#else
  DEBUG(MSG_SIGNAL,
	Sdprintf("Got signal %d %s\n",
		 sig, sync ? " (sync)" : " (async)"));
#endif

  if ( true(sh, PLSIG_NOFRAME) && sh->handler )
  { (*sh->handler)(sig);
    return;
  }

  lTopSave = consTermRef(lTop);
  saved_current_signal = LD->signal.current;
  saved_sync = LD->signal.is_sync;

  switch(sig)
  { case SIGFPE:
    case SIGSEGV:
#if defined(SIGBUS) && SIGBUS != SIGSEGV
    case SIGBUS:
#endif
      if ( sig == LD->signal.current )
	sysError("Recursively received fatal signal %d", sig);
  }

  if ( gc_status.active && sig < SIG_PROLOG_OFFSET )
  { fatalError("Received signal %d (%s) while in %ld-th garbage collection",
	       sig, signal_name(sig), gc_status.collections);
  }

  if ( LD->critical || (true(sh, PLSIG_SYNC) && !sync) )
  { PL_raise(sig);			/* wait for better times! */
    return;
  }

  if ( !(fid = PL_open_signal_foreign_frame(sync)) )
  { PL_raise(sig);			/* no space; wait */
    return;
  }

  if ( !sync )
    blockGC(0 PASS_LD);
  LD->signal.current = sig;
  LD->signal.is_sync = sync;

  DEBUG(MSG_SIGNAL,
	Sdprintf("Handling signal %d, pred = %p, handler = %p\n",
		 sig, sh->predicate, sh->handler));

  if ( sh->predicate )
  { term_t sigterm = PL_new_term_ref();
    term_t except;
    qid_t qid;

    PL_put_atom_chars(sigterm, signal_name(sig));
    qid = PL_open_query(NULL,
			PL_Q_CATCH_EXCEPTION,
			sh->predicate,
			sigterm);
    if ( !PL_next_solution(qid) && (except = PL_exception(qid)) )
    { PL_cut_query(qid);
      if ( !sync )
	unblockGC(0 PASS_LD);
      PL_throw(except);
      return;				/* make sure! */
    } else
    { if ( sync )
	PL_cut_query(qid);
      else
	PL_close_query(qid);
    }
  } else if ( true(sh, PLSIG_THROW) )
  { char *predname;
    int  arity;

    if ( environment_frame )
    { predname = stringAtom(environment_frame->predicate->functor->name);
      arity    = environment_frame->predicate->functor->arity;
    } else
    { predname = NULL;
      arity    = 0;
    }

    PL_error(predname, arity, NULL, ERR_SIGNALLED, sig, signal_name(sig));
    if ( !sync )
      unblockGC(0 PASS_LD);

    PL_throw(exception_term);		/* throw longjmp's */
    return;				/* make sure! */
  } else if ( sh->handler )
  { (*sh->handler)(sig);

    DEBUG(MSG_SIGNAL,
	  Sdprintf("Handler %p finished (pending=0x%x,0x%x)\n",
		   sh->handler, LD->signal.pending[0], LD->signal.pending[1]));

    if ( exception_term && !sync )	/* handler: PL_raise_exception() */
    { LD->signal.exception = PL_record(exception_term);
      PL_raise(SIG_EXCEPTION);
      exception_term = 0;
    }
  }

  LD->signal.current = saved_current_signal;
  LD->signal.is_sync = saved_sync;
  if ( sync )
    PL_close_foreign_frame(fid);
  else
    PL_discard_foreign_frame(fid);
  lTop = (LocalFrame)valTermRef(lTopSave);

  if ( !sync )
    unblockGC(0 PASS_LD);
}


static void
pl_signal_handler(int sig)
{ dispatch_signal(sig, FALSE);
}

#ifndef SA_RESTART
#define SA_RESTART 0
#endif

handler_t
set_sighandler(int sig, handler_t func)
{
#ifdef HAVE_SIGACTION
  struct sigaction old;
  struct sigaction new;

  memset(&new, 0, sizeof(new));	/* deal with other fields */
  new.sa_handler = func;
/*new.sa_flags   = SA_RESTART;  all blocking functions are restarted */

  if ( sigaction(sig, &new, &old) == 0 )
    return old.sa_handler;
  else
    return SIG_DFL;
#else
#ifdef __WINDOWS__
  switch( sig )				/* Current Windows versions crash */
  { case SIGABRT:			/* when given a non-supported value */
    case SIGFPE:
    case SIGILL:
    case SIGINT:
    case SIGSEGV:
    case SIGTERM:
      break;
    default:
      return SIG_IGN;
  }
#endif
  return signal(sig, func);
#endif
}

#ifdef HAVE_SIGINFO_H
#include <siginfo.h>
#endif


static SigHandler
prepareSignal(int sig)
{ SigHandler sh = &GD->sig_handlers[sig-1];

  if ( false(sh, PLSIG_PREPARED) )
  { set(sh, PLSIG_PREPARED);
    if ( sig < SIG_PROLOG_OFFSET )
      sh->saved_handler = set_sighandler(sig, pl_signal_handler);
  }

  return sh;
}


static void
unprepareSignal(int sig)
{ SigHandler sh = &GD->sig_handlers[sig-1];

  if ( true(sh, PLSIG_PREPARED) )
  { if ( sig < SIG_PROLOG_OFFSET )
      set_sighandler(sig, sh->saved_handler);
    sh->flags         = 0;
    sh->handler       = NULL;
    sh->predicate     = NULL;
    sh->saved_handler = NULL;
  }
}


#ifdef SIGHUP
static void
hupHandler(int sig)
{ (void)sig;

  PL_halt(2);
}
#endif


/* terminate_handler() is called on termination signals like SIGTERM.
   It runs hooks registered using PL_exit_hook() and then kills itself.
   The hooks are called with the exit status `3`.
*/

static void
terminate_handler(int sig)
{ signal(sig, SIG_DFL);

  run_on_halt(&GD->os.exit_hooks, 3);

#if defined(HAVE_KILL) && defined(HAVE_GETPID)
  kill(getpid(), sig);
#else
  exit(3);
#endif
}

static void
initTerminationSignals(void)
{
#ifdef SIGTERM
  PL_signal(SIGTERM, terminate_handler);
#endif
#ifdef SIGABRT
  PL_signal(SIGABRT, terminate_handler);
#endif
#ifdef SIGQUIT
  PL_signal(SIGQUIT, terminate_handler);
#endif
}

static void
sig_exception_handler(int sig)
{ GET_LD
  (void)sig;

  if ( LD && LD->signal.exception )
  { record_t ex = LD->signal.exception;

    LD->signal.exception = 0;

    PL_put_variable(exception_bin);
    PL_recorded(ex, exception_bin);
    PL_erase(ex);
    exception_term = exception_bin;

    DEBUG(CHK_SECURE, checkData(valTermRef(exception_term)));
  }
}


static void
agc_handler(int sig)
{ GET_LD
  (void)sig;

  if ( GD->statistics.atoms >= GD->atoms.non_garbage + GD->atoms.margin &&
       !gc_status.blocked )
    pl_garbage_collect_atoms();
}


static void
gc_handler(int sig)
{ (void)sig;

  garbageCollect();
}


static void
free_clauses_handler(int sig)
{ GET_LD
  ClauseRef cref;
  (void)sig;

  if ( (cref=LD->freed_clauses) )
  { LD->freed_clauses = NULL;
    freeClauseList(cref);
  }
}


static void
abort_handler(int sig)
{ (void)sig;

  abortProlog();
}


/* - - - - - - - - - - - - - - - - - - - - - - - - - - - - - - - - - - - - -
The idea behind alert_handler() is to  make blocking system calls return
with EINTR and thus make them interruptable for thread-signals.
- - - - - - - - - - - - - - - - - - - - - - - - - - - - - - - - - - - - - */

#ifdef SIG_ALERT
static void
alert_handler(int sig)
{ (void)sig;
}
#endif


static void
initSignals(void)
{ struct signame *sn = signames;

#ifdef SIGPIPE
  set_sighandler(SIGPIPE, SIG_IGN);
#endif
  initTerminationSignals();
  for( ; sn->name; sn++)
  {
#ifdef HAVE_BOEHM_GC
    if ( sn->sig == GC_get_suspend_signal() ||
	 sn->sig == GC_get_thr_restart_signal() )
      sn->flags = 0;
#endif
    if ( sn->flags )
    { SigHandler sh = prepareSignal(sn->sig);
      sh->flags |= sn->flags;
    }
  }

  PL_signal(SIG_EXCEPTION|PL_SIGSYNC, sig_exception_handler);
  PL_signal(SIG_GC|PL_SIGSYNC, gc_handler);
  PL_signal(SIG_FREECLAUSES|PL_SIGSYNC, free_clauses_handler);
  PL_signal(SIG_PLABORT|PL_SIGSYNC, abort_handler);

#ifdef SIG_ALERT
  PL_signal(SIG_ALERT|PL_SIGNOFRAME, alert_handler);
#endif
#ifdef SIG_THREAD_SIGNAL
  PL_signal(SIG_THREAD_SIGNAL|PL_SIGSYNC, executeThreadSignals);
#endif
#ifdef SIG_ATOM_GC
  PL_signal(SIG_ATOM_GC|PL_SIGSYNC, agc_handler);
#endif
#ifdef SIGHUP
  PL_signal(SIGHUP|PL_SIGSYNC, hupHandler);
#endif
}


void
cleanupSignals(void)
{ struct signame *sn = signames;

  for( ; sn->name; sn++)
    unprepareSignal(sn->sig);
}


void
resetSignals(void)
{ GET_LD

  LD->signal.current = 0;
  LD->signal.pending[0] = 0;
  LD->signal.pending[1] = 0;
}

#if defined(O_PLMT) && defined(HAVE_PTHREAD_SIGMASK)
#ifndef HAVE_SIGPROCMASK
#define HAVE_SIGPROCMASK 1
#endif

#define sigprocmask(how, new, old) pthread_sigmask(how, new, old)
#endif

#ifdef HAVE_SIGPROCMASK

void
allSignalMask(sigset_t *set)
{ static sigset_t allmask;
  static int done = FALSE;

  if ( !done )
  { sigset_t tmp;

    sigfillset(&tmp);
    sigdelset(&tmp, SIGSTOP);
    sigdelset(&tmp, SIGCONT);
    sigdelset(&tmp, SIGQUIT);
    sigdelset(&tmp, SIGSEGV);
    sigdelset(&tmp, SIGBUS);
#ifdef O_PROFILE
    sigdelset(&tmp, SIGPROF);
#endif
    allmask = tmp;
    done = TRUE;
  }

  *set = allmask;
}


#if 0
static void
listBlocked()
{ sigset_t current;
  int i;

  sigprocmask(SIG_BLOCK, NULL, &current);

  Sdprintf("Blocked: ");
  for(i=1; i<32; i++)
  { if ( sigismember(&current, i) )
      Sdprintf(" %d", i);
  }
  Sdprintf("\n");
  Sdprintf("UnBlocked: ");
  for(i=1; i<32; i++)
  { if ( !sigismember(&current, i) )
      Sdprintf(" %d", i);
  }
  Sdprintf("\n\n");
}
#endif

void
blockSignals(sigset_t *old)
{ sigset_t set;

  allSignalMask(&set);

  sigprocmask(SIG_BLOCK, &set, old);
  DEBUG(1, Sdprintf("Blocked all signals\n"));
}


void
unblockSignals(sigset_t *old)
{ if ( old )
  { sigprocmask(SIG_SETMASK, old, NULL);
    DEBUG(1, Sdprintf("Restored signal mask\n"));
  } else
  { sigset_t set;

    allSignalMask(&set);

    sigprocmask(SIG_UNBLOCK, &set, NULL);
    DEBUG(1, Sdprintf("UnBlocked all signals\n"));
  }
}


void
unblockSignal(int sig)
{ sigset_t set;

  sigemptyset(&set);
  sigaddset(&set, sig);

  sigprocmask(SIG_UNBLOCK, &set, NULL);
  DEBUG(1, Sdprintf("Unblocked signal %d\n", sig));
}

void
blockSignal(int sig)
{ sigset_t set;

  sigemptyset(&set);
  sigaddset(&set, sig);

  sigprocmask(SIG_BLOCK, &set, NULL);
  DEBUG(1, Sdprintf("signal %d\n", sig));
}

#else /*HAVE_SIGPROCMASK*/

void blockSignals(sigset_t *old) {}
void unblockSignals(sigset_t *old) {}
void unblockSignal(int sig) {}
void blockSignal(int sig) {}

#endif



handler_t
PL_signal(int sigandflags, handler_t func)
{ if ( HAVE_SIGNALS )
  { handler_t old;
    SigHandler sh;
    int sig = (sigandflags & 0xffff);

    if ( sig > MAXSIGNAL )
    { warning("PL_signal(): illegal signal number: %d", sig);
      return SIG_DFL;
    }

    sh = &GD->sig_handlers[sig-1];
    if ( true(sh, PLSIG_PREPARED) )
    { old = sh->handler;
      if ( func == sh->saved_handler )
	unprepareSignal(sig);
      else
	sh->handler = func;
    } else
    { sh = prepareSignal(sig);
      old = sh->saved_handler;
      sh->handler = func;
    }
    if ( func != SIG_DFL )
      clear(sh, PLSIG_THROW);		/* we have a user handler now */

    if ( (sigandflags & PL_SIGSYNC) )
      set(sh, PLSIG_SYNC);
    else
      clear(sh, PLSIG_SYNC);
    if ( (sigandflags & PL_SIGNOFRAME) )
      set(sh, PLSIG_NOFRAME);
    else
      clear(sh, PLSIG_NOFRAME);

    return old;
  } else
    return SIG_DFL;
}


/* return: -1: exception in handler, otherwise number of handled signals
*/

int
PL_handle_signals(void)
{ GET_LD

  if ( !LD || LD->critical || !is_signalled(LD) )
    return 0;
  if ( exception_term )
    return -1;

  return handleSignals(PASS_LD1);
}


int
handleSignals(ARG1_LD)
{ int done = 0;
  int i;

  if ( !LD || LD->critical )
    return 0;

  for(i=0; i<2; i++)
  { while( LD->signal.pending[i] )
    { int sig = 1+32*i;
      int mask = 1;

      for( ; mask ; mask <<= 1, sig++ )
      { if ( LD->signal.pending[i] & mask )
	{ __sync_and_and_fetch(&LD->signal.pending[i], ~mask);

	  done++;
	  dispatch_signal(sig, TRUE);

	  if ( exception_term )
<<<<<<< HEAD
	    goto out;
=======
	    return -1;
>>>>>>> c449b5e0
	}
      }
    }
  }

  if ( done )
    updateAlerted(PASS_LD1);

  return done;
}


int
endCritical__LD(ARG1_LD)
{ if ( exception_term )
    return FALSE;

  return TRUE;
}


/* - - - - - - - - - - - - - - - - - - - - - - - - - - - - - - - - - - - - -
on_signal(?SigNum, ?SigName, :OldHandler, :NewHandler)

Assign NewHandler to be called if signal arrives.
- - - - - - - - - - - - - - - - - - - - - - - - - - - - - - - - - - - - - */

static int
get_meta_arg(term_t arg, term_t m, term_t t)
{ GET_LD

  if ( PL_is_functor(arg, FUNCTOR_colon2) )
  { _PL_get_arg(1, arg, m);
    _PL_get_arg(2, arg, t);
    return TRUE;
  }

  return PL_error(NULL, 0, NULL, ERR_TYPE,
		  ATOM_meta_argument, arg);
}


static int
get_module(term_t t, Module *m)
{ GET_LD
  atom_t a;

  if ( !PL_get_atom_ex(t, &a) )
    return FALSE;
  *m = PL_new_module(a);

  return TRUE;
}


static
PRED_IMPL("$on_signal", 4, on_signal, 0)
{ PRED_LD
  int sign = -1;
  SigHandler sh;
  char *sn;
  atom_t a;
  term_t mold = PL_new_term_ref();
  term_t mnew = PL_new_term_ref();

  term_t sig  = A1;
  term_t name = A2;
  term_t old  = A3;
  term_t new  = A4;

  if ( !get_meta_arg(old, mold, old) ||
       !get_meta_arg(new, mnew, new) )
    return FALSE;

  if ( PL_get_integer(sig, &sign) && sign >= 1 && sign <= MAXSIGNAL )
  { TRY(PL_unify_atom_chars(name, signal_name(sign)));
  } else if ( PL_get_atom_chars(name, &sn) )
  { if ( (sign = signal_index(sn)) != -1 )
    { TRY(PL_unify_integer(sig, sign));
    } else
      return PL_error(NULL, 0, NULL, ERR_DOMAIN, ATOM_signal, name);
  } else
    return PL_error(NULL, 0, NULL, ERR_TYPE, ATOM_signal, sig);

  sh = &GD->sig_handlers[sign-1];

  if ( false(sh, PLSIG_PREPARED) )		/* not handled */
  { TRY(PL_unify_atom(old, ATOM_default));
  } else if ( true(sh, PLSIG_THROW) )		/* throw exception */
  { TRY(PL_unify_atom(old, ATOM_throw));
  } else if ( sh->predicate )			/* call predicate */
  { Definition def = sh->predicate->definition;

    if ( !PL_unify_atom(mold, def->module->name) ||
	 !PL_unify_atom(old, def->functor->name) )
      return FALSE;
  } else if ( sh->handler )
  { TRY(PL_unify_term(old,
		      PL_FUNCTOR, FUNCTOR_foreign_function1,
		      PL_POINTER, sh->handler));
  }

  if ( PL_compare(old, new) == 0 &&
       PL_compare(mold, mnew) == 0 )
    succeed;					/* no change */

  if ( PL_get_atom(new, &a) )
  { if ( a == ATOM_default )
    { unprepareSignal(sign);
    } else if ( a == ATOM_throw )
    { sh = prepareSignal(sign);
      set(sh, PLSIG_THROW);
      clear(sh, PLSIG_SYNC);
      sh->handler   = NULL;
      sh->predicate = NULL;
    } else
    { Module m;
      predicate_t pred;

      if ( !get_module(mnew, &m) )
	return FALSE;
      pred = lookupProcedure(PL_new_functor(a, 1), m);

      sh = prepareSignal(sign);
      clear(sh, PLSIG_THROW);
      set(sh, PLSIG_SYNC);
      sh->handler = NULL;
      sh->predicate = pred;
    }
  } else if ( PL_is_functor(new, FUNCTOR_foreign_function1) )
  { term_t a = PL_new_term_ref();
    void *f;

    _PL_get_arg(1, new, a);

    if ( PL_get_pointer(a, &f) )
    { sh = prepareSignal(sign);
      clear(sh, PLSIG_THROW|PLSIG_SYNC);
      sh->handler = (handler_t)f;
      sh->predicate = NULL;

      succeed;
    }

    return PL_error(NULL, 0, NULL, ERR_DOMAIN, ATOM_signal_handler, sig);
  } else
    return PL_error(NULL, 0, NULL, ERR_TYPE, ATOM_signal_handler, sig);

  succeed;
}

#endif /*HAVE_SIGNAL*/


		 /*******************************
		 *	       STACKS		*
		 *******************************/

static void
enforce_limit(size_t *size, size_t maxarea, const char *name)
{ if ( *size == 0 )
  { *size = maxarea;
  } else if ( *size > (size_t)(MAXTAGGEDPTR+1) )
  { if ( *size != (size_t)-1 )		/* user demanded maximum */
      Sdprintf("WARNING: Maximum stack size for %s stack is %lld MB\n",
	       name, (int64_t)((MAXTAGGEDPTR+1) / (1 MB)));
    *size = MAXTAGGEDPTR+1;
  }
}


/* - - - - - - - - - - - - - - - - - - - - - - - - - - - - - - - - - - - - -
initPrologStacks() creates the stacks for the calling thread. It is used
both at system startup to create the stack   for the main thread as from
pl-thread.c to create stacks for Prolog threads.

allocStacks() does the  real  work   and  has  several  implementations,
depending on the OS features.

Requested stack sizes are in bytes.
- - - - - - - - - - - - - - - - - - - - - - - - - - - - - - - - - - - - - */

int
initPrologStacks(size_t local, size_t global, size_t trail)
{ GET_LD
  size_t maxarea;

  maxarea = MAXTAGGEDPTR+1;		/* MAXTAGGEDPTR = 0x..fff.. */
  if ( maxarea > 1024 MB )		/* 64-bit machines */
    maxarea = 1024 MB;

  enforce_limit(&local,	   maxarea,  "local");
  enforce_limit(&global,   maxarea,  "global");
  enforce_limit(&trail,	   maxarea,  "trail");

  if ( !allocStacks(local, global, trail) )
    fail;

  LD->stacks.local.overflow_id    = LOCAL_OVERFLOW;
  LD->stacks.global.overflow_id   = GLOBAL_OVERFLOW;
  LD->stacks.trail.overflow_id    = TRAIL_OVERFLOW;
  LD->stacks.argument.overflow_id = ARGUMENT_OVERFLOW;

  base_addresses[STG_LOCAL]  = (uintptr_t)lBase;
  base_addresses[STG_GLOBAL] = (uintptr_t)gBase;
  base_addresses[STG_TRAIL]  = (uintptr_t)tBase;
  *gBase++ = MARK_MASK;			/* see sweep_global_mark() */
  gMax--;				/*  */
  tMax--;
  emptyStacks();

  DEBUG(1, Sdprintf("base_addresses[STG_LOCAL] = %p\n",
		    base_addresses[STG_LOCAL]));
  DEBUG(1, Sdprintf("base_addresses[STG_GLOBAL] = %p\n",
		    base_addresses[STG_GLOBAL]));
  DEBUG(1, Sdprintf("base_addresses[STG_TRAIL] = %p\n",
		    base_addresses[STG_TRAIL]));

  succeed;
}


/* - - - - - - - - - - - - - - - - - - - - - - - - - - - - - - - - - - - - -
Create nice empty stacks. exception_bin   and  exception_printed are two
term-references that must be low on  the   stack  to  ensure they remain
valid while the stack is unrolled after an exception.
- - - - - - - - - - - - - - - - - - - - - - - - - - - - - - - - - - - - - */

static void
emptyStack(Stack s)
{ s->top       = s->base;
  s->gced_size = 0L;
}


void
emptyStacks(void)
{ GET_LD

  environment_frame = NULL;
  fli_context       = NULL;
  LD->query         = NULL;

  emptyStack((Stack)&LD->stacks.local);
  emptyStack((Stack)&LD->stacks.global);
  emptyStack((Stack)&LD->stacks.trail);
  emptyStack((Stack)&LD->stacks.argument);

  LD->mark_bar          = gTop;
  if ( lTop && gTop )
  { int i;

    PL_open_foreign_frame();
    exception_bin         = PL_new_term_ref();
    exception_printed     = PL_new_term_ref();
    LD->exception.tmp     = PL_new_term_ref();
    LD->exception.pending = PL_new_term_ref();
    LD->trim.dummy        = PL_new_term_ref();
#ifdef O_ATTVAR
    LD->attvar.head	= PL_new_term_ref();
    LD->attvar.tail       = PL_new_term_ref();
    DEBUG(3, Sdprintf("attvar.tail at %p\n", valTermRef(LD->attvar.tail)));
#endif
#ifdef O_GVAR
    destroyGlobalVars();
#endif
    for(i=0; i<TMP_PTR_SIZE; i++)
      LD->tmp.h[i] = PL_new_term_ref();
    LD->tmp.top = 0;
  }
}


		/********************************
		*	STACK ALLOCATION        *
		*********************************/

/* - - - - - - - - - - - - - - - - - - - - - - - - - - - - - - - - - - - - -
init_stack() initializes the stack straucture. Params:

  - name is the name of the stack (for diagnostic purposes)
  - size is the allocated size
  - limit is the maximum to which the stack is allowed to grow
  - spare is the amount of spare stack we reserve
  - gc indicates whether gc can collect data on the stack
- - - - - - - - - - - - - - - - - - - - - - - - - - - - - - - - - - - - - */

static void
init_stack(Stack s, char *name, size_t size, size_t limit, size_t spare, int gc)
{ s->name	= name;
  s->top	= s->base;
  s->size_limit	= limit;
  s->spare      = spare;
  s->def_spare  = spare;
  s->min_free   = 256*sizeof(word);
  s->max	= addPointer(s->base, size - spare);
  s->gced_size  = 0L;			/* size after last gc */
  s->gc	        = gc;
  gcPolicy(s, GC_FAST_POLICY);
}


static int
allocStacks(size_t local, size_t global, size_t trail)
{ GET_LD
  size_t minglobal   = 8*SIZEOF_VOIDP K;
  size_t minlocal    = 4*SIZEOF_VOIDP K;
  size_t mintrail    = 4*SIZEOF_VOIDP K;
  size_t minargument = 1*SIZEOF_VOIDP K;
  size_t argument    = 1 K K;		/* not really used */

  size_t itrail  = nextStackSizeAbove(mintrail-1);
  size_t iglobal = nextStackSizeAbove(minglobal-1);
  size_t ilocal  = nextStackSizeAbove(minlocal-1);

  local    = max(local,    minlocal);
  global   = max(global,   minglobal);
  trail    = max(trail,    mintrail);

  gBase = (Word)       stack_malloc(iglobal + ilocal);
  tBase = (TrailEntry) stack_malloc(itrail);
  aBase = (Word *)     stack_malloc(minargument);
  if ( !gBase || !tBase || !aBase )
  { freeStacks(PASS_LD1);
    fail;
  }

  lBase = (LocalFrame) addPointer(gBase, iglobal);

  init_stack((Stack)&LD->stacks.global,
	     "global",   iglobal, global, 512*SIZEOF_VOIDP, TRUE);
  init_stack((Stack)&LD->stacks.local,
	     "local",    ilocal,  local,  512*SIZEOF_VOIDP, FALSE);
  init_stack((Stack)&LD->stacks.trail,
	     "trail",    itrail,  trail,  256*SIZEOF_VOIDP, TRUE);
  init_stack((Stack)&LD->stacks.argument,
	     "argument", minargument, argument, 0, FALSE);

  LD->stacks.local.min_free = LOCAL_MARGIN;

  succeed;
}


void
freeStacks(ARG1_LD)
{ if ( gBase ) { gBase--;
		 stack_free(gBase); gBase = NULL; lBase = NULL; }
  if ( tBase ) { stack_free(tBase); tBase = NULL; }
  if ( aBase ) { stack_free(aBase); aBase = NULL; }
}


void *
stack_malloc(size_t size)
{ void *mem = malloc(size+sizeof(size_t));

  if ( mem )
  { size_t *sp = mem;
    *sp++ = size;
#ifdef SECURE_GC
    memset(sp, 0xFB, size);
#endif

    PL_LOCK(L_MISC);
    GD->statistics.stack_space += size;
    PL_UNLOCK(L_MISC);
    return sp;
  }

  return NULL;
}

void *
stack_realloc(void *old, size_t size)
{ size_t *sp = old;
  size_t osize = *--sp;
  void *mem;

#ifdef SECURE_GC
  if ( (mem = stack_malloc(size)) )
  { memcpy(mem, old, (size>osize?osize:size));
    stack_free(old);
    return mem;
  }
#else
  if ( (mem = realloc(sp, size+sizeof(size_t))) )
  { sp = mem;
    *sp++ = size;
    PL_LOCK(L_MISC);
    GD->statistics.stack_space -= osize;
    GD->statistics.stack_space += size;
    PL_UNLOCK(L_MISC);
    return sp;
  }
#endif

  return NULL;
}

void
stack_free(void *mem)
{ size_t *sp = mem;
  size_t osize = *--sp;

  PL_LOCK(L_MISC);
  GD->statistics.stack_space -= osize;
  PL_UNLOCK(L_MISC);

#ifdef SECURE_GC
  memset(sp, 0xFB, osize+sizeof(size_t));
#endif
  free(sp);
}


int
trim_stack(Stack s)
{ if ( s->spare < s->def_spare )
  { ssize_t reduce = s->def_spare - s->spare;
    ssize_t room = roomStackP(s);

    if ( room > 0 && room < reduce )
    { DEBUG(MSG_SPARE_STACK,
	    Sdprintf("Only %d spare for %s-stack\n", room, s->name));
      reduce = room;
    }

    s->max = addPointer(s->max, -reduce);
    s->spare += reduce;
  }

  return FALSE;
}


		/********************************
		*     STACK TRIMMING & LIMITS   *
		*********************************/

static void
gcPolicy(Stack s, int policy)
{ GET_LD

  s->gc = ((s == (Stack) &LD->stacks.global ||
	    s == (Stack) &LD->stacks.trail) ? TRUE : FALSE);
  if ( s->gc )
  { s->small  = SMALLSTACK;
    s->factor = 3;
    s->policy = policy;
  } else
  { s->small  = 0;
    s->factor = 0;
    s->policy = 0;
  }
}


/* - - - - - - - - - - - - - - - - - - - - - - - - - - - - - - - - - - - - -
trimStacks() reclaims all unused space on the stack. Note that the trail
can have references to unused stack. We set the references to point to a
dummy variable, so no harm  will  be   done.  Setting  it  to NULL would
require a test in Undo(), which   is time-critical. trim_stacks normally
isn't. This precaution is explicitly required  for the trimStacks() that
result from a stack-overflow.
- - - - - - - - - - - - - - - - - - - - - - - - - - - - - - - - - - - - - */

void
trimStacks(int resize ARG_LD)
{ int scantrail;

  LD->trim_stack_requested = FALSE;

  if ( resize )
  { LocalFrame olb = lBase;
    LocalFrame olm = lMax;
    Word ogb = gBase;
    Word ogm = gMax;

    growStacks(GROW_TRIM, GROW_TRIM, GROW_TRIM);

    if ( olb != lBase || olm != lMax || ogb != gBase || ogm != gMax )
      scantrail = TRUE;
    else
      scantrail = FALSE;
  } else
  { trim_stack((Stack) &LD->stacks.local);
    trim_stack((Stack) &LD->stacks.global);
    trim_stack((Stack) &LD->stacks.trail);
    trim_stack((Stack) &LD->stacks.argument);

    scantrail = FALSE;
  }

#ifdef SECURE_GC
  { Word p;				/* clear the stacks */

    for(p=gTop; p<gMax; p++)
      *p = 0xbfbfbfbf;
    for(p=(Word)lTop; p<(Word)lMax; p++)
      *p = 0xbfbfbfbf;
  }
#endif

  if ( scantrail )
  { TrailEntry te;

    for(te = tTop; --te >= tBase; )
    { Word p = te->address;

      if ( isTrailVal(p) )
	continue;

      if ( !onStack(local, p) && !onStack(global, p) )
      { te->address = valTermRef(LD->trim.dummy);
      }
    }
  }

  DEBUG(CHK_SECURE,
	{ scan_global(FALSE);
	  checkStacks(NULL);
	});
}


static
PRED_IMPL("trim_stacks", 0, trim_stacks, 0)
{ PRED_LD

  trimStacks(TRUE PASS_LD);

  succeed;
}


		 /*******************************
		 *	    LOCAL DATA		*
		 *******************************/

/* - - - - - - - - - - - - - - - - - - - - - - - - - - - - - - - - - - - - -
In the end, this should do nice cleanup  of all local data and be called
both by PL_cleanup() and when destroying a  thread. There is still a lot
of work to do.
- - - - - - - - - - - - - - - - - - - - - - - - - - - - - - - - - - - - - */

void
freePrologLocalData(PL_local_data_t *ld)
{ int i;

  discardBuffer(&ld->fli._discardable_buffer);

  for(i=0; i<BUFFER_RING_SIZE; i++)
  { discardBuffer(&ld->fli._buffer_ring[i]);
    initBuffer(&ld->fli._buffer_ring[i]);	/* Used by debug-print */
						/* on shutdown */
  }

  freeVarDefs(ld);

#ifdef O_GVAR
  if ( ld->gvar.nb_vars )
    destroyHTable(ld->gvar.nb_vars);
#endif

  if ( ld->bags.default_bag )
  { PL_free(ld->bags.default_bag);
#ifdef O_ATOMGC
    simpleMutexDelete(&ld->bags.mutex);
#endif
  }

#ifdef O_CYCLIC
  clearSegStack(&ld->cycle.lstack);
  clearSegStack(&ld->cycle.vstack);
#endif

  freeArithLocalData(ld);
#ifdef O_PLMT
  if ( ld->prolog_flag.table )
  { PL_LOCK(L_PLFLAG);
    destroyHTable(ld->prolog_flag.table);
    PL_UNLOCK(L_PLFLAG);
  }
#endif

  if ( ld->qlf.getstr_buffer )
    free(ld->qlf.getstr_buffer);
}



		 /*******************************
		 *	     PREDICATES		*
		 *******************************/

static
PRED_IMPL("$set_prolog_stack", 4, set_prolog_stack, 0)
{ PRED_LD
  atom_t a, k;
  Stack stack = NULL;

  term_t name  = A1;
  term_t prop  = A2;
  term_t old   = A3;
  term_t value = A4;

  if ( PL_get_atom(name, &a) )
  { if ( a == ATOM_local )
      stack = (Stack) &LD->stacks.local;
    else if ( a == ATOM_global )
      stack = (Stack) &LD->stacks.global;
    else if ( a == ATOM_trail )
      stack = (Stack) &LD->stacks.trail;
    else if ( a == ATOM_argument )
      stack = (Stack) &LD->stacks.argument;
  }
  if ( !stack )
    return PL_error(NULL, 0, NULL, ERR_EXISTENCE, ATOM_stack, name);

  if ( PL_get_atom_ex(prop, &k) )
  { if ( k == ATOM_low )
      return (PL_unify_int64(old, stack->small) &&
	      PL_get_size_ex(value, &stack->small));
    if ( k == ATOM_factor )
      return (PL_unify_integer(old, stack->factor) &&
	      PL_get_integer_ex(value, &stack->factor));
    if ( k == ATOM_limit )
    { size_t newlimit;

      if ( PL_unify_int64(old, stack->size_limit) &&
	   PL_get_size_ex(value, &newlimit) )
      { if ( newlimit < (size_t)sizeStackP(stack)+stack->min_free )
	{ if ( stack->gc )
	  { garbageCollect();
	    trimStacks(TRUE PASS_LD);
	  }

	  if ( newlimit < (size_t)sizeStackP(stack)+stack->min_free )
	    return PL_error(NULL, 0, NULL, ERR_PERMISSION,
			    ATOM_limit, ATOM_stack, name);
	}

	newlimit += stack->spare;
	if ( newlimit > MAXTAGGEDPTR+1 )
	  newlimit = MAXTAGGEDPTR+1;

	stack->size_limit = newlimit;
	return TRUE;
      }

      return FALSE;
    }
    if ( k == ATOM_spare )
    { size_t spare = stack->def_spare/sizeof(word);

      if ( PL_unify_int64(old, spare) &&
	   PL_get_size_ex(value, &spare) )
      { stack->def_spare = spare*sizeof(word);
	trim_stack(stack);
	return TRUE;
      }
      return FALSE;
    }
    if ( k == ATOM_min_free )
    { size_t minfree = stack->min_free/sizeof(word);

      if ( PL_unify_int64(old, minfree) &&
	   PL_get_size_ex(value, &minfree) )
      { stack->min_free = minfree*sizeof(word);
	trim_stack(stack);
	return TRUE;
      }
      return FALSE;
    }

    return PL_error(NULL, 0, NULL, ERR_DOMAIN, ATOM_stack_parameter, prop);
  }

  fail;
}


		 /*******************************
		 *      PUBLISH PREDICATES	*
		 *******************************/

BeginPredDefs(setup)
  PRED_DEF("$set_prolog_stack", 4, set_prolog_stack, 0)
  PRED_DEF("$on_signal", 4, on_signal, 0)
  PRED_DEF("trim_stacks", 0, trim_stacks, 0)
EndPredDefs<|MERGE_RESOLUTION|>--- conflicted
+++ resolved
@@ -59,10 +59,7 @@
   LD->critical = 0;
   LD->signal.pending[0] = 0;
   LD->signal.pending[1] = 0;
-<<<<<<< HEAD
-=======
   LD->statistics.start_time = WallTime();
->>>>>>> c449b5e0
 
   startCritical;
   DEBUG(1, Sdprintf("wam_table ...\n"));
@@ -950,11 +947,7 @@
 	  dispatch_signal(sig, TRUE);
 
 	  if ( exception_term )
-<<<<<<< HEAD
-	    goto out;
-=======
 	    return -1;
->>>>>>> c449b5e0
 	}
       }
     }
