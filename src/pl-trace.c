/*  Part of SWI-Prolog

    Author:        Jan Wielemaker
    E-mail:        J.Wielemaker@cs.vu.nl
    WWW:           http://www.swi-prolog.org
<<<<<<< HEAD
    Copyright (C): 1985-2014, University of Amsterdam
=======
    Copyright (C): 1985-2015, University of Amsterdam
>>>>>>> c449b5e0
			      VU University Amsterdam

    This library is free software; you can redistribute it and/or
    modify it under the terms of the GNU Lesser General Public
    License as published by the Free Software Foundation; either
    version 2.1 of the License, or (at your option) any later version.

    This library is distributed in the hope that it will be useful,
    but WITHOUT ANY WARRANTY; without even the implied warranty of
    MERCHANTABILITY or FITNESS FOR A PARTICULAR PURPOSE.  See the GNU
    Lesser General Public License for more details.

    You should have received a copy of the GNU Lesser General Public
    License along with this library; if not, write to the Free Software
    Foundation, Inc., 51 Franklin Street, Fifth Floor, Boston, MA  02110-1301  USA
*/

#include "pl-incl.h"
#include "os/pl-ctype.h"
#include "os/pl-cstack.h"
#include "pl-inline.h"
#include "pl-dbref.h"

#define SKIP_VERY_DEEP	  1000000000L	/* deep skiplevel */
#define SKIP_REDO_IN_SKIP (SKIP_VERY_DEEP-1)

#define WFG_TRACE	0x01000
#define WFG_TRACING	0x02000
#define WFG_BACKTRACE	0x04000
#define WFG_CHOICE	0x08000

#define TRACE_FIND_NONE	0
#define TRACE_FIND_ANY	1
#define TRACE_FIND_NAME	2
#define TRACE_FIND_TERM	3

typedef struct find_data_tag
{ int	 port;				/* Port to find */
  bool	 searching;			/* Currently searching? */
  int	 type;				/* TRACE_FIND_* */
  union
  { atom_t	name;			/* Name of goal to find */
    struct
    { functor_t	functor;		/* functor of the goal */
      Record	term;			/* Goal to find */
    } term;
  } goal;
} find_data;


/* - - - - - - - - - - - - - - - - - - - - - - - - - - - - - - - - - - - - -
Convert between integer frame reference and LocalFrame pointer.
- - - - - - - - - - - - - - - - - - - - - - - - - - - - - - - - - - - - - */

static int
PL_unify_frame(term_t t, LocalFrame fr)
{ GET_LD

  if ( fr )
  { assert(fr >= lBase && fr < lTop);

    return PL_unify_integer(t, (Word)fr - (Word)lBase);
  } else
    return PL_unify_atom(t, ATOM_none);
}


void
PL_put_frame(term_t t, LocalFrame fr)
{ GET_LD

  if ( fr )
  { assert(fr >= lBase && fr < lTop);

    PL_put_intptr(t, (Word)fr - (Word)lBase);
  } else
    PL_put_atom(t, ATOM_none);
}


static int
PL_get_frame(term_t r, LocalFrame *fr)
{ GET_LD
  intptr_t i;
  atom_t a;

  if ( PL_get_intptr(r, &i) )
  { LocalFrame f = ((LocalFrame)((Word)lBase + i));

    if ( !(f >= lBase && f < lTop) )
      fail;
    *fr = f;

    succeed;
  } else if ( PL_get_atom(r, &a) && a == ATOM_none )
  { *fr = NULL;

    succeed;
  }

  fail;
}


void
PL_put_choice(term_t t, Choice ch)
{ GET_LD

  if ( ch )
  { assert(ch >= (Choice)lBase && ch < (Choice)lTop);

    PL_put_intptr(t, (Word)ch - (Word)lBase);
  } else
    PL_put_atom(t, ATOM_none);
}


static int
PL_unify_choice(term_t t, Choice ch)
{ GET_LD

  if ( ch )
  { assert(ch >= (Choice)lBase && ch < (Choice)lTop);

    return PL_unify_integer(t, (Word)ch - (Word)lBase);
  } else
    return PL_unify_atom(t, ATOM_none);
}


static inline int
valid_choice(Choice ch ARG_LD)
{ if ( (int)ch->type >= 0 && (int)ch->type <= CHP_DEBUG &&
       onStack(local, ch->frame) )
    return TRUE;

  return FALSE;
}


static int
PL_get_choice(term_t r, Choice *chp)
{ GET_LD
  long i;

  if ( PL_get_long(r, &i) )
  { Choice ch = ((Choice)((Word)lBase + i));

    if ( !(ch >= (Choice)lBase && ch < (Choice)lTop) ||
	 !valid_choice(ch PASS_LD) )
      return PL_error(NULL, 0, NULL, ERR_EXISTENCE, ATOM_choice, r);
    *chp = ch;

    succeed;
  } else
    return PL_error(NULL, 0, NULL, ERR_TYPE, ATOM_choice, r);
}


#ifdef O_DEBUGGER

/* - - - - - - - - - - - - - - - - - - - - - - - - - - - - - - - - - - - - -
isDebugFrame(LocalFrame FR) is true if this call  must be visible in the
tracer. `No-debug' code has HIDE_CHILDS. Calls to  it must be visible if
the parent is a debug frame.
- - - - - - - - - - - - - - - - - - - - - - - - - - - - - - - - - - - - - */

int
isDebugFrame(LocalFrame FR)
{ if ( false(FR->predicate, TRACE_ME) )
    return FALSE;			/* hidden predicate */

  if ( false(FR->predicate, HIDE_CHILDS) )
    return TRUE;			/* user pred */

  if ( FR->parent )
  { LocalFrame parent = FR->parent;

    if ( levelFrame(FR) == levelFrame(parent)+1 )
    {					/* not last-call optimized */
      if ( false(parent->predicate, HIDE_CHILDS) )
	return TRUE;			/* user calls system */
      return FALSE;			/* system calls system */
    } else
    { if ( false(parent, FR_HIDE_CHILDS) )
	return TRUE;
      return FALSE;
    }
  } else
  { QueryFrame qf = queryOfFrame(FR);

    return (qf->flags & PL_Q_NODEBUG) ? FALSE : TRUE;
  }
}


static void
exitFromDebugger(int status)
{
#ifdef O_PLMT
  if ( PL_thread_self() > 1 )
    pthread_exit(NULL);
#endif
  PL_halt(status);
}

/* - - - - - - - - - - - - - - - - - - - - - - - - - - - - - - - - - - - - -
This module defines the tracer and interrupt  handler  that  allows  the
user  to break the normal Prolog execution.  The tracer is written in C,
but before taking action it calls Prolog.   This  mechanism  allows  the
user to intercept and redefine the tracer.
- - - - - - - - - - - - - - - - - - - - - - - - - - - - - - - - - - - - - */

					/* Frame <-> Prolog integer */
static void		helpTrace(void);
#ifdef O_INTERRUPT
static void		helpInterrupt(void);
#endif
static bool		hasAlternativesFrame(LocalFrame);
static void		alternatives(Choice);
static int		exceptionDetails(void);
static int		listGoal(LocalFrame frame);
static int		traceInterception(LocalFrame, Choice, int, Code);
static int		traceAction(char *cmd,
				    int port,
				    LocalFrame frame,
				    Choice bfr,
				    bool interactive);
static void		interruptHandler(int sig);
static int		writeFrameGoal(LocalFrame frame, Code PC,
				       unsigned int flags);

/* - - - - - - - - - - - - - - - - - - - - - - - - - - - - - - - - - - - - -
redoFrame() returns the latest skipped frame or NULL if  no  such  frame
exists.   This  is used to give the redo port of the goal skipped rather
than the redo port of some subgoal of this port.
- - - - - - - - - - - - - - - - - - - - - - - - - - - - - - - - - - - - - */

static LocalFrame
redoFrame(LocalFrame fr, Code *PC)
{ while( fr && false(fr, FR_SKIPPED))
  { *PC = fr->programPointer;
    fr = parentFrame(fr);
  }

  return fr;
}


/* - - - - - - - - - - - - - - - - - - - - - - - - - - - - - - - - - - - - -
canUnifyTermWithGoal() is used to check whether the given frame satisfies
the /search specification.  This function cannot use the `neat' interface
as the record is not in the proper format.

This function fails if its execution would require a stack-shift of GC!
- - - - - - - - - - - - - - - - - - - - - - - - - - - - - - - - - - - - - */

static int
canUnifyTermWithGoal(LocalFrame fr)
{ GET_LD
  find_data *find = LD->trace.find;

  switch(find->type)
  { case TRACE_FIND_ANY:
      succeed;
    case TRACE_FIND_NAME:
      return find->goal.name == fr->predicate->functor->name;
    case TRACE_FIND_TERM:
    { if ( find->goal.term.functor == fr->predicate->functor->functor )
      { fid_t cid;

	if ( (cid=PL_open_foreign_frame()) )
	{ term_t t = PL_new_term_ref();
	  term_t frref = consTermRef(fr);
	  int i, arity = fr->predicate->functor->arity;
	  int rval = TRUE;

	  if ( copyRecordToGlobal(t, find->goal.term.term,
				  ALLOW_GC|ALLOW_SHIFT PASS_LD) < 0 )
	    fail;
	  for(i=0; i<arity; i++)
	  { Word a, b;

	    a = valTermRef(t);
	    deRef(a);
	    a = argFrameP(*a, i);
	    fr = (LocalFrame)valTermRef(frref);
	    b = argFrameP(fr, i);

	    if ( !can_unify(a++, b++, 0) )
	    { rval = FALSE;
	      break;
	    }
	  }

	  PL_discard_foreign_frame(cid);
	  return rval;
	}
      }

      fail;
    }
    default:
      assert(0);
      fail;
  }
}


static const char *
portPrompt(int port)
{ switch(port)
  { case CALL_PORT:	 return " Call:  ";
    case REDO_PORT:	 return " Redo:  ";
    case FAIL_PORT:	 return " Fail:  ";
    case EXIT_PORT:	 return " Exit:  ";
    case UNIFY_PORT:	 return " Unify: ";
    case EXCEPTION_PORT: return " Exception: ";
    case CUT_CALL_PORT:	 return " Cut call: ";
    case CUT_EXIT_PORT:	 return " Cut exit: ";
    default:		 return "";
  }
}


/* - - - - - - - - - - - - - - - - - - - - - - - - - - - - - - - - - - - - -
Toplevel  of  the  tracer.   This  function  is  called  from  the   WAM
interpreter.   It  can  take  care of most of the tracer actions itself,
except if the execution path is to  be  changed.   For  this  reason  it
returns to the WAM interpreter how to continue the execution:

    ACTION_CONTINUE:	Continue normal
    ACTION_FAIL:	Go to the fail port of this goal
    ACTION_RETRY:	Redo the current goal
    ACTION_IGNORE:	Go to the exit port of this goal
- - - - - - - - - - - - - - - - - - - - - - - - - - - - - - - - - - - - - */

#define SAVE_PTRS() \
	frameref = consTermRef(frame); \
	chref    = consTermRef(bfr); \
	frref    = (fr ? consTermRef(fr) : 0); \
	pcref    = (onStack(local, PC) ? consTermRef(PC) : 0);
#define RESTORE_PTRS() \
	frame = (LocalFrame)valTermRef(frameref); \
	bfr   = (Choice)valTermRef(chref); \
	fr    = (frref ? (LocalFrame)valTermRef(frref) : NULL); \
	PC    = (pcref ? (Code)valTermRef(pcref) : PC);

int
tracePort(LocalFrame frame, Choice bfr, int port, Code PC ARG_LD)
{ int action = ACTION_CONTINUE;
  wakeup_state wstate;
  term_t frameref, chref, frref, pcref;
  Definition def = frame->predicate;
  LocalFrame fr = NULL;

  if ( (!isDebugFrame(frame) && !SYSTEM_MODE) || /* hidden */
       debugstatus.suspendTrace )	        /* called back */
    return ACTION_CONTINUE;

  if ( port == EXCEPTION_PORT )		/* do not trace abort */
  { Word p = valTermRef(LD->exception.pending);

    deRef(p);
    if ( *p == ATOM_aborted )
      return ACTION_CONTINUE;
  }
							/* trace/[1,2] */
  if ( true(def, TRACE_CALL|TRACE_REDO|TRACE_EXIT|TRACE_FAIL) )
  { int doit = FALSE;

    switch(port)
    { case CALL_PORT: doit = true(def, TRACE_CALL); break;
      case EXIT_PORT: doit = true(def, TRACE_EXIT); break;
      case FAIL_PORT: doit = true(def, TRACE_FAIL); break;
      case REDO_PORT: doit = true(def, TRACE_REDO); break;
    }

    if ( doit )
    { SAVE_PTRS();
      writeFrameGoal(frame, PC, port|WFG_TRACE);
      RESTORE_PTRS();
    }
  }

  if ( !debugstatus.tracing &&
       (false(def, SPY_ME) || (port & (CUT_PORT|REDO_PORT))) )
    return ACTION_CONTINUE;		/* not tracing and no spy-point */
  if ( debugstatus.skiplevel < levelFrame(frame) )
    return ACTION_CONTINUE;		/* skipped */
  if ( debugstatus.skiplevel == levelFrame(frame) &&
       (port & (REDO_PORT|CUT_PORT|UNIFY_PORT)) )
    return ACTION_CONTINUE;		/* redo, unify or ! in skipped pred */
  if ( false(def, TRACE_ME) )
    return ACTION_CONTINUE;		/* non-traced predicate */
  if ( (!(debugstatus.visible & port)) )
    return ACTION_CONTINUE;		/* wrong port */
  if ( (true(def, HIDE_CHILDS) && !SYSTEM_MODE) &&
       (port & CUT_PORT) )
    return ACTION_CONTINUE;		/* redo or ! in system predicates */

/* - - - - - - - - - - - - - - - - - - - - - - - - - - - - - - - - - - - - -
Give a trace on the skipped goal for a redo.
- - - - - - - - - - - - - - - - - - - - - - - - - - - - - - - - - - - - - */

  { Code pc2 = NULL;

    if ( port == REDO_PORT && debugstatus.skiplevel == SKIP_VERY_DEEP &&
	 (fr = redoFrame(frame, &pc2)) != NULL )
    { int rc;

      debugstatus.skiplevel = SKIP_REDO_IN_SKIP;
      SAVE_PTRS();
      rc = tracePort(fr, bfr, REDO_PORT, pc2 PASS_LD);
      RESTORE_PTRS();
      debugstatus.skiplevel = levelFrame(fr);
      set(fr, FR_SKIPPED);		/* cleared by "creep" */

<<<<<<< HEAD
      switch( rc )
      { case ACTION_CONTINUE:
	  if ( debugstatus.skiplevel < levelFrame(frame) )
	    return ACTION_CONTINUE;
	  break;
	case ACTION_RETRY:
	case ACTION_IGNORE:
	case ACTION_FAIL:
	  Sfprintf(Sdout, "Action not yet implemented here\n");
	  break;
      }
=======
      return rc;
>>>>>>> c449b5e0
    }
  }

/* - - - - - - - - - - - - - - - - - - - - - - - - - - - - - - - - - - - - -
We are in searching mode; should we actually give this port?
- - - - - - - - - - - - - - - - - - - - - - - - - - - - - - - - - - - - - */

  if ( LD->trace.find &&  LD->trace.find->searching )
  { DEBUG(2, Sdprintf("Searching\n"));

    if ( (port & LD->trace.find->port) )
    { int rc;

      SAVE_PTRS();
      rc = canUnifyTermWithGoal(frame);
      RESTORE_PTRS()
      if ( rc )
	LD->trace.find->searching = FALSE; /* Got you */
      return ACTION_CONTINUE;		/* Continue the search */
    } else
    { return ACTION_CONTINUE;		/* Continue the search */
    }
  }

  if ( !saveWakeup(&wstate, FALSE PASS_LD) )
    return action;

/* - - - - - - - - - - - - - - - - - - - - - - - - - - - - - - - - - - - - -
Do the Prolog trace interception.
- - - - - - - - - - - - - - - - - - - - - - - - - - - - - - - - - - - - - */

  SAVE_PTRS();
  action = traceInterception(frame, bfr, port, PC);
  RESTORE_PTRS();
  if ( action >= 0 )
    goto out;

/* - - - - - - - - - - - - - - - - - - - - - - - - - - - - - - - - - - - - -
All failed.  Things now are upto the normal Prolog tracer.
- - - - - - - - - - - - - - - - - - - - - - - - - - - - - - - - - - - - - */

  action = ACTION_CONTINUE;

again:
  SAVE_PTRS();
  writeFrameGoal(frame, PC, port|WFG_TRACING);
  RESTORE_PTRS();

  if (debugstatus.leashing & port)
  { char buf[LINESIZ];

    debugstatus.skiplevel = SKIP_VERY_DEEP;
    debugstatus.tracing   = TRUE;

    Sfprintf(Sdout, " ? ");
    Sflush(Sdout);
    if ( !truePrologFlag(PLFLAG_TTY_CONTROL) )
    { buf[0] = EOS;
      if ( !readLine(Sdin, Sdout, buf) )
      { Sfprintf(Sdout, "EOF: exit\n");
	exitFromDebugger(0);
      }
    } else
    { int c = getSingleChar(Sdin, FALSE);

      if ( c == EOF )
      { Sfprintf(Sdout, "EOF: exit\n");
	exitFromDebugger(0);
      }
      buf[0] = c;
      buf[1] = EOS;
      if ( isDigit(buf[0]) || buf[0] == '/' )
      { Sfprintf(Sdout, buf);
	readLine(Sdin, Sdout, buf);
      }
    }
    SAVE_PTRS();
    action = traceAction(buf, port, frame, bfr,
			 truePrologFlag(PLFLAG_TTY_CONTROL));
    RESTORE_PTRS();
    if ( action == ACTION_AGAIN )
      goto again;
  } else
    Sfprintf(Sdout, "\n");

out:
  restoreWakeup(&wstate PASS_LD);
  if ( action == ACTION_ABORT )
    abortProlog();

  return action;
}


static int
setupFind(char *buf)
{ GET_LD
  char *s;
  int port = 0;

  for(s = buf; *s && isBlank(*s); s++)	/* Skip blanks */
    ;
  if ( *s == EOS )			/* No specification: repeat */
  { if ( !LD->trace.find || !LD->trace.find->port )
    { Sfprintf(Sdout, "[No previous search]\n");
      fail;
    }
    LD->trace.find->searching = TRUE;
    succeed;
  }
  for( ; *s && !isBlank(*s); s++ )	/* Parse the port specification */
  { switch( *s )
    { case 'c':	port |= CALL_PORT;  continue;
      case 'e':	port |= EXIT_PORT;  continue;
      case 'r':	port |= REDO_PORT;  continue;
      case 'f':	port |= FAIL_PORT;  continue;
      case 'u':	port |= UNIFY_PORT; continue;
      case 'a':	port |= CALL_PORT|REDO_PORT|FAIL_PORT|EXIT_PORT|UNIFY_PORT;
				    continue;
      default:  Sfprintf(Sdout, "[Illegal port specification]\n");
		fail;
    }
  }
  for( ; *s && isBlank(*s); s++)	/* Skip blanks */
    ;

  if ( *s == EOS )			/* Nothing is a variable */
  { s = buf;
    buf[0] = '_',
    buf[1] = EOS;
  }

  { fid_t cid = PL_open_foreign_frame();
    term_t t = PL_new_term_ref();
    FindData find;

    if ( !(find = LD->trace.find) )
      find = LD->trace.find = allocHeapOrHalt(sizeof(find_data));

    if ( !PL_chars_to_term(s, t) )
    { PL_discard_foreign_frame(cid);
      fail;
    }

    if ( find->type == TRACE_FIND_TERM && find->goal.term.term )
      freeRecord(find->goal.term.term);

    if ( PL_is_variable(t) )
    { find->type = TRACE_FIND_ANY;
    } else if ( PL_get_atom(t, &find->goal.name) )
    { find->type = TRACE_FIND_NAME;
    } else if ( PL_get_functor(t, &find->goal.term.functor) )
    { if ( (find->goal.term.term = compileTermToHeap(t, 0)) )
      { find->type = TRACE_FIND_TERM;
      } else
      { Sfprintf(Sdout, "ERROR: no memory to safe find target\n");
	fail;
      }
    } else
    { Sfprintf(Sdout, "[Illegal goal specification]\n");
      fail;
    }

    find->port      = port;
    find->searching = TRUE;

    DEBUG(2,
	  Sdprintf("setup ok, port = 0x%x, goal = ", port);
	  PL_write_term(Serror, t, 1200, 0);
	  Sdprintf("\n") );

    PL_discard_foreign_frame(cid);
  }

  succeed;
}


static void
setPrintOptions(word t)
{ GET_LD
  fid_t fid;

  if ( (fid=PL_open_foreign_frame()) )
  { term_t av = PL_new_term_ref();
    predicate_t pred = PL_predicate("$set_debugger_write_options", 1,
				    "system");

    _PL_put_atomic(av, t);
    PL_call_predicate(NULL, PL_Q_NODEBUG, pred, av);

    PL_discard_foreign_frame(fid);
  }
}


static int
traceAction(char *cmd, int port, LocalFrame frame, Choice bfr,
	    bool interactive)
{ GET_LD
  int num_arg;				/* numeric argument */
  char *s;

#define FeedBack(msg)	{ if (interactive) { if (cmd[1] != EOS) \
					       Sfprintf(Sdout, "\n"); \
					     else \
					       Sfprintf(Sdout, "%s", msg); } }
#define Warn(msg)	{ if (interactive) \
			    Sfprintf(Sdout, "%s", msg); \
			  else \
			    warning(msg); \
			}
#define Default		(-1)

  for(s=cmd; *s && isBlank(*s); s++)
    ;
  if ( isDigit(*s) )
  { num_arg = strtol(s, &s, 10);

    while(isBlank(*s))
      s++;
  } else
    num_arg = Default;

  switch( *s )
  { case 'a':	FeedBack("abort\n");
		return ACTION_ABORT;
    case 'b':	FeedBack("break\n");
		pl_break();
		return ACTION_AGAIN;
    case '/':	FeedBack("/");
		Sflush(Sdout);
		if ( setupFind(&s[1]) )
		{ clear(frame, FR_SKIPPED);
		  return ACTION_CONTINUE;
		}
		return ACTION_AGAIN;
    case '.':   if ( LD->trace.find &&
		     LD->trace.find->type != TRACE_FIND_NONE )
	        { FeedBack("repeat search\n");
		  LD->trace.find->searching = TRUE;
		  clear(frame, FR_SKIPPED);
		  return ACTION_CONTINUE;
		} else
		{ Warn("No previous search\n");
		}
		return ACTION_AGAIN;
    case EOS:
    case ' ':
    case '\n':
    case '\r':
    case 'c':	FeedBack("creep\n");
		if ( !(port & EXIT_PORT) )
		  clear(frame, FR_SKIPPED);
		return ACTION_CONTINUE;
    case '\04': FeedBack("EOF: ");
    case 'e':	FeedBack("exit\n");
		exitFromDebugger(0);
    case 'f':	FeedBack("fail\n");
		return ACTION_FAIL;
    case 'i':	if (port & (CALL_PORT|REDO_PORT|FAIL_PORT))
		{ FeedBack("ignore\n");
		  return ACTION_IGNORE;
		} else
		  Warn("Can't ignore goal at this port\n");
		return ACTION_CONTINUE;
    case 'r':	if (port & (REDO_PORT|FAIL_PORT|EXIT_PORT|EXCEPTION_PORT))
		{ FeedBack("retry\n[retry]\n");
		  return ACTION_RETRY;
		} else
		  Warn("Can't retry at this port\n");
		return ACTION_CONTINUE;
    case 's':	if (port & (CALL_PORT|REDO_PORT))
		{ FeedBack("skip\n");
		  set(frame, FR_SKIPPED);
		  debugstatus.skiplevel = levelFrame(frame);
		} else
		{ FeedBack("creep\n");
		}
		return ACTION_CONTINUE;
    case 'u':	FeedBack("up\n");
		debugstatus.skiplevel = levelFrame(frame) - 1;
		return ACTION_CONTINUE;
    case 'd':   FeedBack("depth\n");
                setPrintOptions(consInt(num_arg));
		return ACTION_AGAIN;
    case 'w':   FeedBack("write\n");
                setPrintOptions(ATOM_write);
		return ACTION_AGAIN;
    case 'p':   FeedBack("print\n");
		setPrintOptions(ATOM_print);
		return ACTION_AGAIN;
    case 'l':	FeedBack("leap\n");
		tracemode(FALSE, NULL);
		return ACTION_CONTINUE;
    case 'n':	FeedBack("no debug\n");
		tracemode(FALSE, NULL);
		debugmode(DBG_OFF, NULL);
		return ACTION_CONTINUE;
    case 'g':	FeedBack("goals\n");
		PL_backtrace(num_arg == Default ? 5 : num_arg, PL_BT_USER);
		return ACTION_AGAIN;
    case 'A':	FeedBack("alternatives\n");
		alternatives(bfr);
		return ACTION_AGAIN;
    case 'C':	debugstatus.showContext = 1 - debugstatus.showContext;
		if ( debugstatus.showContext == TRUE )
		{ FeedBack("Show context\n");
		} else
		{ FeedBack("No show context\n");
		}
		return ACTION_AGAIN;
    case 'm':	FeedBack("Exception details");
	        if ( port & EXCEPTION_PORT )
		{ exceptionDetails();
		} else
		   Warn("No exception\n");
		return ACTION_AGAIN;
    case 'L':	FeedBack("Listing");
		listGoal(frame);
		return ACTION_AGAIN;
    case '+':	FeedBack("spy\n");
		set(frame->predicate, SPY_ME);
		return ACTION_AGAIN;
    case '-':	FeedBack("no spy\n");
		clear(frame->predicate, SPY_ME);
		return ACTION_AGAIN;
    case '?':
    case 'h':	helpTrace();
		return ACTION_AGAIN;
    case 'D':   GD->debug_level = num_arg;
		FeedBack("Debug level\n");
		return ACTION_AGAIN;
    default:	Warn("Unknown option (h for help)\n");
		return ACTION_AGAIN;
  }
}

static void
helpTrace(void)
{ GET_LD

  Sfprintf(Sdout,
	   "Options:\n"
	   "+:                  spy        -:              no spy\n"
	   "/c|e|r|f|u|a goal:  find       .:              repeat find\n"
	   "a:                  abort      A:              alternatives\n"
	   "b:                  break      c (ret, space): creep\n"
	   "[depth] d:          depth      e:              exit\n"
	   "f:                  fail       [ndepth] g:     goals (backtrace)\n"
	   "h (?):              help       i:              ignore\n"
	   "l:                  leap       L:              listing\n"
	   "n:                  no debug   p:              print\n"
	   "r:                  retry      s:              skip\n"
	   "u:                  up         w:              write\n"
	   "m:                  exception details\n"
	   "C:                  toggle show context\n"
#if O_DEBUG
	   "[level] D:	      set system debug level\n"
#endif
	   "");
}


/* - - - - - - - - - - - - - - - - - - - - - - - - - - - - - - - - - - - - -
Write goal of stack frame.  First a term representing the  goal  of  the
frame  is  constructed.  Trail and global stack are marked and undone to
avoid garbage on the global stack.

Trick, trick, O big trick ... In order to print the  goal  we  create  a
term  for  it  (otherwise  we  would  have to write a special version of
write/1, etc.  for stack frames).  A small problem arises: if the  frame
holds a variable we will make a reference to the new term, thus printing
the wrong variable: variables sharing in a clause does not seem to share
any  longer  in  the  tracer  (Anjo  Anjewierden discovered this ackward
feature of the tracer).  The solution is simple: we make  the  reference
pointer  the other way around.  Normally references should never go from
the global to the local stack as the local stack frame  might  cease  to
exists  before  the  global frame.  In this case this does not matter as
the local stack frame definitely survives the tracer (measuring does not
always mean influencing in computer science :-).

Unfortunately the garbage collector doesn't like   this. It violates the
assumptions  in  offset_cell()  where  a    local  stack  reference  has
TAG_REFERENCE and storage STG_LOCAL. It   also violates assumptions made
in mark_variable(). Hence we can only play   this trick if GC is blocked
and the data is destroyed using PL_discard_foreign_frame().

For the above reason, the code  below uses low-level manipulation rather
than normal unification, etc.
- - - - - - - - - - - - - - - - - - - - - - - - - - - - - - - - - - - - - */

static int
put_frame_goal(term_t goal, LocalFrame frame)
{ GET_LD
  Definition def = frame->predicate;
  int argc = def->functor->arity;
  Word argv = argFrameP(frame, 0);

  if ( !PL_unify_functor(goal, def->functor->functor) )
    return FALSE;

  if ( argc > 0 )
  { Word argp = valTermRef(goal);
    int i;

    deRef(argp);
    argp = argTermP(*argp, 0);

    for(i=0; i<argc; i++)
    { Word a;

      deRef2(argv+i, a);
      *argp++ = (needsRef(*a) ? makeRef(a) : *a);
    }
  }

  if ( def->module != MODULE_user &&
       (false(def->module, M_SYSTEM) || SYSTEM_MODE))
  { term_t a;

    if ( !(a=PL_new_term_ref()) )
      return FALSE;

    PL_put_atom(a, def->module->name);
    return PL_cons_functor(goal, FUNCTOR_colon2, a, goal);
  }

  return TRUE;
}


typedef struct
{ unsigned int flags;			/* flag mask */
  atom_t name;				/* name */
} portname;

static const portname portnames[] =
{ { WFG_BACKTRACE,  ATOM_backtrace },
  { WFG_CHOICE,     ATOM_choice },
  { CALL_PORT,	    ATOM_call },
  { EXIT_PORT,	    ATOM_exit },
  { FAIL_PORT,	    ATOM_fail },
  { REDO_PORT,	    ATOM_redo },
  { UNIFY_PORT,	    ATOM_unify },
  { CUT_CALL_PORT,  ATOM_cut_call },
  { CUT_EXIT_PORT,  ATOM_cut_exit },
  { EXCEPTION_PORT, ATOM_exception },
  { 0,		    NULL_ATOM }
};


static int
writeFrameGoal(LocalFrame frame, Code PC, unsigned int flags)
{ GET_LD
  wakeup_state wstate;
  Definition def = frame->predicate;
  int rc = TRUE;

  if ( !saveWakeup(&wstate, TRUE PASS_LD) )
  { rc = FALSE;
    goto out;
  }

  if ( gc_status.active )
  { Sfprintf(Serror, " (%d): %s\n",
	     levelFrame(frame), predicateName(frame->predicate));
  } else if ( !GD->bootsession && GD->initialised && GD->debug_level == 0 )
  { term_t fr   = PL_new_term_ref();
    term_t port = PL_new_term_ref();
    term_t pc   = PL_new_term_ref();
    const portname *pn = portnames;

    if ( true(def, P_FOREIGN) )
      PL_put_atom(pc, ATOM_foreign);
    else if ( PC && frame->clause )
      rc = PL_put_intptr(pc, PC-frame->clause->value.clause->codes);
    else
      PL_put_nil(pc);

    if ( rc )
      PL_put_frame(fr, frame);

    if ( rc )
    { for(; pn->flags; pn++)
      { if ( flags & pn->flags )
	{ PL_put_atom(port, pn->name);
	  break;
	}
      }
    }
    if ( rc && (flags & WFG_TRACE) )
      rc = PL_cons_functor(port, FUNCTOR_trace1, port);

    if ( rc )
      printMessage(ATOM_debug,
		   PL_FUNCTOR, FUNCTOR_frame3,
		     PL_TERM, fr,
		     PL_TERM, port,
		     PL_TERM, pc);
  } else
  { debug_type debugSave = debugstatus.debugging;
    term_t goal    = PL_new_term_ref();
    term_t options = PL_new_term_ref();
    term_t tmp     = PL_new_term_ref();
    char msg[3];
    const char *pp = portPrompt(flags&PORT_MASK);
    struct foreign_context ctx;

    put_frame_goal(goal, frame);
    debugstatus.debugging = DBG_OFF;
    PL_put_atom(tmp, ATOM_debugger_write_options);
    ctx.context = 0;
    ctx.control = FRG_FIRST_CALL;
    ctx.engine  = LD;
    if ( !pl_prolog_flag(tmp, options, &ctx) )
      PL_put_nil(options);
    PL_put_atom(tmp, ATOM_user_output);

    msg[0] = true(def, P_TRANSPARENT) ? '^' : ' ';
    msg[1] = (flags&WFG_TRACE) ? 'T' : true(def, SPY_ME) ? '*' : ' ';
    msg[2] = EOS;

    Sfprintf(Sdout, "%s%s(%d) ", msg, pp, levelFrame(frame));
    if ( debugstatus.showContext )
      Sfprintf(Sdout, "[%s] ", stringAtom(contextModule(frame)->name));
#ifdef O_LIMIT_DEPTH
    if ( levelFrame(frame) > depth_limit )
      Sfprintf(Sdout, "[depth-limit exceeded] ");
#endif

    pl_write_term3(tmp, goal, options);
    if ( flags & (WFG_BACKTRACE|WFG_CHOICE) )
      Sfprintf(Sdout, "\n");

    debugstatus.debugging = debugSave;
  }

out:
  restoreWakeup(&wstate PASS_LD);
  return rc;
}

/*  Write those frames on the stack that have alternatives left.

 ** Tue May 10 23:23:11 1988  jan@swivax.UUCP (Jan Wielemaker)  */

static void
alternatives(Choice ch)
{ GET_LD

  for(; ch; ch = ch->parent)
  { if ( ch->type == CHP_DEBUG )
      continue;
    if ( (isDebugFrame(ch->frame) || SYSTEM_MODE) )
      writeFrameGoal(ch->frame, NULL, WFG_CHOICE);
  }
}


/* - - - - - - - - - - - - - - - - - - - - - - - - - - - - - - - - - - - - -
messageToString() is a  wrapper   around  $messages:message_to_string/2,
translating a message-term as used for exceptions into a C-string.
- - - - - - - - - - - - - - - - - - - - - - - - - - - - - - - - - - - - - */

static char *
messageToString(term_t msg)
{ GET_LD
  fid_t fid;

  if ( (fid=PL_open_foreign_frame()) )
  { term_t av = PL_new_term_refs(2);
    predicate_t pred = PL_predicate("message_to_string", 2, "$messages");
    int rc;
    char *s;

    PL_put_term(av+0, msg);
    rc = (PL_call_predicate(MODULE_system, PL_Q_NODEBUG, pred, av) &&
	  PL_get_chars(av+1, &s, CVT_ALL|BUF_RING));
    PL_discard_foreign_frame(fid);

    return rc ? s : (char*)NULL;
  }

  return NULL;
}


static int
exceptionDetails()
{ GET_LD
  term_t except = LD->exception.pending;
  fid_t cid;

  if ( (cid = PL_open_foreign_frame()) )
  { int rc;

    Sflush(Suser_output);		/* make sure to stay in sync */
    Sfprintf(Sdout, "\n\tException term: ");
    rc = PL_write_term(Sdout, except, 1200, PL_WRT_QUOTED);
    Sfprintf(Sdout, "\n\t       Message: %s\n", messageToString(except));

    PL_discard_foreign_frame(cid);
    return rc;
  }

  return FALSE;
}


static int
listGoal(LocalFrame frame)
{ GET_LD
  fid_t cid;

  if ( (cid=PL_open_foreign_frame()) )
  { term_t goal = PL_new_term_ref();
    predicate_t pred = PL_predicate("$prolog_list_goal", 1, "system");
    IOSTREAM *old = Scurout;
    int rc;

    Scurout = Sdout;
    put_frame_goal(goal, frame);
    rc = PL_call_predicate(MODULE_system, PL_Q_NODEBUG, pred, goal);
    Scurout = old;

    PL_discard_foreign_frame(cid);
    return rc;
  }

  return FALSE;
}


static void
writeContextFrame(pl_context_t *ctx, int flags)
{ if ( (flags&PL_BT_SAFE) )
  { char buf[256];

    PL_describe_context(ctx, buf, sizeof(buf));
    Sdprintf("  %s\n", buf);
  } else
  { writeFrameGoal(ctx->fr, ctx->pc, WFG_BACKTRACE);
  }
}


void
PL_backtrace(int depth, int flags)
{ pl_context_t ctx;

  if ( PL_get_context(&ctx, 0) )
  { GET_LD
    Definition def = NULL;
    int same_proc = 0;
    pl_context_t rctx;			/* recursive context */

    if ( gc_status.active )
    { flags |= PL_BT_SAFE;
      flags &= ~PL_BT_USER;
    }
    if ( SYSTEM_MODE )
      flags &= ~PL_BT_USER;

    for(; depth > 0; PL_step_context(&ctx))
    { LocalFrame frame;

      if ( !(frame=ctx.fr) )
	return;

      if ( frame->predicate == def )
      { if ( ++same_proc >= 10 )
	{ if ( same_proc == 10 )
	    Sdprintf("    ...\n    ...\n", Sdout);
	  rctx = ctx;
	  continue;
	}
      } else
      { if ( same_proc >= 10 )
	{ if ( isDebugFrame(rctx.fr) || !(flags&PL_BT_USER) )
	  { writeContextFrame(&rctx, flags);
	    depth--;
	  }
	  same_proc = 0;
	}
	def = frame->predicate;
      }

      if ( isDebugFrame(frame) || !(flags&PL_BT_USER) )
      { writeContextFrame(&ctx, flags);
	depth--;
      }
    }
  } else
  { Sdprintf("No stack??\n");
  }
}


/* - - - - - - - - - - - - - - - - - - - - - - - - - - - - - - - - - - - - -
Trace interception mechanism.  Whenever the tracer wants to perform some
action   it   will   first   call   the    users'    Prolog    predicate
prolog_trace_interception/4, allowing the user to define his/her action.
If  this procedure succeeds the tracer assumes the trace action has been
done and returns, otherwise the  default  C-defined  trace  actions  are
performed.

This predicate is supposed to return one of the following atoms:

	continue			simply continue (creep)
	fail				fail this goal
	retry				retry this goal
	ignore				pretend this call succeeded
- - - - - - - - - - - - - - - - - - - - - - - - - - - - - - - - - - - - - */

static int
traceInterception(LocalFrame frame, Choice bfr, int port, Code PC)
{ GET_LD
  int rval = -1;			/* Default C-action */
  predicate_t proc;
  term_t ex;

  proc = _PL_predicate("prolog_trace_interception", 4, "user",
		       &GD->procedures.prolog_trace_interception4);
  if ( !getProcDefinition(proc)->impl.any )
    return rval;

  if ( !GD->bootsession && GD->debug_level == 0 )
  { fid_t cid=0;
    qid_t qid=0;
    LocalFrame fr = NULL;
    term_t frameref, chref, frref, pcref;
    term_t argv, rarg;
    atom_t portname = NULL_ATOM;
    functor_t portfunc = 0;
    int nodebug = FALSE;

    SAVE_PTRS();
    if ( !(cid=PL_open_foreign_frame()) )
      goto out;
    argv = PL_new_term_refs(4);
    rarg = argv+3;

    switch(port)
    { case CALL_PORT:	   portname = ATOM_call;         break;
      case REDO_PORT:	   portfunc = FUNCTOR_redo1;     break;
      case EXIT_PORT:	   portname = ATOM_exit;         break;
      case FAIL_PORT:	   portname = ATOM_fail;         break;
      case UNIFY_PORT:	   portname = ATOM_unify;	 break;
      case EXCEPTION_PORT:
	if ( !PL_unify_term(argv,
			    PL_FUNCTOR, FUNCTOR_exception1,
			      PL_TERM, LD->exception.pending) )
	  goto out;
	break;
      case CUT_CALL_PORT:  portfunc = FUNCTOR_cut_call1; break;
      case CUT_EXIT_PORT:  portfunc = FUNCTOR_cut_exit1; break;
      default:
	assert(0);
        goto out;
    }
    RESTORE_PTRS();

    if ( portname )
    { PL_put_atom(argv, portname);
    } else if ( portfunc )
    { int pcn;

      if ( PC && false(frame->predicate, P_FOREIGN) && frame->clause )
	pcn = (int)(PC - frame->clause->value.clause->codes);
      else
	pcn = 0;

      if ( !PL_unify_term(argv,
			  PL_FUNCTOR, portfunc,
			    PL_INT, pcn) )
	goto out;
    }

    RESTORE_PTRS();
    PL_put_frame(argv+1, frame);
    PL_put_choice(argv+2, bfr);
    if ( !(qid = PL_open_query(MODULE_user, PL_Q_NODEBUG|PL_Q_CATCH_EXCEPTION, proc, argv)) )
      goto out;
    if ( PL_next_solution(qid) )
    { atom_t a;

      RESTORE_PTRS();

      if ( PL_get_atom(rarg, &a) )
      { if ( a == ATOM_continue )
	{ if ( !(port & EXIT_PORT) )
	    clear(frame, FR_SKIPPED);
	  rval = ACTION_CONTINUE;
	} else if ( a == ATOM_nodebug )
	{ rval = ACTION_CONTINUE;
	  nodebug = TRUE;
	} else if ( a == ATOM_fail )
	{ rval = ACTION_FAIL;
	} else if ( a == ATOM_skip )
	{ if ( (port & (CALL_PORT|REDO_PORT)) )
	  { debugstatus.skiplevel = levelFrame(frame);
	    set(frame, FR_SKIPPED);
	  }
	  rval = ACTION_CONTINUE;
	} else if ( a == ATOM_up )
	{ debugstatus.skiplevel = levelFrame(frame) - 1;
	  rval = ACTION_CONTINUE;
	} else if ( a == ATOM_retry )
	{ rval = ACTION_RETRY;
	} else if ( a == ATOM_ignore )
	{ rval = ACTION_IGNORE;
	} else if ( a == ATOM_abort )
	{ rval = ACTION_ABORT;
	} else
	  PL_warning("Unknown trace action: %s", stringAtom(a));
      } else if ( PL_is_functor(rarg, FUNCTOR_retry1) )
      { LocalFrame fr;
	term_t arg = PL_new_term_ref();

	if ( PL_get_arg(1, rarg, arg) && PL_get_frame(arg, &fr) )
	{ debugstatus.retryFrame = fr;
	  rval = ACTION_RETRY;
	} else
	  PL_warning("prolog_trace_interception/4: bad argument to retry/1");
      }
    } else if ( (ex=PL_exception(qid)) )
    { atom_t a;

      if ( PL_get_atom(ex, &a) && a == ATOM_aborted )
      { rval = ACTION_ABORT;
      } else
      { printMessage(ATOM_error, PL_TERM, ex);
	nodebug = TRUE;
	rval = ACTION_CONTINUE;
      }
    }

  out:
    if ( qid ) PL_close_query(qid);
    if ( cid ) PL_discard_foreign_frame(cid);

    if ( nodebug )
    { tracemode(FALSE, NULL);
      debugmode(DBG_OFF, NULL);
    }
  }

  return rval;
}


		 /*******************************
		 *	 SAFE STACK TRACE	*
		 *******************************/

/* - - - - - - - - - - - - - - - - - - - - - - - - - - - - - - - - - - - - -
PL_get_context(pl_context_t *ctx, int tid)
PL_step_context(pl_context_t *ctx)
PL_describe_context(pl_context_t *ctx, char *buf, size_t len)

These functions provide a public API  to   obtain  a trace of the Prolog
stack in a fairly safe manner.

    static void
    dump_stack(void)
    { pl_context_t ctx;

      if ( PL_get_context(&ctx, 0) )
      { int max = 5;

	Sdprintf("Prolog stack:\n");

	do
	{ char buf[256];

	  PL_describe_context(&ctx, buf, sizeof(buf));
	  Sdprintf("  %s\n", buf);
	} while ( max-- > 0 && PL_step_context(&ctx) );
      } else
	Sdprintf("No stack??\n");
    }

The second argument of PL_get_context() is a Prolog thread-id. Passing 0
gets the context of the calling   thread. The current implementation can
only deal with extracting the stack for  the calling thread, but the API
is prepared to generalise this.

See also PL_backtrace() and os/pl-cstack.c.
- - - - - - - - - - - - - - - - - - - - - - - - - - - - - - - - - - - - - */

int
PL_get_context(pl_context_t *c, int thread_id)
{ GET_LD
  (void)thread_id;

  if ( !LD )
    return FALSE;

  c->ld = LD;
  c->qf = LD->query;
  if ( c->qf && c->qf->registers.fr )
    c->fr = c->qf->registers.fr;
  else
    c->fr = environment_frame;
  if ( c->qf && c->qf->registers.pc )
    c->pc = c->qf->registers.pc;
  else
    c->pc = NULL;

  return TRUE;
}


int
PL_step_context(pl_context_t *c)
{ if ( c->fr )
  { GET_LD

    if ( !onStack(local, c->fr) )
      return FALSE;

    if ( c->fr->parent )
    { c->pc = c->fr->programPointer;
      c->fr = c->fr->parent;
    } else
    { c->pc = NULL;
      c->qf = queryOfFrame(c->fr);
      c->fr = parentFrame(c->fr);
    }
  }

  return c->fr ? TRUE : FALSE;
}


int
PL_describe_context(pl_context_t *c, char *buf, size_t len)
{ LocalFrame fr;

  buf[0] = 0;

  if ( (fr=c->fr) )
  { GET_LD
    long level;
    int printed;

    if ( !onStack(local, fr) )
      return snprintf(buf, len, "<invalid frame reference %p>", fr);

    level = levelFrame(fr);
    if ( !fr->predicate )
      return snprintf(buf, len, "[%ld] <no predicate>", level);

    printed = snprintf(buf, len, "[%ld] %s ", level, predicateName(fr->predicate));
    len -= printed;
    buf += printed;

    if ( c->pc >= fr->predicate->codes &&
	 c->pc < &fr->predicate->codes[fr->predicate->codes[-1]] )
    { return printed+snprintf(buf, len, "[PC=%ld in supervisor]",
			      (long)(c->pc - fr->predicate->codes));
    }

    if ( false(fr->predicate, P_FOREIGN) )
    { int clause_no = 0;
      intptr_t pc = -1;

      if ( fr->clause )
      { Clause cl = fr->clause->value.clause;

	if ( c->pc >= cl->codes && c->pc < &cl->codes[cl->code_size] )
	  pc = c->pc - cl->codes;

	if ( fr->predicate == PROCEDURE_dc_call_prolog->definition )
	  return printed+snprintf(buf, len, "[PC=%ld in top query clause]",
				  (long)pc);

	clause_no = clauseNo(fr->predicate, cl);
	return printed+snprintf(buf, len, "[PC=%ld in clause %d]",
				(long)pc,
				clause_no);
      }
      return printed+snprintf(buf, len, "<no clause>");
    } else
    { return printed+snprintf(buf, len, "<foreign>");
    }
  }

  return 0;
}


#endif /*O_DEBUGGER*/

#ifndef offset
#define offset(s, f) ((size_t)(&((struct s *)NULL)->f))
#endif

static QueryFrame
findQuery(LocalFrame fr)
{ while(fr && fr->parent)
    fr = fr->parent;

  if ( fr )
    return queryOfFrame(fr);
  return NULL;
}


static bool
hasAlternativesFrame(LocalFrame frame)
{ GET_LD
  QueryFrame qf;
  LocalFrame fr = environment_frame;
  Choice ch = LD->choicepoints;

  for(;;)
  { for( ; ch; ch = ch->parent )
    { if ( (void *)ch < (void *)frame )
	return FALSE;

      if ( ch->frame == frame )
      { switch( ch->type )
	{ case CHP_CLAUSE:
	  case CHP_JUMP:
	    return TRUE;
	  case CHP_TOP:			/* no default to get warning */
	  case CHP_CATCH:
	  case CHP_DEBUG:
	    continue;
	}
      }
    }
    if ( (qf = findQuery(fr)) )
    { fr = qf->saved_environment;
      ch = qf->saved_bfr;
    } else
      return FALSE;
  }
}


#ifdef O_DEBUG
static intptr_t
loffset(void *p)
{ GET_LD
  if ( p == NULL )
    return 0;

  assert((intptr_t)p % sizeof(word) == 0);
  return (Word)p-(Word)lBase;
}

extern char *chp_chars(Choice ch);
#endif

static LocalFrame
alternativeFrame(LocalFrame frame)
{ GET_LD
  QueryFrame qf;
  LocalFrame fr = environment_frame;
  Choice ch = LD->choicepoints;

  DEBUG(3, Sdprintf("Looking for choice of #%d\n", loffset(frame)));

  for(;;)
  { for( ; ch; ch = ch->parent )
    { if ( (void *)ch < (void *)frame )
	return NULL;

      if ( ch->frame == frame )
      { DEBUG(3, Sdprintf("First: %s\n", chp_chars(ch)));

	for(ch = ch->parent; ch; ch = ch->parent )
	{ if ( ch->frame == frame )
	  { DEBUG(3, Sdprintf("\tSkipped: %s\n", chp_chars(ch)));
	    continue;
	  }

	  switch( ch->type )
	  { case CHP_CLAUSE:
	    case CHP_JUMP:
	      DEBUG(3, Sdprintf("\tReturning: %s\n", chp_chars(ch)));
	      return ch->frame;
	    default:
	      break;
	  }
	}

        return NULL;
      }
    }

    if ( (qf = findQuery(fr)) )
    { fr = qf->saved_environment;
      ch = qf->saved_bfr;
    } else
      return NULL;
  }
}


void
resetTracer(void)
{ GET_LD

#ifdef O_INTERRUPT
  if ( truePrologFlag(PLFLAG_SIGNALS) )
    PL_signal(SIGINT, interruptHandler);
#endif

  debugstatus.tracing      = FALSE;
  debugstatus.debugging    = DBG_OFF;
  debugstatus.suspendTrace = 0;
  debugstatus.skiplevel    = 0;
  debugstatus.retryFrame   = NULL;

  setPrologFlagMask(PLFLAG_LASTCALL);
}


#ifdef O_INTERRUPT

/* - - - - - - - - - - - - - - - - - - - - - - - - - - - - - - - - - - - - -
Handling  interrupts.   We  know  we  are  not  in  critical  code  (see
startCritical()  and endCritical(), so the heap is consistent.  The only
problem can be that we are currently writing the arguments of  the  next
goal  above  the  local  stack  top  pointer.  To avoid problems we just
increment the top pointer to point above the furthest argument.
- - - - - - - - - - - - - - - - - - - - - - - - - - - - - - - - - - - - - */

static void
helpInterrupt(void)
{ GET_LD

  Sfprintf(Sdout,
	   "Options:\n"
	   "a:           abort         b:           break\n"
	   "c:           continue      e:           exit\n"
	   "g:           goals         s:           C-backtrace\n"
	   "t:           trace         p:		  Show PID\n"
	   "h (?):       help\n");
}

static void
interruptHandler(int sig)
{ GET_LD
  int c;
  int safe;
  int first = TRUE;

  if ( !GD->initialised )
  { Sfprintf(Serror, "Interrupt during startup. Cannot continue\n");
    PL_halt(1);
  }

#ifdef O_PLMT
  if ( !LD )				/* we can't handle this; main thread */
  { PL_thread_raise(1, sig);		/* should try to do this */
    return;
  }

  if ( LD->exit_requested )
  { term_t rval = PL_new_term_ref();
    PL_put_atom(rval, ATOM_true);
    pl_thread_exit(rval);
    assert(0);				/* should not return */
  }
#endif

#if __unix__				/* actually, asynchronous signal handling */
  if ( !LD->signal.is_sync )
  { if ( PL_pending(sig) )
    { PL_clearsig(sig);
      safe = FALSE;
    } else
    { DEBUG(1, Sdprintf("Reposting as synchronous\n"));
      PL_raise(sig);
      return;
    }
  } else
#endif					/* no async signals; always safe */
  { safe = TRUE;
  }

  Sreset();
again:
  if ( safe )
  { printMessage(ATOM_debug, PL_FUNCTOR, FUNCTOR_interrupt1, PL_ATOM, ATOM_begin);
  } else
  { if ( first )
    { first = FALSE;
      Sfprintf(Sdout,
	       "\n"
	       "WARNING: By typing Control-C twice, you have forced an asynchronous\n"
	       "WARNING: interrupt.  Your only SAFE operation are: c(ontinue), p(id),\n"
	       "WARNING: s(stack) and e(xit).  Notably a(abort) often works, but\n"
	       "WARNING: leaves the system in an UNSTABLE state\n\n");
    }
    Sfprintf(Sdout, "Action (h for help) ? ");
  }
  ResetTty();                           /* clear pending input -- atoenne -- */
  c = getSingleChar(Sdin, FALSE);

  switch(c)
  { case 'a':	Sfprintf(Sdout, "abort\n");
		unblockSignal(sig);
		abortProlog();
		if ( !safe )
		  PL_rethrow();
		break;
    case 'b':	Sfprintf(Sdout, "break\n");
		if ( safe )
		{ unblockSignal(sig);	/* into pl_break() itself */
		  pl_break();
		} else
		{ Sfprintf(Sdout, "Cannot break from forced interrupt\n");
		}
		goto again;
    case 'c':	if ( safe )
		{ printMessage(ATOM_debug, PL_FUNCTOR, FUNCTOR_interrupt1, PL_ATOM, ATOM_end);
		} else
		{ Sfprintf(Sdout, "continue\n");
		}
		break;
    case 04:
    case EOF:	Sfprintf(Sdout, "EOF: ");
    case 'e':	Sfprintf(Sdout, "exit\n");
		exitFromDebugger(0);
		break;
#ifdef O_DEBUGGER
    case 'g':	Sfprintf(Sdout, "goals\n");
		PL_backtrace(5, PL_BT_USER);
		goto again;
#endif /*O_DEBUGGER*/
    case 's':	save_backtrace("INT");
		print_backtrace_named("INT");
		goto again;
    case 'p':	Sfprintf(Sdout, "PID: %d\n", getpid());
                goto again;
    case 'h':
    case '?':	helpInterrupt();
		goto again;
#ifdef O_DEBUGGER
    case 't':	if ( safe )
		{ Sfprintf(Sdout, "trace\n");
		  printMessage(ATOM_debug,
			       PL_FUNCTOR, FUNCTOR_interrupt1,
			         PL_ATOM, ATOM_trace);
		  pl_trace();
		  break;
		} else
		{ Sfprintf(Sdout, "Cannot start tracer from forced interrupt\n");
		  goto again;
		}
#endif /*O_DEBUGGER*/
    default:	Sfprintf(Sdout, "Unknown option (h for help)\n");
		goto again;
  }
}

#endif /*O_INTERRUPT*/


void
PL_interrupt(int sig)
{
#ifdef O_INTERRUPT
   interruptHandler(sig);
#endif
}


void
initTracer(void)
{ GET_LD

  debugstatus.visible      =
  debugstatus.leashing     = CALL_PORT|FAIL_PORT|REDO_PORT|EXIT_PORT|
			     EXCEPTION_PORT;
  debugstatus.showContext  = FALSE;

  resetTracer();
}

		/********************************
		*       PROLOG PREDICATES       *
		*********************************/

#if O_DEBUGGER

void
suspendTrace(int suspend)
{ GET_LD

  if ( suspend )
    debugstatus.suspendTrace++;
  else
    debugstatus.suspendTrace--;
}


int
tracemode(int doit, int *old)
{ GET_LD

  if ( doit )
  { debugmode(DBG_ON, NULL);
    doit = TRUE;
  }

  if ( old )
    *old = debugstatus.tracing;

  if ( debugstatus.tracing != doit )
  { debugstatus.tracing = doit;
    printMessage(ATOM_silent,
		 PL_FUNCTOR_CHARS, "trace_mode", 1,
		   PL_ATOM, doit ? ATOM_on : ATOM_off);
  }
  if ( doit )				/* make sure trace works inside skip */
  { debugstatus.skiplevel = SKIP_VERY_DEEP;
    if ( LD->trace.find )
      LD->trace.find->searching = FALSE;
  }

  succeed;
}


/* - - - - - - - - - - - - - - - - - - - - - - - - - - - - - - - - - - - - -
Enable the tracer if we have a safe amount of available space. This is
used to start tracing uncaught overflow exceptions.
- - - - - - - - - - - - - - - - - - - - - - - - - - - - - - - - - - - - - */

int
trace_if_space(void)
{ GET_LD
  int trace;

#define minFreeStack(name, size) \
	(spaceStack(name) > size*(int)sizeof(void*))

  if ( minFreeStack(local,  50000) &&
       minFreeStack(global, 50000) &&
       minFreeStack(trail,  20000) )
  { trace = TRUE;
    tracemode(trace, NULL);
  } else
    trace = FALSE;

  return trace;
}


/* - - - - - - - - - - - - - - - - - - - - - - - - - - - - - - - - - - - - -
enlargeMinFreeStacks() sets the minimum free space   of all stacks a bit
higher to accomodate debugging. This causes less  GC calls and thus less
cases where debugging is harmed due to <garbage_collected> atoms.
- - - - - - - - - - - - - - - - - - - - - - - - - - - - - - - - - - - - - */

static int
enlargeMinFreeStacks(size_t l, size_t g, size_t t ARG_LD)
{ if ( LD->stacks.local.min_free < l )
    LD->stacks.local.min_free = l;
  if ( LD->stacks.global.min_free < g )
    LD->stacks.global.min_free = g;
  if ( LD->stacks.trail.min_free < l )
    LD->stacks.trail.min_free = t;

  return shiftTightStacks();		/* no GC: we want to keep variables! */
}



/* - - - - - - - - - - - - - - - - - - - - - - - - - - - - - - - - - - - - -
debugmode(debug_type new, debug_type *old)

Set the current debug mode. If DBG_ALL,  debugging in switched on in all
queries. This behaviour is intended to allow   using  spy and debug from
PceEmacs that runs its Prolog work in non-debug mode.
- - - - - - - - - - - - - - - - - - - - - - - - - - - - - - - - - - - - - */

int
debugmode(debug_type doit, debug_type *old)
{ GET_LD

  if ( old )
    *old = debugstatus.debugging;

  if ( debugstatus.debugging != doit )
  { if ( doit )
    { if ( !enlargeMinFreeStacks(8*1024*SIZEOF_VOIDP,
				 8*1024*SIZEOF_VOIDP,
				 8*1024*SIZEOF_VOIDP
				 PASS_LD) )
	return FALSE;

      debugstatus.skiplevel = SKIP_VERY_DEEP;
      clearPrologFlagMask(PLFLAG_LASTCALL);
      if ( doit == DBG_ALL )
      { QueryFrame qf;

	for(qf = LD->query; qf; qf = qf->parent)
	  qf->debugSave = DBG_ON;

	doit = DBG_ON;
      }
    } else
    { setPrologFlagMask(PLFLAG_LASTCALL);
    }
    debugstatus.debugging = doit;
    updateAlerted(LD);
    printMessage(ATOM_silent,
		 PL_FUNCTOR_CHARS, "debug_mode", 1,
		   PL_ATOM, doit ? ATOM_on : ATOM_off);
  }

  return TRUE;
}

#else /*O_DEBUGGER*/

int
tracemode(int doit, int *old)
{ succeed;
}

int
debugmode(debug_type doit, debug_type *old)
{ succeed;
}

#endif

word
pl_trace()
{ return tracemode(TRUE, NULL);
}

word
pl_notrace()
{ return tracemode(FALSE, NULL);
}

word
pl_tracing()
{ GET_LD

  return debugstatus.tracing;
}

static
PRED_IMPL("prolog_skip_level", 2, prolog_skip_level, PL_FA_NOTRACE)
{ GET_LD
  term_t old = A1;
  term_t new = A2;
  atom_t a;
  size_t sl;

  if ( debugstatus.skiplevel == SKIP_VERY_DEEP )
  { TRY(PL_unify_atom(old, ATOM_very_deep));
  } else if ( debugstatus.skiplevel == SKIP_REDO_IN_SKIP )
  { TRY(PL_unify_atom(old, ATOM_redo_in_skip));
  } else
  { TRY(PL_unify_integer(old, debugstatus.skiplevel));
  }

  if ( PL_get_atom(new, &a) )
  { if ( a == ATOM_very_deep )
    { debugstatus.skiplevel = SKIP_VERY_DEEP;
      succeed;
    } else if ( a == ATOM_redo_in_skip )
    { debugstatus.skiplevel = SKIP_REDO_IN_SKIP;
      succeed;
    }
  }

  if ( PL_get_size_ex(new, &sl) )
  { debugstatus.skiplevel = sl;
    succeed;
  }

  fail;
}


static
PRED_IMPL("prolog_skip_frame", 1, prolog_skip_frame, PL_FA_NOTRACE)
{ PRED_LD
  LocalFrame fr;

  if ( !PL_get_frame(A1, &fr) || !fr )
    return PL_error(NULL, 0, NULL, ERR_TYPE, ATOM_frame_reference, A1);

  debugstatus.skiplevel = levelFrame(fr);
  set(fr, FR_SKIPPED);

  return TRUE;
}


word
pl_spy(term_t p)
{ GET_LD
  Procedure proc;

  if ( get_procedure(p, &proc, 0, GP_FIND) )
  { Definition def = getProcDefinition(proc);

    if ( false(def, SPY_ME) )
    { LOCKDEF(def);
      set(def, SPY_ME);
      UNLOCKDEF(def);
      printMessage(ATOM_informational,
		   PL_FUNCTOR_CHARS, "spy", 1,
		     PL_TERM, p);
    }
    debugmode(DBG_ALL, NULL);
    succeed;
  }

  fail;
}

word
pl_nospy(term_t p)
{ GET_LD
  Procedure proc;

  if ( get_procedure(p, &proc, 0, GP_FIND|GP_EXISTENCE_ERROR) )
  { Definition def = getProcDefinition(proc);

    if ( true(def, SPY_ME) )
    { LOCKDEF(def);
      clear(def, SPY_ME);
      UNLOCKDEF(def);
      printMessage(ATOM_informational,
		   PL_FUNCTOR_CHARS, "nospy", 1,
		     PL_TERM, p);
    }
    succeed;
  }

  fail;
}

word
pl_leash(term_t old, term_t new)
{ GET_LD
  return setInteger(&debugstatus.leashing, old, new);
}

word
pl_visible(term_t old, term_t new)
{ GET_LD
  return setInteger(&debugstatus.visible, old, new);
}


word
pl_debuglevel(term_t old, term_t new)
{ return setInteger(&GD->debug_level, old, new);
}


word
pl_prolog_current_frame(term_t frame)
{ GET_LD
  LocalFrame fr = environment_frame;

  if ( fr->predicate->impl.function == pl_prolog_current_frame )
    fr = parentFrame(fr);		/* thats me! */

  return PL_unify_frame(frame, fr);
}


/** prolog_current_choice(-Choice) is semidet.

True when Choice refers to the most recent choice-point.
*/

static
PRED_IMPL("prolog_current_choice", 1, prolog_current_choice, 0)
{ PRED_LD
  Choice ch = LD->choicepoints;

  while(ch && ch->type == CHP_DEBUG)
    ch = ch->parent;
  if ( ch )
    return PL_unify_choice(A1, ch);

  return FALSE;
}


static int
prolog_frame_attribute(term_t frame, term_t what, term_t value)
{ GET_LD
  LocalFrame fr;
  atom_t key;
  int arity;
  term_t result = PL_new_term_ref();
  Module m = NULL;

  if ( !PL_get_frame(frame, &fr) )
    return PL_error(NULL, 0, NULL, ERR_TYPE, ATOM_frame_reference, frame);
  if ( !fr )
    return FALSE;				/* frame == 'none' */
  if ( !PL_get_name_arity(what, &key, &arity) )
    return PL_error(NULL, 0, NULL, ERR_TYPE, ATOM_callable, what);
  if ( !PL_strip_module(value, &m, value) )
    return FALSE;

  set(fr, FR_WATCHED);			/* explicit call to do this? */

  if ( key == ATOM_argument && arity == 1 )
  { term_t arg = PL_new_term_ref();
    size_t argn;

    if ( !PL_get_arg_ex(1, what, arg) || !PL_get_size_ex(arg, &argn) )
      fail;
    if ( argn < 1 )
      return PL_error(NULL, 0, NULL, ERR_DOMAIN, ATOM_natural, arg);

    if ( true(fr->predicate, P_FOREIGN) || !fr->clause )
    { if ( argn > fr->predicate->functor->arity )
	fail;
    } else
    { if ( argn > fr->clause->value.clause->prolog_vars )
	fail;
    }

#ifdef O_DEBUGLOCAL			/* see pl-wam.c */
    assert( *argFrameP(fr, argn-1) != (word)(((char*)ATOM_nil) + 1) );
    checkData(argFrameP(fr, argn-1));
#endif

   if ( !hasGlobalSpace(0) )
   { int rc;

     if ( (rc=ensureGlobalSpace(0, ALLOW_GC)) != TRUE )
       return raiseStackOverflow(rc);
     PL_get_frame(frame, &fr);
   }

   return PL_unify(value, consTermRef(argFrameP(fr, argn-1)));
  }

  if ( arity != 0 )
  { unknown_key:
    return PL_error(NULL, 0, NULL, ERR_DOMAIN, ATOM_frame_attribute, what);
  }

  if (        key == ATOM_level)
  { PL_put_integer(result, levelFrame(fr));
  } else if (key == ATOM_has_alternatives)
  { PL_put_atom(result, hasAlternativesFrame(fr) ? ATOM_true : ATOM_false);
  } else if (key == ATOM_skipped)
  { PL_put_atom(result, true(fr, FR_SKIPPED) ? ATOM_true : ATOM_false);
  } else if (key == ATOM_alternative)
  { LocalFrame alt;

    if ( (alt = alternativeFrame(fr)) )
      PL_put_frame(result, alt);
    else
      fail;
  } else if (key == ATOM_parent)
  { LocalFrame parent;

    if ( fr->parent )
      clearUninitialisedVarsFrame(fr->parent, fr->programPointer);

    if ( (parent = parentFrame(fr)) )
      PL_put_frame(result, parent);
    else
      fail;
  } else if (key == ATOM_top)
  { PL_put_atom(result, fr->parent ? ATOM_false : ATOM_true);
  } else if (key == ATOM_context_module)
  { PL_put_atom(result, contextModule(fr)->name);
  } else if (key == ATOM_clause)
  { if ( false(fr->predicate, P_FOREIGN) &&
	 fr->clause && fr->clause->value.clause &&
	 fr->predicate != PROCEDURE_dc_call_prolog->definition &&
	 fr->predicate != PROCEDURE_dcall1->definition )
    { if ( !PL_unify_clref(result, fr->clause->value.clause) )
	return FALSE;
    } else
    { return FALSE;
    }
  } else if (key == ATOM_goal)
  { int arity, n;
    term_t arg = PL_new_term_ref();
    Definition def = fr->predicate;

    if ( def->module != m )
    { if ( !PL_put_functor(result, FUNCTOR_colon2) )
	return FALSE;
      _PL_get_arg(1, result, arg);
      if ( !PL_unify_atom(arg, def->module->name) )
	return FALSE;
      _PL_get_arg(2, result, arg);
    } else
      PL_put_term(arg, result);

    if ((arity = def->functor->arity) == 0)
    { PL_unify_atom(arg, def->functor->name);
    } else			/* see put_frame_goal(); must be merged */
    { Word argv;
      Word argp;

      if ( !PL_unify_functor(arg, def->functor->functor) )
	return FALSE;
      if ( tTop+arity > tMax )
      { int rc;

	if ( (rc=ensureTrailSpace(arity)) != TRUE )
	  return raiseStackOverflow(rc);
      }

      PL_get_frame(frame, &fr);		/* can be shifted */
      argv = argFrameP(fr, 0);
      argp = valTermRef(arg);
      deRef(argp);
      argp = argTermP(*argp, 0);

      for(n=0; n < arity; n++, argp++)
      { Word a;

	deRef2(argv+n, a);
	if ( isVar(*a) && onStack(local, a) )
	  Trail(a, makeRef(argp));
	else
	  *argp = (needsRef(*a) ? makeRef(a) : *a);
      }
    }
  } else if ( key == ATOM_predicate_indicator )
  { if ( !unify_definition(m, result, fr->predicate, 0, GP_NAMEARITY) )
      return FALSE;
  } else if ( key == ATOM_parent_goal )
  { Procedure proc;
    term_t head = PL_new_term_ref();
    term_t a = PL_new_term_ref();

    if ( !get_procedure(value, &proc, head, GP_FIND) )
      fail;

    while( fr )
    { while(fr && fr->predicate != proc->definition)
	fr = parentFrame(fr);

      if ( fr )
      { term_t fref = consTermRef(fr);
	int i, arity = fr->predicate->functor->arity;

	for(i=0; i<arity; i++)
	{ term_t fa;

	  fr = (LocalFrame)valTermRef(fref);
	  fa = consTermRef(argFrameP(fr, i));

	  _PL_get_arg(i+1, head, a);
	  if ( !PL_unify(a, fa) )
	    break;
	}
        if ( i == arity )
	  succeed;
	fr = (LocalFrame)valTermRef(fref);
      } else
	fail;

      fr = parentFrame(fr);
    }
  } else if ( key == ATOM_pc )
  { if ( fr->programPointer &&
	 fr->parent &&
	 false(fr->parent->predicate, P_FOREIGN) &&
	 fr->parent->clause &&
	 fr->parent->predicate != PROCEDURE_dcall1->definition )
    { intptr_t pc = fr->programPointer - fr->parent->clause->value.clause->codes;

      PL_put_intptr(result, pc);
    } else
    { fail;
    }
  } else if ( key == ATOM_hidden )
  { atom_t a;

    if ( SYSTEM_MODE )
    { a = ATOM_true;
    } else
    { if ( isDebugFrame(fr) )
	a = ATOM_false;
      else
	a = ATOM_true;
    }

    PL_put_atom(result, a);
  } else if ( key == ATOM_depth_limit_exceeded )
  { atom_t a;				/* get limit from saved query */

#ifdef O_LIMIT_DEPTH
    QueryFrame qf = findQuery(environment_frame);

    if ( qf && (uintptr_t)levelFrame(fr) > qf->saved_depth_limit )
      a = ATOM_true;
    else
#endif
      a = ATOM_false;

    PL_put_atom(result, a);
  } else
    goto unknown_key;

  return PL_unify(value, result);
}


/** prolog_frame_attribute(+Frame, +Key, -Value) is semidet.

*/

static
PRED_IMPL("prolog_frame_attribute", 3, prolog_frame_attribute, PL_FA_TRANSPARENT)
{ int rc = prolog_frame_attribute(A1, A2, A3);

  DEBUG(CHK_SECURE, scan_global(0));

  return rc;
}

		 /*******************************
		 *	 CHOICEPOINT STACK	*
		 *******************************/

/** prolog_choice_attribute(+Choice, +Key, -Value) is semidet.

*/

static size_t
in_clause_jump(Choice ch)
{ Clause cl;

  if ( ch->type == CHP_JUMP &&
       false(ch->frame->predicate, P_FOREIGN) &&
       ch->frame->clause &&
       (cl=ch->frame->clause->value.clause) &&
       ch->value.PC >= cl->codes &&
       ch->value.PC < &cl->codes[cl->code_size] )
    return ch->value.PC - cl->codes;

  return (size_t)-1;
}


static
PRED_IMPL("prolog_choice_attribute", 3, prolog_choice_attribute, 0)
{ PRED_LD
  Choice ch = NULL;
  atom_t key;

  if ( !PL_get_choice(A1, &ch) ||
       !PL_get_atom_ex(A2, &key) )
    fail;

  if ( key == ATOM_parent )
  { do
    { ch = ch->parent;
    } while(ch && ch->type == CHP_DEBUG);

    if ( ch )
      return PL_unify_choice(A3, ch);
    fail;
  } else if ( key == ATOM_frame )
  { return PL_unify_frame(A3, ch->frame);
  } else if ( key == ATOM_type )
  { static const atom_t types[] =
    { ATOM_jump,
      ATOM_clause,
      ATOM_top,
      ATOM_catch,
      ATOM_debug
    };

    if ( ch->type == CHP_JUMP &&
	 in_clause_jump(ch) == (size_t)-1 )
    { if ( ch->value.PC == SUPERVISOR(next_clause) )
	return PL_unify_atom(A3, ATOM_clause);
      if ( decode(ch->value.PC[0]) == I_FREDO )
	return PL_unify_atom(A3, ATOM_foreign);
      assert(0);
      return FALSE;
    } else
      return PL_unify_atom(A3, types[ch->type]);
  } else if ( key == ATOM_pc )
  { size_t offset = in_clause_jump(ch);

    if ( offset != (size_t)-1 )
      return PL_unify_int64(A3, offset);
    return FALSE;
  } else
    return PL_error(NULL, 0, NULL, ERR_DOMAIN, ATOM_key, A2);

}

#if O_DEBUGGER

		 /*******************************
		 *	  PROLOG EVENT HOOK	*
		 *******************************/

/* - - - - - - - - - - - - - - - - - - - - - - - - - - - - - - - - - - - - -
callEventHook() is used to call Prolog   in debugger related events that
happen in the system. In some cases,   these  events are generated while
the  system  holds  locks.  Such  code  should  call  delayEvents()  and
sendDelayedEvents(). These calls must be   properly  nested. Delaying is
currently only implemented for PLEV_BREAK and PLEV_NOBREAK.
- - - - - - - - - - - - - - - - - - - - - - - - - - - - - - - - - - - - - */

typedef struct delayed_event
{ pl_event_type		type;		/* PLEV_* */
  union
  { struct
    { Clause clause;
      int    offset;
    } pc;
  } value;
} delayed_event;


static int
delayEvent(pl_event_type ev, va_list args)
{ GET_LD

  if ( LD->event.buffered )
  { delayed_event dev;

    dev.type = ev;

    switch(ev)
    { case PLEV_BREAK:
      case PLEV_NOBREAK:
	dev.value.pc.clause = va_arg(args, Clause);
	dev.value.pc.offset = va_arg(args, int);
	break;
      default:
	assert(0);
    }

    addBuffer(LD->event.buffered, dev, delayed_event);
  }

  return TRUE;
}


int
delayEvents(void)
{ GET_LD

  if ( !LD->event.delay_nesting++ )
  { assert(!LD->event.buffered);

    if ( (LD->event.buffered = malloc(sizeof(tmp_buffer))) )
    { initBuffer(LD->event.buffered);
      return TRUE;
    }
  }

  return FALSE;
}


<<<<<<< HEAD
int
sendDelayedEvents(void)
{ GET_LD
  int sent = 0;

  if ( --LD->event.delay_nesting == 0 )
  { Buffer b = LD->event.buffered;
    delayed_event *dev = baseBuffer(b, delayed_event);
    int count = entriesBuffer(b, delayed_event);

    LD->event.buffered = NULL;

    for(; count-- > 0; dev++)
    { switch(dev->type)
      { case PLEV_BREAK:
	case PLEV_NOBREAK:
	  callEventHook(dev->type, dev->value.pc.clause, dev->value.pc.offset);
	  sent++;
	  break;
	default:
	  assert(0);
      }
    }

    discardBuffer(b);
    free(b);
  }

  return sent;
}


int
callEventHook(pl_event_type ev, ...)
{ if ( !PROCEDURE_event_hook1 )
    PROCEDURE_event_hook1 = PL_predicate("prolog_event_hook", 1, "user");
=======
int
sendDelayedEvents(void)
{ GET_LD
  int sent = 0;

  if ( --LD->event.delay_nesting == 0 )
  { Buffer b = LD->event.buffered;
    delayed_event *dev = baseBuffer(b, delayed_event);
    int count = entriesBuffer(b, delayed_event);

    LD->event.buffered = NULL;
>>>>>>> c449b5e0

    for(; count-- > 0; dev++)
    { switch(dev->type)
      { case PLEV_BREAK:
	case PLEV_NOBREAK:
	  callEventHook(dev->type, dev->value.pc.clause, dev->value.pc.offset);
	  sent++;
	  break;
	default:
	  assert(0);
      }
    }

    discardBuffer(b);
    free(b);
  }

  return sent;
}


int
PL_call_event_hook(pl_event_type ev, ...)
{ if ( PROCEDURE_event_hook1->definition->impl.any )
  { GET_LD
    wakeup_state wstate;
    int rc;
    va_list args;
    term_t arg;

    if ( LD->event.delay_nesting )
    { va_start(args, ev);
      delayEvent(ev, args);
      va_end(args);
      return TRUE;
    }

    if ( !saveWakeup(&wstate, TRUE PASS_LD) )
      return FALSE;
    arg = PL_new_term_ref();

    va_start(args, ev);
    switch(ev)
    { case PLEV_ABORT:
      { rc = PL_unify_atom(arg, ATOM_abort);
	break;
      }
      case PLEV_ERASED_CLAUSE:
      {	Clause cl = va_arg(args, Clause);	/* object erased */
	term_t dbref = PL_new_term_ref();

	rc = (  PL_unify_clref(dbref, cl) &&
		PL_unify_term(arg,
			      PL_FUNCTOR, FUNCTOR_erased1,
			        PL_TERM, dbref)
	     );
	break;
      }
      case PLEV_ERASED_RECORD:
      {	RecordRef r = va_arg(args, RecordRef);	/* object erased */
	term_t dbref = PL_new_term_ref();

	rc = (  PL_unify_recref(dbref, r) &&
		PL_unify_term(arg,
			      PL_FUNCTOR, FUNCTOR_erased1,
			        PL_TERM, dbref)
	     );
	break;
      }
      case PLEV_DEBUGGING:
      { int dbg = va_arg(args, int);

	rc = PL_unify_term(arg,
			   PL_FUNCTOR, FUNCTOR_debugging1,
			     PL_ATOM, dbg ? ATOM_true : ATOM_false);
	break;
      }
      case PLEV_TRACING:
      { int trc = va_arg(args, int);

	rc = PL_unify_term(arg,
			   PL_FUNCTOR, FUNCTOR_tracing1,
			     PL_ATOM, trc ? ATOM_true : ATOM_false);
	break;
      }
      case PLEV_BREAK:
      case PLEV_NOBREAK:
      { Clause clause = va_arg(args, Clause);
	int offset = va_arg(args, int);
	term_t cref = PL_new_term_ref();


	rc = ( PL_unify_clref(cref, clause) &&
	       PL_unify_term(arg,
			     PL_FUNCTOR, FUNCTOR_break3,
			       PL_TERM, cref,
			       PL_INT, offset,
			       PL_ATOM, ev == PLEV_BREAK ? ATOM_true
						         : ATOM_false)
	     );
	break;
      }
      case PLEV_FRAMEFINISHED:
      { LocalFrame fr = va_arg(args, LocalFrame);
	term_t ref = PL_new_term_ref();

	PL_put_frame(ref, fr);
	rc = PL_unify_term(arg,
			   PL_FUNCTOR, FUNCTOR_frame_finished1,
			     PL_TERM, ref);
	break;
      }
#ifdef O_PLMT
      case PL_EV_THREADFINISHED:
      { PL_thread_info_t *info = va_arg(args, PL_thread_info_t*);
	term_t id;

	rc = ( (id = PL_new_term_ref()) &&
	       unify_thread_id(id, info) &&
	       PL_unify_term(arg,
			     PL_FUNCTOR_CHARS, "thread_finished", 1,
			       PL_TERM, id)
	     );

	break;
      }
#endif
      default:
	rc = warning("callEventHook(): unknown event: %d", ev);
        goto out;
    }

    if ( rc )
      rc = PL_call_predicate(MODULE_user, FALSE, PROCEDURE_event_hook1, arg);

  out:
    restoreWakeup(&wstate PASS_LD);
    va_end(args);

    return rc;
  }

  return TRUE;
}

#endif /*O_DEBUGGER*/

		 /*******************************
		 *      PUBLISH PREDICATES	*
		 *******************************/

BeginPredDefs(trace)
  PRED_DEF("prolog_current_choice", 1, prolog_current_choice, 0)
  PRED_DEF("prolog_frame_attribute", 3, prolog_frame_attribute, PL_FA_TRANSPARENT)
  PRED_DEF("prolog_choice_attribute", 3, prolog_choice_attribute, 0)
  PRED_DEF("prolog_skip_frame", 1, prolog_skip_frame, PL_FA_NOTRACE)
  PRED_DEF("prolog_skip_level", 2, prolog_skip_level, PL_FA_NOTRACE)
EndPredDefs<|MERGE_RESOLUTION|>--- conflicted
+++ resolved
@@ -3,11 +3,7 @@
     Author:        Jan Wielemaker
     E-mail:        J.Wielemaker@cs.vu.nl
     WWW:           http://www.swi-prolog.org
-<<<<<<< HEAD
-    Copyright (C): 1985-2014, University of Amsterdam
-=======
     Copyright (C): 1985-2015, University of Amsterdam
->>>>>>> c449b5e0
 			      VU University Amsterdam
 
     This library is free software; you can redistribute it and/or
@@ -426,21 +422,7 @@
       debugstatus.skiplevel = levelFrame(fr);
       set(fr, FR_SKIPPED);		/* cleared by "creep" */
 
-<<<<<<< HEAD
-      switch( rc )
-      { case ACTION_CONTINUE:
-	  if ( debugstatus.skiplevel < levelFrame(frame) )
-	    return ACTION_CONTINUE;
-	  break;
-	case ACTION_RETRY:
-	case ACTION_IGNORE:
-	case ACTION_FAIL:
-	  Sfprintf(Sdout, "Action not yet implemented here\n");
-	  break;
-      }
-=======
       return rc;
->>>>>>> c449b5e0
     }
   }
 
@@ -2417,7 +2399,6 @@
 }
 
 
-<<<<<<< HEAD
 int
 sendDelayedEvents(void)
 { GET_LD
@@ -2429,44 +2410,6 @@
     int count = entriesBuffer(b, delayed_event);
 
     LD->event.buffered = NULL;
-
-    for(; count-- > 0; dev++)
-    { switch(dev->type)
-      { case PLEV_BREAK:
-	case PLEV_NOBREAK:
-	  callEventHook(dev->type, dev->value.pc.clause, dev->value.pc.offset);
-	  sent++;
-	  break;
-	default:
-	  assert(0);
-      }
-    }
-
-    discardBuffer(b);
-    free(b);
-  }
-
-  return sent;
-}
-
-
-int
-callEventHook(pl_event_type ev, ...)
-{ if ( !PROCEDURE_event_hook1 )
-    PROCEDURE_event_hook1 = PL_predicate("prolog_event_hook", 1, "user");
-=======
-int
-sendDelayedEvents(void)
-{ GET_LD
-  int sent = 0;
-
-  if ( --LD->event.delay_nesting == 0 )
-  { Buffer b = LD->event.buffered;
-    delayed_event *dev = baseBuffer(b, delayed_event);
-    int count = entriesBuffer(b, delayed_event);
-
-    LD->event.buffered = NULL;
->>>>>>> c449b5e0
 
     for(; count-- > 0; dev++)
     { switch(dev->type)
