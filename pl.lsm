--- conflicted
+++ resolved
@@ -1,10 +1,6 @@
 Begin4
 Title:		SWI-Prolog
-<<<<<<< HEAD
-Version: 	5.8.0
-=======
 Version: 	5.9.0
->>>>>>> 17eef84e
 Entered-date:	2005-12-22
 Description:	ISO/Edinburgh-style Prolog compiler.  Compliant with Part 1 of the ISO standard
 		for Prolog.  Covers all traditional Edinburgh Prolog features and shared many
@@ -19,11 +15,7 @@
 Author:         jan@swi-prolog.org (Jan Wielemaker)
 Maintained-by:  jan@swi-prolog.org
 Primary-site:   www.swi-prolog.org download/stable
-<<<<<<< HEAD
-		8300kB pl-5.8.0.tar.gz
-=======
 		8300kB pl-5.9.0.tar.gz
->>>>>>> 17eef84e
 Platforms:      Unix, MacOS X and Win32. 32 and 64-bit platforms. ANSI-C
 Copying-policy: LGPL
 End